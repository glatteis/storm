--- conflicted
+++ resolved
@@ -369,14 +369,6 @@
                         for (auto& oneStep : oneSteps) {
                             oneStep.second *= rateFraction;
                         }
-<<<<<<< HEAD
-
-                        if (storm::utility::resources::isTerminate()) {
-                            break;
-                        }
-                        progressSteps.updateProgress(N-k);
-=======
->>>>>>> a8c0cfbc
                     }
                 }
                 
@@ -396,21 +388,6 @@
                         req.clearUniqueSolution();
                         STORM_LOG_THROW(!req.hasEnabledCriticalRequirement(), storm::exceptions::UncheckedRequirementException, "The solver requirement " << req.getEnabledRequirementsAsString() << " has not been checked.");
                     }
-<<<<<<< HEAD
-
-                    // (6) Double lambda.
-                    lambda *= 2;
-                    STORM_LOG_DEBUG("Increased lambda to " << lambda << ", max diff is " << maxNorm << ".");
-                    if (storm::utility::resources::isTerminate()) {
-                        break;
-                    }
-                    progressIterations.updateProgress(++iteration);
-                } while (maxNorm > epsilon * (1 - kappa));
-
-                return unifVectors.resLowerNew;
-            }
-
-=======
                     return solver;
                 }
                 
@@ -443,7 +420,6 @@
                 storm::storage::BitVector const& markovianStates;
             };
             
->>>>>>> a8c0cfbc
             template <typename ValueType>
             void computeBoundedReachabilityProbabilitiesImca(Environment const& env, OptimizationDirection dir, storm::storage::SparseMatrix<ValueType> const& transitionMatrix, std::vector<ValueType> const& exitRates, storm::storage::BitVector const& goalStates, storm::storage::BitVector const& markovianNonGoalStates, storm::storage::BitVector const& probabilisticNonGoalStates, std::vector<ValueType>& markovianNonGoalValues, std::vector<ValueType>& probabilisticNonGoalValues, ValueType delta, uint64_t numberOfSteps) {
                 
