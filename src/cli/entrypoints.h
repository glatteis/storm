--- conflicted
+++ resolved
@@ -26,18 +26,6 @@
 
 #ifdef STORM_HAVE_CARL
         template<>
-<<<<<<< HEAD
-        inline void verifySparseModel(std::shared_ptr<storm::models::sparse::Model<storm::RationalFunction>> model, std::vector<std::shared_ptr<const storm::logic::Formula>> const& formulas, bool onlyInitialStatesRelevant) {
-            if (storm::settings::generalSettings().isParametricRegionSet()){
-     //           std::cout << "Num of states with nonconstant transitions; Num of nonconstant transitions" << std::endl;
-     //           std::cout << "NUM_PARS;" << model->getTransitionMatrix().getNonconstantRowGroupCount() << ";" << model->getTransitionMatrix().getNonconstantEntryCount() << std::endl;
-                auto regions=storm::modelchecker::region::ParameterRegion<storm::RationalFunction>::getRegionsFromSettings();
-                std::shared_ptr<storm::modelchecker::region::AbstractSparseRegionModelChecker<storm::RationalFunction, double>> modelchecker;
-                if(model->isOfType(storm::models::ModelType::Dtmc)){
-                    modelchecker = std::make_shared<storm::modelchecker::region::SparseDtmcRegionModelChecker<storm::models::sparse::Dtmc<storm::RationalFunction>, double>>(model->as<storm::models::sparse::Dtmc<storm::RationalFunction>>());
-                } else if (model->isOfType(storm::models::ModelType::Mdp)){
-                    modelchecker = std::make_shared<storm::modelchecker::region::SparseMdpRegionModelChecker<storm::models::sparse::Mdp<storm::RationalFunction>, double>>(model->as<storm::models::sparse::Mdp<storm::RationalFunction>>());
-=======
         inline void verifySparseModel(std::shared_ptr<storm::models::sparse::Model<storm::RationalFunction>> model, std::vector<std::shared_ptr<storm::logic::Formula const>> const& formulas, bool onlyInitialStatesRelevant) {
 
             for (auto const& formula : formulas) {
@@ -49,45 +37,12 @@
                     std::cout << "Result (initial states): ";
                     result->filter(storm::modelchecker::ExplicitQualitativeCheckResult(model->getInitialStates()));
                     std::cout << *result << std::endl;
->>>>>>> future
-                } else {
-                    STORM_LOG_THROW(false, storm::exceptions::InvalidSettingsException, "Currently parametric region verification is only available for DTMCs and Mdps.");
-                }
-                for (auto const& formula : formulas) {
-                    std::cout << std::endl << "Model checking property: " << *formula << " for all parameters in the given region(s)." << std::endl;
-                    STORM_LOG_THROW(modelchecker->canHandle(*formula.get()), storm::exceptions::InvalidSettingsException, "The parametric region check engine does not support this property.");
-                    modelchecker->specifyFormula(formula);
-                    if(storm::settings::regionSettings().doRefinement()){
-                        modelchecker->refineAndCheckRegion(regions, storm::settings::regionSettings().getRefinementThreshold());
-                    } else {
-                        modelchecker->checkRegions(regions);
-                    }
-                    modelchecker->printStatisticsToStream(std::cout);
-                    std::cout << std::endl;
-                }
-            } else {
-                for (auto const& formula : formulas) {
-                    STORM_LOG_THROW(model->getType() == storm::models::ModelType::Dtmc, storm::exceptions::InvalidSettingsException, "Currently parametric verification is only available for DTMCs.");
-                    std::cout << std::endl << "Model checking property: " << *formula << " ...";
-                    std::unique_ptr<storm::modelchecker::CheckResult> result(storm::verifySparseModel(model, formula, onlyInitialStatesRelevant));
-                    if (result) {
-                        std::cout << " done." << std::endl;
-                        std::cout << "Result (initial states): ";
-                        result->filter(storm::modelchecker::ExplicitQualitativeCheckResult(model->getInitialStates()));
-                        std::cout << *result << std::endl;
-                    } else {
-                        std::cout << " skipped, because the modelling formalism is currently unsupported." << std::endl;
-                    }
-
-<<<<<<< HEAD
-                    storm::settings::modules::ParametricSettings const& parametricSettings = storm::settings::parametricSettings();
-                    if (parametricSettings.exportResultToFile()) {
-                        exportParametricResultToFile(result->asExplicitQuantitativeCheckResult<storm::RationalFunction>()[*model->getInitialStates().begin()], storm::models::sparse::Dtmc<storm::RationalFunction>::ConstraintCollector(*(model->template as<storm::models::sparse::Dtmc<storm::RationalFunction>>())), parametricSettings.exportResultPath());
-                    }
-=======
+                } else {
+                    std::cout << " skipped, because the modelling formalism is currently unsupported." << std::endl;
+                }
+
                 if (storm::settings::getModule<storm::settings::modules::ParametricSettings>().exportResultToFile()) {
                     exportParametricResultToFile(result->asExplicitQuantitativeCheckResult<storm::RationalFunction>()[*model->getInitialStates().begin()], storm::models::sparse::Dtmc<storm::RationalFunction>::ConstraintCollector(*(model->template as<storm::models::sparse::Dtmc<storm::RationalFunction>>())), storm::settings::getModule<storm::settings::modules::ParametricSettings>().exportResultPath());
->>>>>>> b3643abb
                 }
             }
         }
