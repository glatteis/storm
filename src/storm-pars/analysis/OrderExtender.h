#ifndef STORM_ORDEREXTENDER_H
#define STORM_ORDEREXTENDER_H

#include <boost/container/flat_set.hpp>
#include "storm/api/storm.h"
#include "storm/logic/Formula.h"
#include "storm/models/sparse/Model.h"
#include "storm/storage/expressions/BinaryRelationExpression.h"
#include "storm/storage/expressions/VariableExpression.h"

#include "storm-pars/analysis/Order.h"
#include "storm-pars/analysis/MonotonicityResult.h"
#include "storm-pars/analysis/MonotonicityChecker.h"
#include "storm-pars/storage/ParameterRegion.h"
#include "AssumptionMaker.h"


namespace storm {
    namespace analysis {
        template<typename ValueType, typename ConstantType>
        class OrderExtender {

        public:
            typedef typename utility::parametric::CoefficientType<ValueType>::type CoefficientType;
            typedef typename utility::parametric::VariableType<ValueType>::type VariableType;
            typedef typename MonotonicityResult<VariableType>::Monotonicity Monotonicity;

           /*!
            * Constructs a new OrderExtender.
            *
            * @param model The model for which the order should be extended.
            * @param formula The considered formula.
            * @param region The Region of the model's parameters.
            */
           OrderExtender(std::shared_ptr<models::sparse::Model<ValueType>> model, std::shared_ptr<logic::Formula const> formula, storage::ParameterRegion<ValueType> region);

            /*!
             * Constructs a new OrderExtender.
             *
             * @param topStates The top states of the order.
             * @param bottomStates The bottom states of the order.
             * @param matrix The matrix of the considered model.
             */
           OrderExtender(storm::storage::BitVector* topStates,  storm::storage::BitVector* bottomStates, storm::storage::SparseMatrix<ValueType> matrix);

            /*!
             * Creates an order based on the given formula.
             *
             * @param monRes The monotonicity result so far.
             * @return A triple with a pointer to the order and two states of which the current place in the order
             *         is unknown but needed. When the states have as number the number of states, no states are
             *         unplaced but needed.
             */
            std::tuple<std::shared_ptr<Order>, uint_fast64_t, uint_fast64_t> toOrder(storage::ParameterRegion<ValueType> region, std::shared_ptr<MonotonicityResult<VariableType>> monRes = nullptr);

            /*!
             * Extends the order for the given region.
             *
             * @param order pointer to the order.
             * @param region The region on which the order needs to be extended.
             * @return Two states of which the current place in the order
             *         is unknown but needed. When the states have as number the number of states, no states are
             *         unplaced or needed.
             */
            std::tuple<std::shared_ptr<Order>, uint_fast64_t, uint_fast64_t> extendOrder(std::shared_ptr<Order> order, storm::storage::ParameterRegion<ValueType> region, std::shared_ptr<MonotonicityResult<VariableType>> monRes = nullptr, std::shared_ptr<expressions::BinaryRelationExpression> assumption = nullptr);

            void setMinMaxValues(std::shared_ptr<Order> order, std::vector<ConstantType> &minValues, std::vector<ConstantType> &maxValues);
            void setMinValues(std::shared_ptr<Order> order, std::vector<ConstantType> &minValues);
            void setMaxValues(std::shared_ptr<Order> order,std::vector<ConstantType> &maxValues);

            void setUnknownStates(std::shared_ptr<Order> order, uint_fast64_t state1, uint_fast64_t state2);

<<<<<<< HEAD
            std::pair<uint_fast64_t, uint_fast64_t> getUnknownStates(std::shared_ptr<Order> order);

            void setUnknownStates(std::shared_ptr<Order> orderOriginal, std::shared_ptr<Order> orderCopy);

        // TODO changed private to protected for inheritance for now. Change later.
        protected:
            std::shared_ptr<Order> getBottomTopOrder();
=======
            std::pair<uint_fast64_t, uint_fast64_t> getUnknownStates(std::shared_ptr<Order> order) const;
            void setUnknownStates(std::shared_ptr<Order> orderOriginal, std::shared_ptr<Order> orderCopy);
            void copyMinMax(std::shared_ptr<Order> orderOriginal, std::shared_ptr<Order> orderCopy);
            void initializeMinMaxValues();
            void checkParOnStateMonRes(uint_fast64_t s, std::shared_ptr<Order> order, typename OrderExtender<ValueType, ConstantType>::VariableType param, std::shared_ptr<MonotonicityResult<VariableType>> monResult);

            bool isHope(std::shared_ptr<Order> order, storage::ParameterRegion<ValueType>);
        private:
>>>>>>> 97b8cba5

            Order::NodeComparison addStatesBasedOnMinMax(std::shared_ptr<Order> order, uint_fast64_t state1, uint_fast64_t state2) const;
            std::tuple<std::shared_ptr<Order>, uint_fast64_t, uint_fast64_t> extendOrder(std::shared_ptr<Order> order, std::shared_ptr<MonotonicityResult<VariableType>> monRes, std::shared_ptr<expressions::BinaryRelationExpression> assumption = nullptr);
            std::pair<uint_fast64_t, uint_fast64_t> extendNormal(std::shared_ptr<Order> order, uint_fast64_t currentState, std::vector<uint_fast64_t> const& successors, bool allowMerge);
            std::pair<uint_fast64_t, uint_fast64_t> extendByBackwardReasoning(std::shared_ptr<Order> order, uint_fast64_t currentState, std::vector<uint_fast64_t> const& successors, bool allowMerge);
            std::pair<uint_fast64_t, uint_fast64_t> extendByForwardReasoning(std::shared_ptr<Order> order, uint_fast64_t currentState, std::vector<uint_fast64_t> const& successors, bool allowMerge);
            bool extendByAssumption(std::shared_ptr<Order> order, uint_fast64_t currentState, uint_fast64_t succState2, uint_fast64_t succState1);

            void handleOneSuccessor(std::shared_ptr<Order> order, uint_fast64_t currentState, uint_fast64_t successor);
            void handleAssumption(std::shared_ptr<Order> order, std::shared_ptr<expressions::BinaryRelationExpression> assumption) const;

            std::pair<uint_fast64_t, bool> getNextState(std::shared_ptr<Order> order, uint_fast64_t stateNumber, bool done);
            std::shared_ptr<Order> getBottomTopOrder();


            std::shared_ptr<Order> bottomTopOrder = nullptr;

            std::map<std::shared_ptr<Order>, std::vector<ConstantType>> minValues;
            boost::optional<std::vector<ConstantType>> minValuesOnce;
            boost::optional<std::vector<ConstantType>> maxValuesOnce;
            std::map<std::shared_ptr<Order>, std::vector<ConstantType>> maxValues;

            storage::SparseMatrix<ValueType> matrix;
            std::shared_ptr<models::sparse::Model<ValueType>> model;

            std::map<uint_fast64_t, std::vector<uint_fast64_t>> stateMap;
            std::map<std::shared_ptr<Order>, std::pair<uint_fast64_t, uint_fast64_t>> unknownStatesMap;
            std::map<std::shared_ptr<Order>, std::pair<uint_fast64_t, uint_fast64_t>> lastUnknownStatesMap;

            std::map<std::shared_ptr<Order>, bool> usePLA;
            boost::optional<bool> usePLAOnce;
            std::map<std::shared_ptr<Order>, bool> continueExtending;
            bool cyclic;

            std::shared_ptr<logic::Formula const> formula;

            storage::ParameterRegion<ValueType> region;

            uint_fast64_t numberOfStates;

            analysis::AssumptionMaker<ValueType, ConstantType>* assumptionMaker;


            boost::container::flat_set<uint_fast64_t> nonParametricStates;

            std::map<VariableType, std::vector<uint_fast64_t>> occuringStatesAtVariable;
            std::vector<std::set<VariableType>> occuringVariablesAtState;
            MonotonicityChecker<ValueType> monotonicityChecker;

        };
    }
}

#endif //STORM_ORDEREXTENDER_H<|MERGE_RESOLUTION|>--- conflicted
+++ resolved
@@ -70,25 +70,19 @@
 
             void setUnknownStates(std::shared_ptr<Order> order, uint_fast64_t state1, uint_fast64_t state2);
 
-<<<<<<< HEAD
             std::pair<uint_fast64_t, uint_fast64_t> getUnknownStates(std::shared_ptr<Order> order);
-
-            void setUnknownStates(std::shared_ptr<Order> orderOriginal, std::shared_ptr<Order> orderCopy);
 
         // TODO changed private to protected for inheritance for now. Change later.
         protected:
             std::shared_ptr<Order> getBottomTopOrder();
-=======
             std::pair<uint_fast64_t, uint_fast64_t> getUnknownStates(std::shared_ptr<Order> order) const;
             void setUnknownStates(std::shared_ptr<Order> orderOriginal, std::shared_ptr<Order> orderCopy);
             void copyMinMax(std::shared_ptr<Order> orderOriginal, std::shared_ptr<Order> orderCopy);
             void initializeMinMaxValues();
             void checkParOnStateMonRes(uint_fast64_t s, std::shared_ptr<Order> order, typename OrderExtender<ValueType, ConstantType>::VariableType param, std::shared_ptr<MonotonicityResult<VariableType>> monResult);
+            bool isHope(std::shared_ptr<Order> order, storage::ParameterRegion<ValueType>);
 
-            bool isHope(std::shared_ptr<Order> order, storage::ParameterRegion<ValueType>);
         private:
->>>>>>> 97b8cba5
-
             Order::NodeComparison addStatesBasedOnMinMax(std::shared_ptr<Order> order, uint_fast64_t state1, uint_fast64_t state2) const;
             std::tuple<std::shared_ptr<Order>, uint_fast64_t, uint_fast64_t> extendOrder(std::shared_ptr<Order> order, std::shared_ptr<MonotonicityResult<VariableType>> monRes, std::shared_ptr<expressions::BinaryRelationExpression> assumption = nullptr);
             std::pair<uint_fast64_t, uint_fast64_t> extendNormal(std::shared_ptr<Order> order, uint_fast64_t currentState, std::vector<uint_fast64_t> const& successors, bool allowMerge);
@@ -100,8 +94,6 @@
             void handleAssumption(std::shared_ptr<Order> order, std::shared_ptr<expressions::BinaryRelationExpression> assumption) const;
 
             std::pair<uint_fast64_t, bool> getNextState(std::shared_ptr<Order> order, uint_fast64_t stateNumber, bool done);
-            std::shared_ptr<Order> getBottomTopOrder();
-
 
             std::shared_ptr<Order> bottomTopOrder = nullptr;
 
