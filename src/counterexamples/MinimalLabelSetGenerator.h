/*
 * MinimalLabelSetGenerator.h
 *
 *  Created on: 15.09.2013
 *      Author: Christian Dehnert
 */

#ifndef STORM_COUNTEREXAMPLES_MINIMALCOMMANDSETGENERATOR_MDP_H_
#define STORM_COUNTEREXAMPLES_MINIMALCOMMANDSETGENERATOR_MDP_H_

// To detect whether the usage of Gurobi is possible, this include is neccessary
#include "storm-config.h"

#ifdef STORM_HAVE_GUROBI
extern "C" {
#include "gurobi_c.h"
    
    int __stdcall GRBislp(GRBenv **, const char *, const char *, const char *, const char *);
}
#endif

#include "src/models/Mdp.h"
#include "src/exceptions/NotImplementedException.h"
#include "src/exceptions/InvalidArgumentException.h"
#include "src/exceptions/InvalidStateException.h"

namespace storm {
    namespace counterexamples {
        
        /*!
         * This class provides functionality to generate a minimal counterexample to a probabilistic reachability
         * property in terms of used labels.
         */
        template <class T>
        class MinimalLabelSetGenerator {
#ifdef STORM_HAVE_GUROBI
        private:
            /*!
             * A helper class that provides the functionality to compute a hash value for pairs of state indices.
             */
            class PairHash {
            public:
                std::size_t operator()(std::pair<uint_fast64_t, uint_fast64_t> const& pair) const {
                    size_t seed = 0;
                    boost::hash_combine(seed, pair.first);
                    boost::hash_combine(seed, pair.second);
                    return seed;
                }
            };
            
            /*!
             * A helper struct storing which states are relevant or problematic.
             */
            struct StateInformation {
                storm::storage::BitVector relevantStates;
                storm::storage::BitVector problematicStates;
            };
            
            /*!
             * A helper struct capturing information about relevant and problematic choices of states and which labels
             * are relevant.
             */
            struct ChoiceInformation {
                std::unordered_map<uint_fast64_t, std::list<uint_fast64_t>> relevantChoicesForRelevantStates;
                std::unordered_map<uint_fast64_t, std::list<uint_fast64_t>> problematicChoicesForProblematicStates;
                std::unordered_set<uint_fast64_t> allRelevantLabels;
            };

            /*!
             * A helper struct capturing information about the variables of the MILP formulation.
             */
            struct VariableInformation {
                std::unordered_map<uint_fast64_t, uint_fast64_t> labelToVariableIndexMap;
                std::unordered_map<uint_fast64_t, std::list<uint_fast64_t>> stateToChoiceVariablesIndexMap;
                std::unordered_map<uint_fast64_t, uint_fast64_t> initialStateToChoiceVariableIndexMap;
                std::unordered_map<uint_fast64_t, uint_fast64_t> stateToProbabilityVariableIndexMap;
                uint_fast64_t virtualInitialStateVariableIndex;
                std::unordered_map<uint_fast64_t, uint_fast64_t> problematicStateToVariableIndexMap;
                std::unordered_map<std::pair<uint_fast64_t, uint_fast64_t>, uint_fast64_t, PairHash> problematicTransitionToVariableIndexMap;
                uint_fast64_t nextFreeVariableIndex;

				VariableInformation() : nextFreeVariableIndex(0) {}
            };

            /*!
             * Determines the relevant and the problematic states of the given MDP with respect to the given phi and psi
             * state sets. The relevant states are those for which there exists at least one scheduler that attains a
             * non-zero probability of satisfying phi until psi. Problematic states are relevant states that have at
             * least one scheduler such that the probability of satisfying phi until psi is zero.
             *
             * @param labeledMdp The MDP whose states to search.
             * @param phiStates A bit vector characterizing all states satisfying phi.
             * @param psiStates A bit vector characterizing all states satisfying psi.
             * @return A structure that stores the relevant and problematic states.
             */
            static struct StateInformation determineRelevantAndProblematicStates(storm::models::Mdp<T> const& labeledMdp, storm::storage::BitVector const& phiStates, storm::storage::BitVector const& psiStates) {
                StateInformation result;
                storm::storage::SparseMatrix<bool> backwardTransitions = labeledMdp.getBackwardTransitions();
                result.relevantStates = storm::utility::graph::performProbGreater0E(labeledMdp, backwardTransitions, phiStates, psiStates);
                result.relevantStates &= ~psiStates;
                result.problematicStates = storm::utility::graph::performProbGreater0E(labeledMdp, backwardTransitions, phiStates, psiStates);
                result.problematicStates.complement();
                result.problematicStates &= result.relevantStates;
                LOG4CPLUS_DEBUG(logger, "Found " << phiStates.getNumberOfSetBits() << " filter states (" << phiStates.toString() << ").");
                LOG4CPLUS_DEBUG(logger, "Found " << psiStates.getNumberOfSetBits() << " target states (" << psiStates.toString() << ").");
                LOG4CPLUS_DEBUG(logger, "Found " << result.relevantStates.getNumberOfSetBits() << " relevant states (" << result.relevantStates.toString() << ").");
                LOG4CPLUS_DEBUG(logger, "Found " << result.problematicStates.getNumberOfSetBits() << " problematic states (" << result.problematicStates.toString() << ").");
                return result;
            }
            
            /*!
             * Determines the relevant and problematic choices of the given MDP with respect to the given parameters.
             *
             * @param labeledMdp The MDP whose choices to search.
             * @param stateInformation The relevant and problematic states of the model.
             * @param psiStates A bit vector characterizing the psi states in the model.
             * @return A structure that stores the relevant and problematic choices in the model as well as the set
             * of relevant labels.
             */
            static struct ChoiceInformation determineRelevantAndProblematicChoices(storm::models::Mdp<T> const& labeledMdp, StateInformation const& stateInformation, storm::storage::BitVector const& psiStates) {
                // Create result and shortcuts to needed data for convenience.
                ChoiceInformation result;
                storm::storage::SparseMatrix<T> const& transitionMatrix = labeledMdp.getTransitionMatrix();
                std::vector<uint_fast64_t> const& nondeterministicChoiceIndices = labeledMdp.getNondeterministicChoiceIndices();
                std::vector<std::set<uint_fast64_t>> const& choiceLabeling = labeledMdp.getChoiceLabeling();
                
                // Now traverse all choices of all relevant states and check whether there is a relevant target state.
                // If so, the associated labels become relevant. Also, if a choice of relevant state has at least one
                // relevant successor, the choice is considered to be relevant.
                for (auto state : stateInformation.relevantStates) {
                    result.relevantChoicesForRelevantStates.emplace(state, std::list<uint_fast64_t>());
                    if (stateInformation.problematicStates.get(state)) {
                        result.problematicChoicesForProblematicStates.emplace(state, std::list<uint_fast64_t>());
                    }
                    for (uint_fast64_t row = nondeterministicChoiceIndices[state]; row < nondeterministicChoiceIndices[state + 1]; ++row) {
                        bool currentChoiceRelevant = false;
                        bool allSuccessorsProblematic = true;
                        for (typename storm::storage::SparseMatrix<T>::ConstIndexIterator successorIt = transitionMatrix.constColumnIteratorBegin(row); successorIt != transitionMatrix.constColumnIteratorEnd(row); ++successorIt) {
                            // If there is a relevant successor, we need to add the labels of the current choice.
                            if (stateInformation.relevantStates.get(*successorIt) || psiStates.get(*successorIt)) {
                                for (auto const& label : choiceLabeling[row]) {
                                    result.allRelevantLabels.insert(label);
                                }
                                if (!currentChoiceRelevant) {
                                    currentChoiceRelevant = true;
                                    result.relevantChoicesForRelevantStates[state].push_back(row);
                                }
                            }
                            if (!stateInformation.problematicStates.get(*successorIt)) {
                                allSuccessorsProblematic = false;
                            }
                        }
                        
                        // If all successors of a problematic state are problematic themselves, we record this choice
                        // as being problematic.
                        if (stateInformation.problematicStates.get(state) && allSuccessorsProblematic) {
                            result.problematicChoicesForProblematicStates[state].push_back(row);
                        }
                    }
                }
                LOG4CPLUS_DEBUG(logger, "Found " << result.allRelevantLabels.size() << " relevant labels.");
                return result;
            }
            
            /*!
             * Sets the desired properties for the given Gurobi environment.
             *
             * @param env The Gurobi environment to modify.
             */
            static void setGurobiEnvironmentProperties(GRBenv* env) {
                int error = error = GRBsetintparam(env, "OutputFlag", storm::settings::Settings::getInstance()->isSet("debug") ? 1 : 0);
            }
            
            /*!
             * Creates a Gurobi environment and model and returns pointers to them.
             *
             * @return A pair of two pointers to a Gurobi environment and model, respectively.
             */
            static std::pair<GRBenv*, GRBmodel*> createGurobiEnvironmentAndModel() {
                GRBenv* env = nullptr;
                int error = GRBloadenv(&env, "storm_gurobi.log");
                if (error || env == NULL) {
                    LOG4CPLUS_ERROR(logger, "Could not initialize Gurobi (" << GRBgeterrormsg(env) << ").");
                    throw storm::exceptions::InvalidStateException() << "Could not initialize Gurobi (" << GRBgeterrormsg(env) << ").";
                }
                
                setGurobiEnvironmentProperties(env);
                
                GRBmodel* model = nullptr;
                error = GRBnewmodel(env, &model, "minimal_label_milp", 0, nullptr, nullptr, nullptr, nullptr, nullptr);
                if (error) {
                    LOG4CPLUS_ERROR(logger, "Could not initialize Gurobi model (" << GRBgeterrormsg(env) << ").");
                    throw storm::exceptions::InvalidStateException() << "Could not initialize Gurobi model (" << GRBgeterrormsg(env) << ").";
                }
                return std::make_pair(env, model);
            }
            
            /*!
             * Retrieves whether the given Gurobi model was optimized.
             *
             * @param env The Gurobi environment.
             * @param model The Gurobi model.
             * @return True if the model was optimized. Otherwise an exception is thrown.
             */
            static bool checkGurobiModelIsOptimized(GRBenv* env, GRBmodel* model) {
                int optimalityStatus = 0;
                int error = GRBgetintattr(model, GRB_INT_ATTR_STATUS, &optimalityStatus);
                if (optimalityStatus == GRB_INF_OR_UNBD) {
                    LOG4CPLUS_ERROR(logger, "Unable to get Gurobi solution from infeasible or unbounded model (" << GRBgeterrormsg(env) << ").");
                    throw storm::exceptions::InvalidStateException() << "Unable to get Gurobi solution from infeasible or unbounded MILP (" << GRBgeterrormsg(env) << ").";
                } else if (optimalityStatus != GRB_OPTIMAL) {
                    LOG4CPLUS_ERROR(logger, "Unable to get Gurobi solution from unoptimized model (" << GRBgeterrormsg(env) << ").");
                    throw storm::exceptions::InvalidStateException() << "Unable to get Gurobi solution from unoptimized model (" << GRBgeterrormsg(env) << ").";
                }
                return true;
            }
            
            /*!
             * Writes the given Gurobi model to a file.
             *
             * @param env The Gurobi environment.
             * @param model The Gurobi model.
             * @param filename The name of the file in which to write the model.
             */
            static void writeModelToFile(GRBenv* env, GRBmodel* model, std::string const& filename) {
                int error = GRBwrite(model, filename.c_str());
                if (error) {
                    LOG4CPLUS_ERROR(logger, "Unable to write Gurobi model (" << GRBgeterrormsg(env) << ").");
                    throw storm::exceptions::InvalidStateException() << "Unable to write Gurobi model (" << GRBgeterrormsg(env) << ").";
                }
            }
            
            /*!
             * Updates the Gurobi model to incorporate any prior changes.
             *
             * @param env The Gurobi environment.
             * @param model The Gurobi model.
             */
            static void updateModel(GRBenv* env, GRBmodel* model) {
                int error = GRBupdatemodel(model);
                if (error) {
                    LOG4CPLUS_ERROR(logger, "Unable to update Gurobi model (" << GRBgeterrormsg(env) << ").");
                    throw storm::exceptions::InvalidStateException() << "Unable to update Gurobi model (" << GRBgeterrormsg(env) << ").";
                }
            }
            
            /*!
             * Calls Gurobi to optimize the given model.
             *
             * @param env The Gurobi environment.
             * @param model The Gurobi model.
             */
            static void optimizeModel(GRBenv* env, GRBmodel* model) {
                int error = GRBoptimize(model);
                if (error) {
                    LOG4CPLUS_ERROR(logger, "Unable to optimize Gurobi model (" << GRBgeterrormsg(env) << ").");
                    throw storm::exceptions::InvalidStateException() << "Unable to optimize Gurobi model (" << GRBgeterrormsg(env) << ").";
                }
            }
            
            /*!
             * Destroys the given Gurobi model and environment to free ressources.
             *
             * @param env The Gurobi environment.
             * @param model The Gurobi model.
             */
            static void destroyGurobiModelAndEnvironment(GRBenv* env, GRBmodel* model) {
                GRBfreemodel(model);
                GRBfreeenv(env);
            }

            /*!
             * Creates the variables for the labels of the model.
             *
             * @param env The Gurobi environment.
             * @param model The Gurobi model.
             * @param relevantLabels The set of relevant labels of the model.
             * @param nextFreeVariableIndex A reference to the next free variable index. Note: when creating new
             * variables, this value is increased.
             * @return A mapping from labels to variable indices.
             */
            static std::unordered_map<uint_fast64_t, uint_fast64_t> createLabelVariables(GRBenv* env, GRBmodel* model, std::unordered_set<uint_fast64_t> const& relevantLabels, uint_fast64_t& nextFreeVariableIndex) {
                int error = 0;
                std::stringstream variableNameBuffer;
                std::unordered_map<uint_fast64_t, uint_fast64_t> resultingMap;
                for (auto const& label : relevantLabels) {
                    variableNameBuffer.str("");
                    variableNameBuffer.clear();
                    variableNameBuffer << "label" << label;
                    error = GRBaddvar(model, 0, nullptr, nullptr, 1.0, 0.0, 1.0, GRB_BINARY, variableNameBuffer.str().c_str());
                    if (error) {
                        LOG4CPLUS_ERROR(logger, "Could not create Gurobi variable (" << GRBgeterrormsg(env) << ").");
                        throw storm::exceptions::InvalidStateException() << "Could not create Gurobi variable (" << GRBgeterrormsg(env) << ").";
                    }
                    resultingMap[label] = nextFreeVariableIndex;
                    ++nextFreeVariableIndex;
                }
                return resultingMap;
            }
            
            /*!
             * Creates the variables for the relevant choices in the model.
             *
             * @param env The Gurobi environment.
             * @param model The Gurobi model.
             * @param stateInformation The information about the states of the model.
             * @param choiceInformation The information about the choices of the model.
             * @param nextFreeVariableIndex A reference to the next free variable index. Note: when creating new
             * variables, this value is increased.
             * @return A mapping from states to a list of choice variable indices.
             */
            static std::unordered_map<uint_fast64_t, std::list<uint_fast64_t>> createSchedulerVariables(GRBenv* env, GRBmodel* model, StateInformation const& stateInformation, ChoiceInformation const& choiceInformation, uint_fast64_t& nextFreeVariableIndex) {
                int error = 0;
                std::stringstream variableNameBuffer;
                std::unordered_map<uint_fast64_t, std::list<uint_fast64_t>> resultingMap;
                for (auto state : stateInformation.relevantStates) {
                    resultingMap.emplace(state, std::list<uint_fast64_t>());
                    std::list<uint_fast64_t> const& relevantChoicesForState = choiceInformation.relevantChoicesForRelevantStates.at(state);
                    for (uint_fast64_t row : relevantChoicesForState) {
                        variableNameBuffer.str("");
                        variableNameBuffer.clear();
                        variableNameBuffer << "choice" << row << "in" << state;
                        error = GRBaddvar(model, 0, nullptr, nullptr, 0.0, 0.0, 1.0, GRB_BINARY, variableNameBuffer.str().c_str());
                        if (error) {
                            LOG4CPLUS_ERROR(logger, "Could not create Gurobi variable (" << GRBgeterrormsg(env) << ").");
                            throw storm::exceptions::InvalidStateException() << "Could not create Gurobi variable (" << GRBgeterrormsg(env) << ").";
                        }
                        resultingMap[state].push_back(nextFreeVariableIndex);
                        ++nextFreeVariableIndex;
                    }
                }
                return resultingMap;
            }
            
            /*!
             * Creates the variables needed for encoding the nondeterministic selection of one of the initial states
             * in the model.
             *
             * @param env The Gurobi environment.
             * @param model The Gurobi model.
             * @param labeledMdp The labeled MDP.
             * @param stateInformation The information about the states of the model.
             * @param nextFreeVariableIndex A reference to the next free variable index. Note: when creating new
             * variables, this value is increased.
             * @return A mapping from initial states to choice variable indices.
             */
            static std::unordered_map<uint_fast64_t, uint_fast64_t> createInitialChoiceVariables(GRBenv* env, GRBmodel* model, storm::models::Mdp<T> const& labeledMdp, StateInformation const& stateInformation, uint_fast64_t& nextFreeVariableIndex) {
                int error = 0;
                std::stringstream variableNameBuffer;
                std::unordered_map<uint_fast64_t, uint_fast64_t> resultingMap;
                for (auto initialState : labeledMdp.getLabeledStates("init")) {
                    // Only consider this initial state if it is relevant.
                    if (stateInformation.relevantStates.get(initialState)) {
                        variableNameBuffer.str("");
                        variableNameBuffer.clear();
                        variableNameBuffer << "init" << initialState;
                        error = GRBaddvar(model, 0, nullptr, nullptr, 0.0, 0.0, 1.0, GRB_BINARY, variableNameBuffer.str().c_str());
                        if (error) {
                            LOG4CPLUS_ERROR(logger, "Could not create Gurobi variable (" << GRBgeterrormsg(env) << ").");
                            throw storm::exceptions::InvalidStateException() << "Could not create Gurobi variable (" << GRBgeterrormsg(env) << ").";
                        }
                        resultingMap[initialState] = nextFreeVariableIndex;
                        ++nextFreeVariableIndex;
                    }
                }
                return resultingMap;
            }
            
            /*!
             * Creates the variables for the probabilities in the model.
             *
             * @param env The Gurobi environment.
             * @param model The Gurobi model.
             * @param stateInformation The information about the states in the model.
             * @param nextFreeVariableIndex A reference to the next free variable index. Note: when creating new
             * variables, this value is increased.
             * @param maximizeProbability If set to true, the objective function is constructed in a way that a
             * label-minimal subsystem of maximal probability is computed. 
             * @return A mapping from states to the index of the corresponding probability variables.
             */
            static std::unordered_map<uint_fast64_t, uint_fast64_t> createProbabilityVariables(GRBenv* env, GRBmodel* model, StateInformation const& stateInformation, uint_fast64_t& nextFreeVariableIndex) {
                int error = 0;
                std::stringstream variableNameBuffer;
                std::unordered_map<uint_fast64_t, uint_fast64_t> resultingMap;
                for (auto state : stateInformation.relevantStates) {
                    variableNameBuffer.str("");
                    variableNameBuffer.clear();
                    variableNameBuffer << "p" << state;
<<<<<<< HEAD
                    error = GRBaddvar(model, 0, nullptr, nullptr, 0.0, 0.0, 1.0, GRB_CONTINUOUS, variableNameBuffer.str().c_str());
=======
                    error = GRBaddvar(model, 0, nullptr, nullptr, maximizeProbability ? (labeledMdp.getInitialStates().get(state) ? -0.5 : 0) : 0, 0.0, 1.0, GRB_CONTINUOUS, variableNameBuffer.str().c_str());
>>>>>>> 129fd296
                    if (error) {
                        LOG4CPLUS_ERROR(logger, "Could not create Gurobi variable (" << GRBgeterrormsg(env) << ").");
                        throw storm::exceptions::InvalidStateException() << "Could not create Gurobi variable (" << GRBgeterrormsg(env) << ").";
                    }
                    resultingMap[state] = nextFreeVariableIndex;
                    ++nextFreeVariableIndex;
                }
                return resultingMap;
            }
            
            /*!
             * Creates the variables for the probabilities in the model.
             *
             * @param env The Gurobi environment.
             * @param model The Gurobi model.
             * @param nextFreeVariableIndex A reference to the next free variable index. Note: when creating new
             * variables, this value is increased.
             * @param maximizeProbability If set to true, the objective function is constructed in a way that a
             * label-minimal subsystem of maximal probability is computed.
             * @return The index of the variable for the probability of the virtual initial state.
             */
            static uint_fast64_t createVirtualInitialStateVariable(GRBenv* env, GRBmodel* model, uint_fast64_t& nextFreeVariableIndex, bool maximizeProbability = false) {
                int error = 0;
                std::stringstream variableNameBuffer;
                variableNameBuffer << "pinit";
                
                error = GRBaddvar(model, 0, nullptr, nullptr, maximizeProbability ? -0.5 : 0.0, 0.0, 1.0, GRB_CONTINUOUS, variableNameBuffer.str().c_str());
                if (error) {
                    LOG4CPLUS_ERROR(logger, "Could not create Gurobi variable (" << GRBgeterrormsg(env) << ").");
                    throw storm::exceptions::InvalidStateException() << "Could not create Gurobi variable (" << GRBgeterrormsg(env) << ").";
                }
                
                uint_fast64_t variableIndex = nextFreeVariableIndex;
                ++nextFreeVariableIndex;
                return variableIndex;
            }
            
            /*!
             * Creates the variables for the problematic states in the model.
             *
             * @param env The Gurobi environment.
             * @param model The Gurobi model.
             * @param labeledMdp The labeled MDP.
             * @param stateInformation The information about the states in the model.
             * @param nextFreeVariableIndex A reference to the next free variable index. Note: when creating new
             * variables, this value is increased.
             * @return A mapping from problematic states to the index of the corresponding variables.
             */
            static std::unordered_map<uint_fast64_t, uint_fast64_t> createProblematicStateVariables(GRBenv* env, GRBmodel* model, storm::models::Mdp<T> const& labeledMdp, StateInformation const& stateInformation, ChoiceInformation const& choiceInformation, uint_fast64_t& nextFreeVariableIndex) {
                int error = 0;
                std::stringstream variableNameBuffer;
                std::unordered_map<uint_fast64_t, uint_fast64_t> resultingMap;
                for (auto state : stateInformation.problematicStates) {
                    // First check whether there is not already a variable for this state and advance to the next state
                    // in this case.
                    if (resultingMap.find(state) == resultingMap.end()) {
                        variableNameBuffer.str("");
                        variableNameBuffer.clear();
                        variableNameBuffer << "r" << state;
                        error = GRBaddvar(model, 0, nullptr, nullptr, 0.0, 0.0, 1.0, GRB_CONTINUOUS, variableNameBuffer.str().c_str());
                        if (error) {
                            LOG4CPLUS_ERROR(logger, "Could not create Gurobi variable (" << GRBgeterrormsg(env) << ").");
                            throw storm::exceptions::InvalidStateException() << "Could not create Gurobi variable (" << GRBgeterrormsg(env) << ").";
                        }
                        resultingMap[state] = nextFreeVariableIndex;
                        ++nextFreeVariableIndex;
                    }
                    
                    std::list<uint_fast64_t> const& relevantChoicesForState = choiceInformation.relevantChoicesForRelevantStates.at(state);
                    for (uint_fast64_t row : relevantChoicesForState) {
                        for (typename storm::storage::SparseMatrix<T>::ConstIndexIterator successorIt = labeledMdp.getTransitionMatrix().constColumnIteratorBegin(row); successorIt != labeledMdp.getTransitionMatrix().constColumnIteratorEnd(row); ++successorIt) {
                            if (stateInformation.relevantStates.get(*successorIt)) {
                                if (resultingMap.find(*successorIt) == resultingMap.end()) {
                                    variableNameBuffer.str("");
                                    variableNameBuffer.clear();
                                    variableNameBuffer << "r" << *successorIt;
                                    error = GRBaddvar(model, 0, nullptr, nullptr, 0.0, 0.0, 1.0, GRB_CONTINUOUS, variableNameBuffer.str().c_str());
                                    if (error) {
                                        LOG4CPLUS_ERROR(logger, "Could not create Gurobi variable (" << GRBgeterrormsg(env) << ").");
                                        throw storm::exceptions::InvalidStateException() << "Could not create Gurobi variable (" << GRBgeterrormsg(env) << ").";
                                    }
                                    resultingMap[state] = nextFreeVariableIndex;
                                    ++nextFreeVariableIndex;
                                }
                            }
                        }
                    }
                }
                return resultingMap;
            }
            
            /*!
             * Creates the variables for the problematic choices in the model.
             *
             * @param env The Gurobi environment.
             * @param model The Gurobi model.
             * @param labeledMdp The labeled MDP.
             * @param stateInformation The information about the states in the model.
             * @param choiceInformation The information about the choices in the model.
             * @param nextFreeVariableIndex A reference to the next free variable index. Note: when creating new
             * variables, this value is increased.
             * @return A mapping from problematic choices to the index of the corresponding variables.
             */
            static std::unordered_map<std::pair<uint_fast64_t, uint_fast64_t>, uint_fast64_t, PairHash> createProblematicChoiceVariables(GRBenv* env, GRBmodel* model, storm::models::Mdp<T> const& labeledMdp, StateInformation const& stateInformation, ChoiceInformation const& choiceInformation, uint_fast64_t& nextFreeVariableIndex) {
                int error = 0;
                std::stringstream variableNameBuffer;
                std::unordered_map<std::pair<uint_fast64_t, uint_fast64_t>, uint_fast64_t, PairHash> resultingMap;
                for (auto state : stateInformation.problematicStates) {
                    std::list<uint_fast64_t> const& relevantChoicesForState = choiceInformation.relevantChoicesForRelevantStates.at(state);
                    for (uint_fast64_t row : relevantChoicesForState) {
                        for (typename storm::storage::SparseMatrix<T>::ConstIndexIterator successorIt = labeledMdp.getTransitionMatrix().constColumnIteratorBegin(row); successorIt != labeledMdp.getTransitionMatrix().constColumnIteratorEnd(row); ++successorIt) {
                            if (stateInformation.relevantStates.get(*successorIt)) {
                                variableNameBuffer.str("");
                                variableNameBuffer.clear();
                                variableNameBuffer << "t" << state << "to" << *successorIt;
                                error = GRBaddvar(model, 0, nullptr, nullptr, 0.0, 0.0, 1.0, GRB_BINARY, variableNameBuffer.str().c_str());
                                if (error) {
                                    LOG4CPLUS_ERROR(logger, "Could not create Gurobi variable (" << GRBgeterrormsg(env) << ").");
                                    throw storm::exceptions::InvalidStateException() << "Could not create Gurobi variable (" << GRBgeterrormsg(env) << ").";
                                }
                                resultingMap[std::make_pair(state, *successorIt)] = nextFreeVariableIndex;
                                ++nextFreeVariableIndex;
                            }
                        }
                    }
                }
                return resultingMap;
            }
            
            /*!
             * Creates all variables needed to encode the problem as an MILP problem and returns a struct containing
             * information about the variables that were created. This implicitly establishes the objective function
             * passed to the solver.
             *
             * @param env The Gurobi environment.
             * @param model The Gurobi model.
             * @param labeledMdp The labeled MDP.
             * @param stateInformation The information about the states in the model.
             * @param choiceInformation The information about the choices in the model.
             */
            static VariableInformation createVariables(GRBenv* env, GRBmodel* model, storm::models::Mdp<T> const& labeledMdp, StateInformation const& stateInformation, ChoiceInformation const& choiceInformation) {
                // Create a struct that stores all information about variables.
                VariableInformation result;
                
                // Create variables for involved labels.
                result.labelToVariableIndexMap = createLabelVariables(env, model, choiceInformation.allRelevantLabels, result.nextFreeVariableIndex);
                LOG4CPLUS_DEBUG(logger, "Created variables for labels.");
                
                // Create scheduler variables for relevant states and their actions.
                result.stateToChoiceVariablesIndexMap = createSchedulerVariables(env, model, stateInformation, choiceInformation, result.nextFreeVariableIndex);
                LOG4CPLUS_DEBUG(logger, "Created variables for nondeterministic choices.");

                // Create scheduler variables for nondeterministically choosing an initial state.
                result.initialStateToChoiceVariableIndexMap = createInitialChoiceVariables(env, model, labeledMdp, stateInformation, result.nextFreeVariableIndex);
                LOG4CPLUS_DEBUG(logger, "Created variables for the nondeterministic choice of the initial state.");
                
                // Create variables for probabilities for all relevant states.
                result.stateToProbabilityVariableIndexMap = createProbabilityVariables(env, model, stateInformation, result.nextFreeVariableIndex);
                LOG4CPLUS_DEBUG(logger, "Created variables for the reachability probabilities.");

                // Create a probability variable for a virtual initial state that nondeterministically chooses one of the system's real initial states as its target state.
                result.virtualInitialStateVariableIndex = createVirtualInitialStateVariable(env, model, result.nextFreeVariableIndex);
                LOG4CPLUS_DEBUG(logger, "Created variables for the virtual initial state.");

                // Create variables for problematic states.
                result.problematicStateToVariableIndexMap = createProblematicStateVariables(env, model, labeledMdp, stateInformation, choiceInformation, result.nextFreeVariableIndex);
                LOG4CPLUS_DEBUG(logger, "Created variables for the problematic states.");

                // Create variables for problematic choices.
                result.problematicTransitionToVariableIndexMap = createProblematicChoiceVariables(env, model, labeledMdp, stateInformation, choiceInformation, result.nextFreeVariableIndex);
                LOG4CPLUS_DEBUG(logger, "Created variables for the problematic choices.");

                LOG4CPLUS_INFO(logger, "Successfully created " << result.nextFreeVariableIndex << " Gurobi variables.");
                
                // Finally, return variable information struct.
                return result;
            }
            
            /*!
             * Asserts a constraint in the MILP problem that makes sure the reachability probability in the subsystem
             * exceeds the given threshold.
             *
             * @param env The Gurobi environment.
             * @param model The Gurobi model.
             * @param labeledMdp The labeled MDP.
             * @param variableInformation A struct with information about the variables of the model.
             * @param probabilityThreshold The probability that the subsystem must exceed.
             * @return The total number of constraints that were created.
             */
            static uint_fast64_t assertProbabilityGreaterThanThreshold(GRBenv* env, GRBmodel* model, storm::models::Mdp<T> const& labeledMdp, VariableInformation const& variableInformation, double probabilityThreshold) {
                uint_fast64_t numberOfConstraintsCreated = 0;
                int error = 0;
<<<<<<< HEAD
                int variableIndex = static_cast<int>(variableInformation.virtualInitialStateVariableIndex);
                double coefficient = 1.0;
                error = GRBaddconstr(model, 1, &variableIndex, &coefficient, GRB_GREATER_EQUAL, probabilityThreshold + 1e-6, nullptr);
                if (error) {
                    LOG4CPLUS_ERROR(logger, "Unable to assert constraint (" << GRBgeterrormsg(env) << ").");
                    throw storm::exceptions::InvalidStateException() << "Unable to assert constraint (" << GRBgeterrormsg(env) << ").";
=======
                storm::storage::BitVector const& initialStates = labeledMdp.getInitialStates();
                if (initialStates.getNumberOfSetBits() != 1) {
                    LOG4CPLUS_ERROR(logger, "Must have exactly one initial state, but got " << initialStates.getNumberOfSetBits() << "instead.");
                    throw storm::exceptions::InvalidStateException() << "Must have exactly one initial state, but got " << initialStates.getNumberOfSetBits() << "instead.";
                }
                for (auto initialState : initialStates) {
                    int variableIndex = static_cast<int>(variableInformation.stateToProbabilityVariableIndexMap.at(initialState));
                    double coefficient = 1.0;
                    error = GRBaddconstr(model, 1, &variableIndex, &coefficient, GRB_GREATER_EQUAL, probabilityThreshold + 1e-6, nullptr);
                    if (error) {
                        LOG4CPLUS_ERROR(logger, "Unable to assert constraint (" << GRBgeterrormsg(env) << ").");
                        throw storm::exceptions::InvalidStateException() << "Unable to assert constraint (" << GRBgeterrormsg(env) << ").";
                    }
                    ++numberOfConstraintsCreated;
>>>>>>> 129fd296
                }
                ++numberOfConstraintsCreated;
                return numberOfConstraintsCreated;
            }
            
            /*!
             * Asserts constraints that make sure the selected policy is valid, i.e. chooses at most one action in each state.
             *
             * @param env The Gurobi environment.
             * @param model The Gurobi model.
             * @param stateInformation The information about the states in the model.
             * @param variableInformation A struct with information about the variables of the model.
             * @return The total number of constraints that were created.
             */
            static uint_fast64_t assertValidPolicy(GRBenv* env, GRBmodel* model, StateInformation const& stateInformation, VariableInformation const& variableInformation) {
                // Assert that the policy chooses at most one action in each state of the system.
                uint_fast64_t numberOfConstraintsCreated = 0;
                int error = 0;
                for (auto state : stateInformation.relevantStates) {
                    std::list<uint_fast64_t> const& choiceVariableIndices = variableInformation.stateToChoiceVariablesIndexMap.at(state);
                    std::vector<int> variables;
                    std::vector<double> coefficients(choiceVariableIndices.size(), 1);
                    variables.reserve(choiceVariableIndices.size());
                    for (auto choiceVariableIndex : choiceVariableIndices) {
                        variables.push_back(static_cast<int>(choiceVariableIndex));
                    }
                    error = GRBaddconstr(model, variables.size(), &variables[0], &coefficients[0], GRB_LESS_EQUAL, 1, nullptr);
                    if (error) {
                        LOG4CPLUS_ERROR(logger, "Unable to assert constraint (" << GRBgeterrormsg(env) << ").");
                        throw storm::exceptions::InvalidStateException() << "Unable to assert constraint (" << GRBgeterrormsg(env) << ").";
                    }
                    ++numberOfConstraintsCreated;
                }
                
                // Now assert that the virtual initial state picks exactly one initial state from the system as its
                // successor state.
                std::vector<int> variables;
                variables.reserve(variableInformation.initialStateToChoiceVariableIndexMap.size());
                std::vector<double> coefficients(variableInformation.initialStateToChoiceVariableIndexMap.size(), 1);
                for (auto initialStateVariableIndexPair : variableInformation.initialStateToChoiceVariableIndexMap) {
                    variables.push_back(static_cast<int>(initialStateVariableIndexPair.second));
                }
                
                error = GRBaddconstr(model, variables.size(), &variables[0], &coefficients[0], GRB_EQUAL, 1, nullptr);
                if (error) {
                    LOG4CPLUS_ERROR(logger, "Unable to assert constraint (" << GRBgeterrormsg(env) << ").");
                    throw storm::exceptions::InvalidStateException() << "Unable to assert constraint (" << GRBgeterrormsg(env) << ").";
                }
                ++numberOfConstraintsCreated;
                
                return numberOfConstraintsCreated;
            }
            
            /*!
             * Asserts constraints that make sure the labels are included in the solution set if the policy selects a
             * choice that is labeled with the label in question.
             *
             * @param env The Gurobi environment.
             * @param model The Gurobi model.
             * @param labeledMdp The labeled MDP.
             * @param stateInformation The information about the states in the model.
             * @param choiceInformation The information about the choices in the model.
             * @param variableInformation A struct with information about the variables of the model.
             * @return The total number of constraints that were created.
             */
            static uint_fast64_t assertChoicesImplyLabels(GRBenv* env, GRBmodel* model, storm::models::Mdp<T> const& labeledMdp, StateInformation const& stateInformation, ChoiceInformation const& choiceInformation, VariableInformation const& variableInformation) {
                uint_fast64_t numberOfConstraintsCreated = 0;
                int error = 0;
                std::vector<std::set<uint_fast64_t>> const& choiceLabeling = labeledMdp.getChoiceLabeling();
                for (auto state : stateInformation.relevantStates) {
                    std::list<uint_fast64_t>::const_iterator choiceVariableIndicesIterator = variableInformation.stateToChoiceVariablesIndexMap.at(state).begin();
                    for (auto choice : choiceInformation.relevantChoicesForRelevantStates.at(state)) {
                        int indices[2]; indices[0] = 0; indices[1] = *choiceVariableIndicesIterator;
                        double coefficients[2]; coefficients[0] = 1; coefficients[1] = -1;
                        for (auto label : choiceLabeling[choice]) {
                            indices[0] = variableInformation.labelToVariableIndexMap.at(label);
                            error = GRBaddconstr(model, 2, indices, coefficients, GRB_GREATER_EQUAL, 0, nullptr);
                            if (error) {
                                LOG4CPLUS_ERROR(logger, "Unable to assert constraint (" << GRBgeterrormsg(env) << ").");
                                throw storm::exceptions::InvalidStateException() << "Unable to assert constraint (" << GRBgeterrormsg(env) << ").";
                            }
                            ++numberOfConstraintsCreated;
                        }
                        ++choiceVariableIndicesIterator;
                    }
                }
                return numberOfConstraintsCreated;
            }
            
            /*!
             * Asserts constraints that make sure the reachability probability is zero for states in which the policy
             * does not pick any outgoing action.
             *
             * @param env The Gurobi environment.
             * @param model The Gurobi model.
             * @param stateInformation The information about the states in the model.
             * @param choiceInformation The information about the choices in the model.
             * @param variableInformation A struct with information about the variables of the model.
             * @return The total number of constraints that were created.
             */
            static uint_fast64_t assertZeroProbabilityWithoutChoice(GRBenv* env, GRBmodel* model, StateInformation const& stateInformation, ChoiceInformation const& choiceInformation, VariableInformation const& variableInformation) {
                uint_fast64_t numberOfConstraintsCreated = 0;
                int error = 0;
                for (auto state : stateInformation.relevantStates) {
                    std::list<uint_fast64_t> const& choiceVariableIndices = variableInformation.stateToChoiceVariablesIndexMap.at(state);

                    std::vector<double> coefficients(choiceVariableIndices.size() + 1, -1);
                    coefficients[0] = 1;
                    std::vector<int> variables;
                    variables.reserve(variableInformation.stateToChoiceVariablesIndexMap.at(state).size() + 1);
                    variables.push_back(static_cast<int>(variableInformation.stateToProbabilityVariableIndexMap.at(state)));
                    
                    variables.insert(variables.end(), choiceVariableIndices.begin(), choiceVariableIndices.end());
                    error = GRBaddconstr(model, choiceVariableIndices.size() + 1, &variables[0], &coefficients[0], GRB_LESS_EQUAL, 0, nullptr);
                    if (error) {
                        LOG4CPLUS_ERROR(logger, "Unable to assert constraint (" << GRBgeterrormsg(env) << ").");
                        throw storm::exceptions::InvalidStateException() << "Unable to assert constraint (" << GRBgeterrormsg(env) << ").";
                    }
                    ++numberOfConstraintsCreated;
                }
                return numberOfConstraintsCreated;
            }
            
            /*!
             * Asserts constraints that encode the correct reachability probabilties for all states.
             *
             * @param env The Gurobi environment.
             * @param model The Gurobi model.
             * @param labeledMdp The labeled MDP.
             * @param psiStates A bit vector characterizing the psi states in the model.
             * @param stateInformation The information about the states in the model.
             * @param choiceInformation The information about the choices in the model.
             * @param variableInformation A struct with information about the variables of the model.
             * @return The total number of constraints that were created.
             */
            static uint_fast64_t assertReachabilityProbabilities(GRBenv* env, GRBmodel* model, storm::models::Mdp<T> const& labeledMdp, storm::storage::BitVector const& psiStates, StateInformation const& stateInformation, ChoiceInformation const& choiceInformation, VariableInformation const& variableInformation) {
                uint_fast64_t numberOfConstraintsCreated = 0;
                int error = 0;
                for (auto state : stateInformation.relevantStates) {
                    std::vector<double> coefficients;
                    std::vector<int> variables;
                    
                    std::list<uint_fast64_t>::const_iterator choiceVariableIndicesIterator = variableInformation.stateToChoiceVariablesIndexMap.at(state).begin();
                    for (auto choice : choiceInformation.relevantChoicesForRelevantStates.at(state)) {
                        variables.clear();
                        coefficients.clear();
                        variables.push_back(static_cast<int>(variableInformation.stateToProbabilityVariableIndexMap.at(state)));
                        coefficients.push_back(1.0);
                        
                        double rightHandSide = 1;
                        typename storm::storage::SparseMatrix<T>::Rows rows = labeledMdp.getTransitionMatrix().getRows(choice, choice);
                        for (typename storm::storage::SparseMatrix<T>::ConstIterator successorIt = rows.begin(), successorIte = rows.end(); successorIt != successorIte; ++successorIt) {
                            if (stateInformation.relevantStates.get(successorIt.column())) {
                                variables.push_back(static_cast<int>(variableInformation.stateToProbabilityVariableIndexMap.at(successorIt.column())));
                                coefficients.push_back(-successorIt.value());
                            } else if (psiStates.get(successorIt.column())) {
                                rightHandSide += successorIt.value();
                            }
                        }
                        
                        coefficients.push_back(1);
                        variables.push_back(static_cast<int>(*choiceVariableIndicesIterator));
                        
                        error = GRBaddconstr(model, variables.size(), &variables[0], &coefficients[0], GRB_LESS_EQUAL, rightHandSide, nullptr);
                        if (error) {
                            LOG4CPLUS_ERROR(logger, "Unable to assert constraint (" << GRBgeterrormsg(env) << ").");
                            throw storm::exceptions::InvalidStateException() << "Unable to assert constraint (" << GRBgeterrormsg(env) << ").";
                        }
                        
                        ++numberOfConstraintsCreated;
                        ++choiceVariableIndicesIterator;
                    }
                }
                
                // Make sure that the virtual initial state is being assigned the probability from the initial state
                // that it selected as a successor state.
                std::vector<double> coefficients(3);
                coefficients[0] = 1;
                coefficients[1] = -1;
                coefficients[2] = 1;
                std::vector<int> variables(3);
                variables[0] = static_cast<int>(variableInformation.virtualInitialStateVariableIndex);
                
                for (auto initialStateVariableIndexPair : variableInformation.initialStateToChoiceVariableIndexMap) {
                    variables[1] = static_cast<int>(variableInformation.stateToProbabilityVariableIndexMap.at(initialStateVariableIndexPair.first));
                    variables[2] = static_cast<int>(initialStateVariableIndexPair.second);
                }
                
                error = GRBaddconstr(model, variables.size(), &variables[0], &coefficients[0], GRB_LESS_EQUAL, 1, nullptr);
                if (error) {
                    LOG4CPLUS_ERROR(logger, "Unable to assert constraint (" << GRBgeterrormsg(env) << ").");
                    throw storm::exceptions::InvalidStateException() << "Unable to assert constraint (" << GRBgeterrormsg(env) << ").";
                }
                
                return numberOfConstraintsCreated;
            }
            
            /*!
             * Asserts constraints that make sure an unproblematic state is reachable from each problematic state.
             *
             * @param env The Gurobi environment.
             * @param model The Gurobi model.
             * @param labeledMdp The labeled MDP.
             * @param stateInformation The information about the states in the model.
             * @param choiceInformation The information about the choices in the model.
             * @param variableInformation A struct with information about the variables of the model.
             * @return The total number of constraints that were created.
             */
            static uint_fast64_t assertUnproblematicStateReachable(GRBenv* env, GRBmodel* model, storm::models::Mdp<T> const& labeledMdp, StateInformation const& stateInformation, ChoiceInformation const& choiceInformation, VariableInformation const& variableInformation) {
                uint_fast64_t numberOfConstraintsCreated = 0;
                int error = 0;
                for (auto stateListPair : choiceInformation.problematicChoicesForProblematicStates) {
                    for (auto problematicChoice : stateListPair.second) {
                        std::list<uint_fast64_t>::const_iterator choiceVariableIndicesIterator = variableInformation.stateToChoiceVariablesIndexMap.at(stateListPair.first).begin();
                        for (auto relevantChoice : choiceInformation.relevantChoicesForRelevantStates.at(stateListPair.first)) {
                            if (relevantChoice == problematicChoice) {
                                break;
                            }
                            ++choiceVariableIndicesIterator;
                        }
                        
                        std::vector<int> variables;
                        std::vector<double> coefficients;
                        
                        variables.push_back(static_cast<int>(*choiceVariableIndicesIterator));
                        coefficients.push_back(1);
                        
                        for (typename storm::storage::SparseMatrix<T>::ConstIndexIterator successorIt = labeledMdp.getTransitionMatrix().constColumnIteratorBegin(problematicChoice); successorIt != labeledMdp.getTransitionMatrix().constColumnIteratorEnd(problematicChoice); ++successorIt) {
                            variables.push_back(static_cast<int>(variableInformation.problematicTransitionToVariableIndexMap.at(std::make_pair(stateListPair.first, *successorIt))));
                            coefficients.push_back(-1);
                        }
                        
                        error = GRBaddconstr(model, variables.size(), &variables[0], &coefficients[0], GRB_LESS_EQUAL, 0, nullptr);
                        if (error) {
                            LOG4CPLUS_ERROR(logger, "Unable to assert constraint (" << GRBgeterrormsg(env) << ").");
                            throw storm::exceptions::InvalidStateException() << "Unable to assert constraint (" << GRBgeterrormsg(env) << ").";
                        }
                        ++numberOfConstraintsCreated;
                    }
                }
                
                for (auto state : stateInformation.problematicStates) {
                    for (auto problematicChoice : choiceInformation.problematicChoicesForProblematicStates.at(state)) {
                        for (typename storm::storage::SparseMatrix<T>::ConstIndexIterator successorIt = labeledMdp.getTransitionMatrix().constColumnIteratorBegin(problematicChoice); successorIt != labeledMdp.getTransitionMatrix().constColumnIteratorEnd(problematicChoice); ++successorIt) {
                            std::vector<int> variables;
                            std::vector<double> coefficients;
                            
                            variables.push_back(static_cast<int>(variableInformation.problematicStateToVariableIndexMap.at(state)));
                            coefficients.push_back(1);
                            variables.push_back(static_cast<int>(variableInformation.problematicStateToVariableIndexMap.at(*successorIt)));
                            coefficients.push_back(-1);
                            variables.push_back(static_cast<int>(variableInformation.problematicTransitionToVariableIndexMap.at(std::make_pair(state, *successorIt))));
                            coefficients.push_back(1);
                            
                            error = GRBaddconstr(model, variables.size(), &variables[0], &coefficients[0], GRB_LESS_EQUAL, 1 - 1e-6, nullptr);
                            if (error) {
                                LOG4CPLUS_ERROR(logger, "Unable to assert constraint (" << GRBgeterrormsg(env) << ").");
                                throw storm::exceptions::InvalidStateException() << "Unable to assert constraint (" << GRBgeterrormsg(env) << ").";
                            }
                            ++numberOfConstraintsCreated;
                        }
                    }
                }
                return numberOfConstraintsCreated;
            }
            
            /*!
             * Asserts constraints that rule out many suboptimal policies.
             *
             * @param env The Gurobi environment.
             * @param model The Gurobi model.
             * @param labeledMdp The labeled MDP.
             * @param psiStates A bit vector characterizing the psi states in the model.
             * @param stateInformation The information about the states in the model.
             * @param choiceInformation The information about the choices in the model.
             * @param variableInformation A struct with information about the variables of the model.
             * @return The total number of constraints that were created.
             */
            static uint_fast64_t assertSchedulerCuts(GRBenv* env, GRBmodel* model, storm::models::Mdp<T> const& labeledMdp, storm::storage::BitVector const& psiStates, StateInformation const& stateInformation, ChoiceInformation const& choiceInformation, VariableInformation const& variableInformation) {
                storm::storage::SparseMatrix<bool> backwardTransitions = labeledMdp.getBackwardTransitions();
                uint_fast64_t numberOfConstraintsCreated = 0;
                int error = 0;
                std::vector<int> variables;
                std::vector<double> coefficients;
                
                for (auto state : stateInformation.relevantStates) {
                    // Assert that all states, that select an action, this action either has a non-zero probability to
                    // go to a psi state directly, or in the successor states, at least one action is selected as well.
                    std::list<uint_fast64_t>::const_iterator choiceVariableIndicesIterator = variableInformation.stateToChoiceVariablesIndexMap.at(state).begin();
                    for (auto choice : choiceInformation.relevantChoicesForRelevantStates.at(state)) {
                        bool psiStateReachableInOneStep = false;
                        for (typename storm::storage::SparseMatrix<T>::ConstIndexIterator successorIt = labeledMdp.getTransitionMatrix().constColumnIteratorBegin(choice); successorIt != labeledMdp.getTransitionMatrix().constColumnIteratorEnd(choice); ++successorIt) {
                            if (psiStates.get(*successorIt)) {
                                psiStateReachableInOneStep = true;
                            }
                        }
                        
                        if (!psiStateReachableInOneStep) {
                            variables.clear();
                            coefficients.clear();
                            
                            variables.push_back(static_cast<int>(*choiceVariableIndicesIterator));
                            coefficients.push_back(1);
                            
                            for (typename storm::storage::SparseMatrix<T>::ConstIndexIterator successorIt = labeledMdp.getTransitionMatrix().constColumnIteratorBegin(choice); successorIt != labeledMdp.getTransitionMatrix().constColumnIteratorEnd(choice); ++successorIt) {
                                if (state != *successorIt && stateInformation.relevantStates.get(*successorIt)) {
                                    std::list<uint_fast64_t> const& successorChoiceVariableIndices = variableInformation.stateToChoiceVariablesIndexMap.at(*successorIt);
                                    
                                    for (auto choiceVariableIndex : successorChoiceVariableIndices) {
                                        variables.push_back(static_cast<int>(choiceVariableIndex));
                                        coefficients.push_back(-1);
                                    }
                                }
                            }
                            
                            error = GRBaddconstr(model, variables.size(), &variables[0], &coefficients[0], GRB_LESS_EQUAL, 0, nullptr);
                            if (error) {
                                LOG4CPLUS_ERROR(logger, "Unable to assert constraint (" << GRBgeterrormsg(env) << ").");
                                throw storm::exceptions::InvalidStateException() << "Unable to assert constraint (" << GRBgeterrormsg(env) << ").";
                            }
                            ++numberOfConstraintsCreated;
                        }
                        
                        ++choiceVariableIndicesIterator;
                    }
                    
<<<<<<< HEAD
                    // For all states assert that there is either a selected incoming transition in the subsystem or the
                    // state is the chosen initial state if there is one selected action in the current state.
                    variables.clear();
                    coefficients.clear();
                    
                    for (auto choiceVariableIndex : variableInformation.stateToChoiceVariablesIndexMap.at(state)) {
                        variables.push_back(static_cast<int>(choiceVariableIndex));
                        coefficients.push_back(1);
                    }
                    
                    // Compute the set of predecessors.
                    std::unordered_set<uint_fast64_t> predecessors;
                    for (typename storm::storage::SparseMatrix<T>::ConstIndexIterator predecessorIt = backwardTransitions.constColumnIteratorBegin(state); predecessorIt != backwardTransitions.constColumnIteratorEnd(state); ++predecessorIt) {
                        if (state != *predecessorIt) {
                            predecessors.insert(*predecessorIt);
=======
                    // For all states except for the initial state, assert that there is a selected incoming transition
                    // in the subsystem if there is one selected action in the current state.
                    if (!labeledMdp.getInitialStates().get(state)) {
                        std::vector<int> variables;
                        std::vector<double> coefficients;
                        
                        for (auto choiceVariableIndex : variableInformation.stateToChoiceVariablesIndexMap.at(state)) {
                            variables.push_back(static_cast<int>(choiceVariableIndex));
                            coefficients.push_back(1);
                        }
                        
                        // Compute the set of predecessors.
                        std::unordered_set<uint_fast64_t> predecessors;
                        for (typename storm::storage::SparseMatrix<T>::ConstIndexIterator predecessorIt = backwardTransitions.constColumnIteratorBegin(state); predecessorIt != backwardTransitions.constColumnIteratorEnd(state); ++predecessorIt) {
                            if (state != *predecessorIt) {
                                predecessors.insert(*predecessorIt);
                            }
>>>>>>> 129fd296
                        }
                    }
                    
                    for (auto predecessor : predecessors) {
                        std::list<uint_fast64_t>::const_iterator choiceVariableIndicesIterator = variableInformation.stateToChoiceVariablesIndexMap.at(predecessor).begin();
                        for (auto relevantChoice : choiceInformation.relevantChoicesForRelevantStates.at(predecessor)) {
                            bool choiceTargetsCurrentState = false;
                            
                            // Check if the current choice targets the current state.
                            for (typename storm::storage::SparseMatrix<T>::ConstIndexIterator successorIt = labeledMdp.getTransitionMatrix().constColumnIteratorBegin(relevantChoice); successorIt != labeledMdp.getTransitionMatrix().constColumnIteratorEnd(relevantChoice); ++successorIt) {
                                if (state == *successorIt) {
                                    choiceTargetsCurrentState = true;
                                    break;
                                }
                            }
                            
                            // If it does, we can add the choice to the sum.
                            if (choiceTargetsCurrentState) {
                                variables.push_back(static_cast<int>(*choiceVariableIndicesIterator));
                                coefficients.push_back(-1);
                            }
                            ++choiceVariableIndicesIterator;
                        }
                    }
                    
                    // If the current state is an initial state and is selected as a successor state by the virtual
                    // initial state, then this also justifies making a choice in the current state.
                    if (labeledMdp.getLabeledStates("init").get(state)) {
                        variables.push_back(static_cast<int>(variableInformation.initialStateToChoiceVariableIndexMap.at(state)));
                        coefficients.push_back(-1);
                    }
                    
                    error = GRBaddconstr(model, variables.size(), &variables[0], &coefficients[0], GRB_LESS_EQUAL, 0, nullptr);
                    if (error) {
                        LOG4CPLUS_ERROR(logger, "Unable to assert constraint (" << GRBgeterrormsg(env) << ").");
                        throw storm::exceptions::InvalidStateException() << "Unable to assert constraint (" << GRBgeterrormsg(env) << ").";
                    }
                    ++numberOfConstraintsCreated;
                }
                
                // Assert that at least one initial state selects at least one action.
                variables.clear();
                coefficients.clear();
                for (auto initialState : labeledMdp.getLabeledStates("init")) {
                    for (auto choiceVariableIndex : variableInformation.stateToChoiceVariablesIndexMap.at(initialState)) {
                        variables.push_back(static_cast<int>(choiceVariableIndex));
                        coefficients.push_back(1);
                    }
                }
                error = GRBaddconstr(model, variables.size(), &variables[0], &coefficients[0], GRB_GREATER_EQUAL, 1, nullptr);
                if (error) {
                    LOG4CPLUS_ERROR(logger, "Unable to assert constraint (" << GRBgeterrormsg(env) << ").");
                    throw storm::exceptions::InvalidStateException() << "Unable to assert constraint (" << GRBgeterrormsg(env) << ").";
                }
                ++numberOfConstraintsCreated;
                
                // Add constraints that ensure at least one choice is selected that targets a psi state.
                variables.clear();
                coefficients.clear();
                std::unordered_set<uint_fast64_t> predecessors;
                for (auto psiState : psiStates) {
                    // Compute the set of predecessors.
                    for (typename storm::storage::SparseMatrix<T>::ConstIndexIterator predecessorIt = backwardTransitions.constColumnIteratorBegin(psiState); predecessorIt != backwardTransitions.constColumnIteratorEnd(psiState); ++predecessorIt) {
                        if (psiState != *predecessorIt) {
                            predecessors.insert(*predecessorIt);
                        }
                    }
                }
                
                for (auto predecessor : predecessors) {
                    std::list<uint_fast64_t>::const_iterator choiceVariableIndicesIterator = variableInformation.stateToChoiceVariablesIndexMap.at(predecessor).begin();
                    for (auto relevantChoice : choiceInformation.relevantChoicesForRelevantStates.at(predecessor)) {
                        bool choiceTargetsPsiState = false;
                        
                        // Check if the current choice targets the current state.
                        for (typename storm::storage::SparseMatrix<T>::ConstIndexIterator successorIt = labeledMdp.getTransitionMatrix().constColumnIteratorBegin(relevantChoice); successorIt != labeledMdp.getTransitionMatrix().constColumnIteratorEnd(relevantChoice); ++successorIt) {
                            if (psiStates.get(*successorIt)) {
                                choiceTargetsPsiState = true;
                                break;
                            }
                        }
                        
                        // If it does, we can add the choice to the sum.
                        if (choiceTargetsPsiState) {
                            variables.push_back(static_cast<int>(*choiceVariableIndicesIterator));
                            coefficients.push_back(1);
                        }
                        ++choiceVariableIndicesIterator;
                    }
                }
                
                error = GRBaddconstr(model, variables.size(), &variables[0], &coefficients[0], GRB_GREATER_EQUAL, 1, nullptr);
                if (error) {
                    LOG4CPLUS_ERROR(logger, "Unable to assert constraint (" << GRBgeterrormsg(env) << ").");
                    throw storm::exceptions::InvalidStateException() << "Unable to assert constraint (" << GRBgeterrormsg(env) << ").";
                }
                ++numberOfConstraintsCreated;
                
                return numberOfConstraintsCreated;
            }
            
            /*!
             * Builds a system of constraints that express that the reachability probability in the subsystem exceeeds
             * the given threshold.
             *
             * @param env The Gurobi environment.
             * @param model The Gurobi model.
             * @param labeledMdp The labeled MDP.
             * @param psiStates A bit vector characterizing all psi states in the model.
             * @param stateInformation The information about the states in the model.
             * @param choiceInformation The information about the choices in the model.
             * @param variableInformation A struct with information about the variables of the model.
             * @param probabilityThreshold The probability threshold the subsystem is required to exceed.
             * @param includeSchedulerCuts If set to true, additional constraints are asserted that reduce the set of
             * possible choices.
             */
            static void buildConstraintSystem(GRBenv* env, GRBmodel* model, storm::models::Mdp<T> const& labeledMdp, storm::storage::BitVector const& psiStates, StateInformation const& stateInformation, ChoiceInformation const& choiceInformation, VariableInformation const& variableInformation, double probabilityThreshold, bool includeSchedulerCuts = false) {
                // Assert that the reachability probability in the subsystem exceeds the given threshold.
                uint_fast64_t numberOfConstraints = assertProbabilityGreaterThanThreshold(env, model, labeledMdp, variableInformation, probabilityThreshold);
                LOG4CPLUS_DEBUG(logger, "Asserted that reachability probability exceeds threshold.");

                // Add constraints that assert the policy takes at most one action in each state.
                numberOfConstraints += assertValidPolicy(env, model, stateInformation, variableInformation);
                LOG4CPLUS_DEBUG(logger, "Asserted that policy is valid.");

                // Add constraints that assert the labels that belong to some taken choices are taken as well.
                numberOfConstraints += assertChoicesImplyLabels(env, model, labeledMdp, stateInformation, choiceInformation, variableInformation);
                LOG4CPLUS_DEBUG(logger, "Asserted that labels implied by choices are taken.");

                // Add constraints that encode that the reachability probability from states which do not pick any action
                // is zero.
                numberOfConstraints += assertZeroProbabilityWithoutChoice(env, model, stateInformation, choiceInformation, variableInformation);
                LOG4CPLUS_DEBUG(logger, "Asserted that reachability probability is zero if no choice is taken.");

                // Add constraints that encode the reachability probabilities for states.
                numberOfConstraints += assertReachabilityProbabilities(env, model, labeledMdp, psiStates, stateInformation, choiceInformation, variableInformation);
                LOG4CPLUS_DEBUG(logger, "Asserted constraints for reachability probabilities.");

                // Add constraints that ensure the reachability of an unproblematic state from each problematic state.
                numberOfConstraints += assertUnproblematicStateReachable(env, model, labeledMdp, stateInformation, choiceInformation, variableInformation);
                LOG4CPLUS_DEBUG(logger, "Asserted that unproblematic state reachable from problematic states.");

                // If required, assert additional constraints that reduce the number of possible policies.
                if (includeSchedulerCuts) {
                    numberOfConstraints += assertSchedulerCuts(env, model, labeledMdp, psiStates, stateInformation, choiceInformation, variableInformation);
                    LOG4CPLUS_DEBUG(logger, "Asserted scheduler cuts.");
                }
                
                LOG4CPLUS_INFO(logger, "Successfully created " << numberOfConstraints << " Gurobi constraints.");
            }
            
            /*!
             * Computes the set of labels that was used in the given optimized model.
             *
             * @param env The Gurobi environment.
             * @param model The Gurobi model.
             * @param variableInformation A struct with information about the variables of the model.
             */
            static std::unordered_set<uint_fast64_t> getUsedLabelsInSolution(GRBenv* env, GRBmodel* model, VariableInformation const& variableInformation) {
                int error = 0;

                // Check whether the model was optimized, so we can read off the solution.
                if (checkGurobiModelIsOptimized(env, model)) {
                    std::unordered_set<uint_fast64_t> result;
                    double value = 0;
                    
                    for (auto labelVariablePair : variableInformation.labelToVariableIndexMap) {
                        error = GRBgetdblattrelement(model, GRB_DBL_ATTR_X, labelVariablePair.second, &value);
                        if (error) {
                            LOG4CPLUS_ERROR(logger, "Unable to get Gurobi solution (" << GRBgeterrormsg(env) << ").");
                            throw storm::exceptions::InvalidStateException() << "Unable to get Gurobi solution (" << GRBgeterrormsg(env) << ").";
                        }
                        
                        if (std::abs(value - 1) <= storm::settings::Settings::getInstance()->getOptionByLongName("precision").getArgument(0).getValueAsDouble()) {
                            result.insert(labelVariablePair.first);
                        } else if (std::abs(value) > storm::settings::Settings::getInstance()->getOptionByLongName("precision").getArgument(0).getValueAsDouble()) {
                            LOG4CPLUS_ERROR(logger, "Illegal value for binary variable in Gurobi solution (" << value << ").");
                            throw storm::exceptions::InvalidStateException() << "Illegal value for binary variable in Gurobi solution (" << value << ").";
                        }
                    }
                    return result;
                }
                
                LOG4CPLUS_ERROR(logger, "Unable to get Gurobi solution from unoptimized model.");
                throw storm::exceptions::InvalidStateException() << "Unable to get Gurobi solution from unoptimized model.";
            }
            
            /*!
             * Computes a mapping from relevant states to choices such that a state is mapped to one of its choices if
             * it is selected by the subsystem computed by the solver.
             *
             * @param env The Gurobi environment.
             * @param model The Gurobi model.
             * @param labeledMdp The labeled MDP.
             * @param stateInformation The information about the states in the model.
             * @param choiceInformation The information about the choices in the model.
             * @param variableInformation A struct with information about the variables of the model.
             */
            static std::map<uint_fast64_t, uint_fast64_t> getChoices(GRBenv* env, GRBmodel* model, storm::models::Mdp<T> const& labeledMdp, StateInformation const& stateInformation, ChoiceInformation const& choiceInformation, VariableInformation const& variableInformation) {
                int error = 0;
                if (checkGurobiModelIsOptimized(env, model)) {
                    std::map<uint_fast64_t, uint_fast64_t> result;
                    double value = 0;

                    for (auto state : stateInformation.relevantStates) {
                        std::list<uint_fast64_t>::const_iterator choiceVariableIndicesIterator = variableInformation.stateToChoiceVariablesIndexMap.at(state).begin();
                        for (auto choice : choiceInformation.relevantChoicesForRelevantStates.at(state)) {
                            error = GRBgetdblattrelement(model, GRB_DBL_ATTR_X, *choiceVariableIndicesIterator, &value);
                            if (error) {
                                LOG4CPLUS_ERROR(logger, "Unable to get Gurobi solution (" << GRBgeterrormsg(env) << ").");
                                throw storm::exceptions::InvalidStateException() << "Unable to get Gurobi solution (" << GRBgeterrormsg(env) << ").";
                            }
                            ++choiceVariableIndicesIterator;
                            
                            if (std::abs(value - 1) <= storm::settings::Settings::getInstance()->getOptionByLongName("precision").getArgument(0).getValueAsDouble()) {
                                result.emplace_hint(result.end(), state, choice);
                            } else if (std::abs(value) > storm::settings::Settings::getInstance()->getOptionByLongName("precision").getArgument(0).getValueAsDouble()) {
                                LOG4CPLUS_ERROR(logger, "Illegal value for binary variable in Gurobi solution (" << value << ").");
                                throw storm::exceptions::InvalidStateException() << "Illegal value for binary variable in Gurobi solution (" << value << ").";
                            }
                        }
                    }
                    
                    return result;
                }
                LOG4CPLUS_ERROR(logger, "Unable to get Gurobi solution from unoptimized model.");
                throw storm::exceptions::InvalidStateException() << "Unable to get Gurobi solution from unoptimized model.";
            }
            
            /*!
             * Computes the reachability probability and the selected initial state in the given optimized Gurobi model.
             *
             * @param env The Gurobi environment.
             * @param model The Gurobi model.
             * @param labeledMdp The labeled MDP.
             * @param variableInformation A struct with information about the variables of the model.
             */
            static std::pair<uint_fast64_t, double> getReachabilityProbability(GRBenv* env, GRBmodel* model, storm::models::Mdp<T> const& labeledMdp, VariableInformation const& variableInformation) {
                int error = 0;
                // Check whether the model was optimized, so we can read off the solution.
                if (checkGurobiModelIsOptimized(env, model)) {
<<<<<<< HEAD
                    uint_fast64_t selectedInitialState = 0;
                    double value = 0;
                    for (auto initialStateVariableIndexPair : variableInformation.initialStateToChoiceVariableIndexMap) {
                        error = GRBgetdblattrelement(model, GRB_DBL_ATTR_X, initialStateVariableIndexPair.second, &value);
=======
                    double reachabilityProbability = 0;
                    storm::storage::BitVector const& initialStates = labeledMdp.getInitialStates();
                    for (auto initialState : initialStates) {
                        error = GRBgetdblattrelement(model, GRB_DBL_ATTR_X, variableInformation.stateToProbabilityVariableIndexMap.at(initialState), &reachabilityProbability);
>>>>>>> 129fd296
                        if (error) {
                            LOG4CPLUS_ERROR(logger, "Unable to get Gurobi solution (" << GRBgeterrormsg(env) << ").");
                            throw storm::exceptions::InvalidStateException() << "Unable to get Gurobi solution (" << GRBgeterrormsg(env) << ").";
                        }
                        
                        if (std::abs(value - 1) <= storm::settings::Settings::getInstance()->getOptionByLongName("precision").getArgument(0).getValueAsDouble()) {
                            selectedInitialState = initialStateVariableIndexPair.first;
                            break;
                        } else if (std::abs(value) > storm::settings::Settings::getInstance()->getOptionByLongName("precision").getArgument(0).getValueAsDouble()) {
                            LOG4CPLUS_ERROR(logger, "Illegal value for binary variable in Gurobi solution (" << value << ").");
                            throw storm::exceptions::InvalidStateException() << "Illegal value for binary variable in Gurobi solution (" << value << ").";
                        }
                    }
                    
                    double reachabilityProbability = 0;
                    error = GRBgetdblattrelement(model, GRB_DBL_ATTR_X, variableInformation.virtualInitialStateVariableIndex, &reachabilityProbability);
                    if (error) {
                        LOG4CPLUS_ERROR(logger, "Unable to get Gurobi solution (" << GRBgeterrormsg(env) << ").");
                        throw storm::exceptions::InvalidStateException() << "Unable to get Gurobi solution (" << GRBgeterrormsg(env) << ").";
                    }
                    return std::make_pair(selectedInitialState, reachabilityProbability);
                }
                
                LOG4CPLUS_ERROR(logger, "Unable to get Gurobi solution from unoptimized model.");
                throw storm::exceptions::InvalidStateException() << "Unable to get Gurobi solution from unoptimized model.";
            }
#endif

        public:
            
            static std::unordered_set<uint_fast64_t> getMinimalLabelSet(storm::models::Mdp<T> const& labeledMdp, storm::storage::BitVector const& phiStates, storm::storage::BitVector const& psiStates, double probabilityThreshold, bool checkThresholdFeasible = false, bool includeSchedulerCuts = false) {
#ifdef STORM_HAVE_GUROBI
                // (0) Check whether the MDP is indeed labeled.
                if (!labeledMdp.hasChoiceLabels()) {
                    throw storm::exceptions::InvalidArgumentException() << "Minimal label set generation is impossible for unlabeled model.";
                }
                
                // (1) FIXME: check whether its possible to exceed the threshold if checkThresholdFeasible is set.
                
                // (2) Identify relevant and problematic states.
                StateInformation stateInformation = determineRelevantAndProblematicStates(labeledMdp, phiStates, psiStates);
                
                // (3) Determine sets of relevant labels and problematic choices.
                ChoiceInformation choiceInformation = determineRelevantAndProblematicChoices(labeledMdp, stateInformation, psiStates);
                
                // (4) Encode resulting system as MILP problem.
                //  (4.1) Initialize Gurobi environment and model.
                std::pair<GRBenv*, GRBmodel*> environmentModelPair = createGurobiEnvironmentAndModel();
                
                //  (4.2) Create variables.
                VariableInformation variableInformation = createVariables(environmentModelPair.first, environmentModelPair.second, labeledMdp, stateInformation, choiceInformation);
                
                // Update model.
                updateModel(environmentModelPair.first, environmentModelPair.second);
 
                //  (4.3) Construct constraint system.
                buildConstraintSystem(environmentModelPair.first, environmentModelPair.second, labeledMdp, psiStates, stateInformation, choiceInformation, variableInformation, probabilityThreshold, includeSchedulerCuts);
                
                // Update model.
                updateModel(environmentModelPair.first, environmentModelPair.second);

                // writeModelToFile(environmentModelPair.first, environmentModelPair.second, "storm.lp");
                
                // (4.4) Optimize the model.
                optimizeModel(environmentModelPair.first, environmentModelPair.second);
                
                // (4.5) Read off result from variables.
                std::unordered_set<uint_fast64_t> usedLabelSet = getUsedLabelsInSolution(environmentModelPair.first, environmentModelPair.second, variableInformation);
                
                // Display achieved probability.
                std::pair<uint_fast64_t, double> initialStateProbabilityPair = getReachabilityProbability(environmentModelPair.first, environmentModelPair.second, labeledMdp, variableInformation);
                LOG4CPLUS_DEBUG(logger, "Achieved probability " << initialStateProbabilityPair.second << " in initial state " << initialStateProbabilityPair.first << ".");
                
                // (4.6) Shutdown Gurobi.
                destroyGurobiModelAndEnvironment(environmentModelPair.first, environmentModelPair.second);
                
                // (5) Return result.
                return usedLabelSet;
#else
                throw storm::exceptions::NotImplementedException() << "This functionality is unavailable since StoRM has been compiled without support for Gurobi.";
#endif
            }
            
        };
        
    }
}

#endif /* STORM_COUNTEREXAMPLES_MINIMALLABELSETGENERATOR_MDP_H_ */<|MERGE_RESOLUTION|>--- conflicted
+++ resolved
@@ -386,11 +386,7 @@
                     variableNameBuffer.str("");
                     variableNameBuffer.clear();
                     variableNameBuffer << "p" << state;
-<<<<<<< HEAD
-                    error = GRBaddvar(model, 0, nullptr, nullptr, 0.0, 0.0, 1.0, GRB_CONTINUOUS, variableNameBuffer.str().c_str());
-=======
                     error = GRBaddvar(model, 0, nullptr, nullptr, maximizeProbability ? (labeledMdp.getInitialStates().get(state) ? -0.5 : 0) : 0, 0.0, 1.0, GRB_CONTINUOUS, variableNameBuffer.str().c_str());
->>>>>>> 129fd296
                     if (error) {
                         LOG4CPLUS_ERROR(logger, "Could not create Gurobi variable (" << GRBgeterrormsg(env) << ").");
                         throw storm::exceptions::InvalidStateException() << "Could not create Gurobi variable (" << GRBgeterrormsg(env) << ").";
@@ -583,29 +579,12 @@
             static uint_fast64_t assertProbabilityGreaterThanThreshold(GRBenv* env, GRBmodel* model, storm::models::Mdp<T> const& labeledMdp, VariableInformation const& variableInformation, double probabilityThreshold) {
                 uint_fast64_t numberOfConstraintsCreated = 0;
                 int error = 0;
-<<<<<<< HEAD
                 int variableIndex = static_cast<int>(variableInformation.virtualInitialStateVariableIndex);
                 double coefficient = 1.0;
                 error = GRBaddconstr(model, 1, &variableIndex, &coefficient, GRB_GREATER_EQUAL, probabilityThreshold + 1e-6, nullptr);
                 if (error) {
                     LOG4CPLUS_ERROR(logger, "Unable to assert constraint (" << GRBgeterrormsg(env) << ").");
                     throw storm::exceptions::InvalidStateException() << "Unable to assert constraint (" << GRBgeterrormsg(env) << ").";
-=======
-                storm::storage::BitVector const& initialStates = labeledMdp.getInitialStates();
-                if (initialStates.getNumberOfSetBits() != 1) {
-                    LOG4CPLUS_ERROR(logger, "Must have exactly one initial state, but got " << initialStates.getNumberOfSetBits() << "instead.");
-                    throw storm::exceptions::InvalidStateException() << "Must have exactly one initial state, but got " << initialStates.getNumberOfSetBits() << "instead.";
-                }
-                for (auto initialState : initialStates) {
-                    int variableIndex = static_cast<int>(variableInformation.stateToProbabilityVariableIndexMap.at(initialState));
-                    double coefficient = 1.0;
-                    error = GRBaddconstr(model, 1, &variableIndex, &coefficient, GRB_GREATER_EQUAL, probabilityThreshold + 1e-6, nullptr);
-                    if (error) {
-                        LOG4CPLUS_ERROR(logger, "Unable to assert constraint (" << GRBgeterrormsg(env) << ").");
-                        throw storm::exceptions::InvalidStateException() << "Unable to assert constraint (" << GRBgeterrormsg(env) << ").";
-                    }
-                    ++numberOfConstraintsCreated;
->>>>>>> 129fd296
                 }
                 ++numberOfConstraintsCreated;
                 return numberOfConstraintsCreated;
@@ -932,7 +911,6 @@
                         ++choiceVariableIndicesIterator;
                     }
                     
-<<<<<<< HEAD
                     // For all states assert that there is either a selected incoming transition in the subsystem or the
                     // state is the chosen initial state if there is one selected action in the current state.
                     variables.clear();
@@ -948,25 +926,7 @@
                     for (typename storm::storage::SparseMatrix<T>::ConstIndexIterator predecessorIt = backwardTransitions.constColumnIteratorBegin(state); predecessorIt != backwardTransitions.constColumnIteratorEnd(state); ++predecessorIt) {
                         if (state != *predecessorIt) {
                             predecessors.insert(*predecessorIt);
-=======
-                    // For all states except for the initial state, assert that there is a selected incoming transition
-                    // in the subsystem if there is one selected action in the current state.
-                    if (!labeledMdp.getInitialStates().get(state)) {
-                        std::vector<int> variables;
-                        std::vector<double> coefficients;
-                        
-                        for (auto choiceVariableIndex : variableInformation.stateToChoiceVariablesIndexMap.at(state)) {
-                            variables.push_back(static_cast<int>(choiceVariableIndex));
-                            coefficients.push_back(1);
-                        }
-                        
-                        // Compute the set of predecessors.
-                        std::unordered_set<uint_fast64_t> predecessors;
-                        for (typename storm::storage::SparseMatrix<T>::ConstIndexIterator predecessorIt = backwardTransitions.constColumnIteratorBegin(state); predecessorIt != backwardTransitions.constColumnIteratorEnd(state); ++predecessorIt) {
-                            if (state != *predecessorIt) {
-                                predecessors.insert(*predecessorIt);
-                            }
->>>>>>> 129fd296
+
                         }
                     }
                     
@@ -1208,17 +1168,11 @@
                 int error = 0;
                 // Check whether the model was optimized, so we can read off the solution.
                 if (checkGurobiModelIsOptimized(env, model)) {
-<<<<<<< HEAD
                     uint_fast64_t selectedInitialState = 0;
                     double value = 0;
                     for (auto initialStateVariableIndexPair : variableInformation.initialStateToChoiceVariableIndexMap) {
                         error = GRBgetdblattrelement(model, GRB_DBL_ATTR_X, initialStateVariableIndexPair.second, &value);
-=======
-                    double reachabilityProbability = 0;
-                    storm::storage::BitVector const& initialStates = labeledMdp.getInitialStates();
-                    for (auto initialState : initialStates) {
-                        error = GRBgetdblattrelement(model, GRB_DBL_ATTR_X, variableInformation.stateToProbabilityVariableIndexMap.at(initialState), &reachabilityProbability);
->>>>>>> 129fd296
+
                         if (error) {
                             LOG4CPLUS_ERROR(logger, "Unable to get Gurobi solution (" << GRBgeterrormsg(env) << ").");
                             throw storm::exceptions::InvalidStateException() << "Unable to get Gurobi solution (" << GRBgeterrormsg(env) << ").";
