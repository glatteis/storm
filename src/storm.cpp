--- conflicted
+++ resolved
@@ -554,11 +554,7 @@
                     if (useMILP) {
                         storm::counterexamples::MILPMinimalLabelSetGenerator<double>::computeCounterexample(program, *mdp, formulaPtr->getChild());
                     } else {
-<<<<<<< HEAD
-                        storm::counterexamples::SMTMinimalCommandSetGenerator<double>::computeCounterexample(program, constants, *mdp, formulaPtr->getChild());
-=======
-                        // storm::counterexamples::SMTMinimalCommandSetGenerator<double>::computeCounterexample(program, constants, *mdp, formulaPtr);
->>>>>>> 15132419
+                        // storm::counterexamples::SMTMinimalCommandSetGenerator<double>::computeCounterexample(program, constants, *mdp, formulaPtr->getChild());
                     }
                 }
             } else if (s->isSet("prctl")) {
