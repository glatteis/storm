--- conflicted
+++ resolved
@@ -282,13 +282,9 @@
                 STORM_LOG_INFO(std::endl << "Total time for monotonicity checking: " << monotonicityWatch << "." << std::endl << std::endl);
 
                 regionQueue.emplace(region, order, monRes, initBound);
-<<<<<<< HEAD
-                first = false;
             } else if (useDerivativeMonotonicity) {
                 auto localMonotonicity = std::shared_ptr<storm::analysis::LocalMonotonicityResult<VariableType>>(new storm::analysis::LocalMonotonicityResult<VariableType>(parametricModel->getNumberOfStates()));
                 regionQueue.emplace(region, nullptr, localMonotonicity, initBound);
-=======
->>>>>>> 8445d7b0
             } else {
                 regionQueue.emplace(region, nullptr, nullptr, initBound);
             }
