/*
 * constants.h
 *
 *  Created on: 11.10.2012
 *      Author: Thomas Heinemann
 */

#ifndef STORM_UTILITY_CONSTTEMPLATES_H_
#define STORM_UTILITY_CONSTTEMPLATES_H_

#ifdef max
#	undef max
#endif

#ifdef min
#	undef min
#endif

#include <limits>

#include "src/exceptions/InvalidArgumentException.h"
#include "src/storage/BitVector.h"
#include "src/storage/LabeledValues.h"
#include "src/settings/SettingsManager.h"
#include "src/storage/parameters.h"

namespace storm {

namespace utility {

/*!
 * Returns a constant value of 0 that is fit to the type it is being written to.
 * As (at least) gcc has problems to use the correct template by the return value
 * only, the function gets a pointer as a parameter to infer the return type.
 *
 * @note
 * 	The template parameter is just inferred by the return type; GCC is not able to infer this
 * 	automatically, hence the type should always be stated explicitly (e.g. @c constantZero<int>();)
 *
 * @return Value 0, fit to the return type
 */
template<typename _Scalar>
static inline _Scalar constantZero() {
   return _Scalar(0);
}

/*! @cond TEMPLATE_SPECIALIZATION
 * (By default, the template specifications are not included in the documentation)
 */

/*!
 * Template specialization for int_fast32_t
 * @return Value 0, fit to the type int_fast32_t
 */
template <>
inline int_fast32_t constantZero() {
   return 0;
}

/*!
 * Template specialization for uint_fast64_t
 * @return Value 0, fit to the type uint_fast64_t
 */
template <>
inline uint_fast64_t constantZero() {
   return 0;
}

/*!
 * Template specialization for double
 * @return Value 0.0, fit to the type double
 */
template <>
inline double constantZero() {
   return 0.0;
}
    
/*!
 * Template specialization for LabeledValues.
 * @return A LabeledValues object that represents a value of 0.
 */
template<>
inline storm::storage::LabeledValues<double> constantZero() {
    return storm::storage::LabeledValues<double>(0.0);
}

/*! @endcond */

/*!
 * Returns a constant value of 1 that is fit to the type it is being written to.
 * As (at least) gcc has problems to use the correct template by the return value
 * only, the function gets a pointer as a parameter to infer the return type.
 *
 * @note
 * 	The template parameter is just inferred by the return type; GCC is not able to infer this
 * 	automatically, hence the type should always be stated explicitly (e.g. @c constantOne<int>();)
 *
 * @return Value 1, fit to the return type
 */
template<typename _Scalar>
static inline _Scalar constantOne() {
   return _Scalar(1);
}

/*! @cond TEMPLATE_SPECIALIZATION
 * (By default, the template specializations are not included in the documentation)
 */

/*!
 * Template specialization for int_fast32_t
 * @return Value 1, fit to the type int_fast32_t
 */
template<>
inline int_fast32_t constantOne() {
   return 1;
}

/*!
 * Template specialization for uint_fast64_t
 * @return Value 1, fit to the type uint_fast61_t
 */
template<>
inline uint_fast64_t constantOne() {
   return 1;
}

/*!
 * Template specialization for double
 * @return Value 1.0, fit to the type double
 */
template<>
inline double constantOne() {
   return 1.0;
}

/*!
 * Template specialization for LabeledValues.
 * @return A LabeledValues object that represents a value of 1.
 */
template<>
inline storm::storage::LabeledValues<double> constantOne() {
    return storm::storage::LabeledValues<double>(1.0);
}
    
/*! @endcond */

/*!
 * Returns a constant value of infinity that is fit to the type it is being written to.
 * As (at least) gcc has problems to use the correct template by the return value
 * only, the function gets a pointer as a parameter to infer the return type.
 *
 * @note
 * 	The template parameter is just inferred by the return type; GCC is not able to infer this
 * 	automatically, hence the type should always be stated explicitly (e.g. @c constantOne<int>();)
 *
 * @return Value Infinity, fit to the return type
 */
template<typename _Scalar>
static inline _Scalar constantInfinity() {
   return std::numeric_limits<_Scalar>::infinity();
}

/*! @cond TEMPLATE_SPECIALIZATION
 * (By default, the template specializations are not included in the documentation)
 */

/*!
 * Template specialization for int_fast32_t
 * @return Value Infinity, fit to the type uint_fast32_t
 */
template<>
inline int_fast32_t constantInfinity() {
	throw storm::exceptions::InvalidArgumentException() << "Integer has no infinity.";
	return std::numeric_limits<int_fast32_t>::max();
}

/*!
 * Template specialization for uint_fast64_t
 * @return Value Infinity, fit to the type uint_fast64_t
 */
template<>
inline uint_fast64_t constantInfinity() {
	throw storm::exceptions::InvalidArgumentException() << "Integer has no infinity.";
	return std::numeric_limits<uint_fast64_t>::max();
}

/*!
 * Template specialization for double
 * @return Value Infinity, fit to the type double
 */
template<>
inline double constantInfinity() {
   return std::numeric_limits<double>::infinity();
}

/*!
 * Template specialization for LabeledValues.
 * @return Value Infinity, fit to the type LabeledValues.
 */
template<>
inline storm::storage::LabeledValues<double> constantInfinity() {
    return storm::storage::LabeledValues<double>(std::numeric_limits<double>::infinity());
}
    
/*! @endcond */

<<<<<<< HEAD
template<typename T>
inline bool isConstant(T const& v) 
{
	return true;
}


#ifdef PARAMETRIC_SYSTEMS
template<>
inline bool isConstant(storm::RationalFunction const& r)
{
	return r.isConstant();
}

template<>
inline bool isConstant(storm::Polynomial const& p)
{
	return p.isConstant();
}
#endif



template<typename T>
inline bool isZero(T const& v)
{
	return v == T(0);
}

template<>
inline bool isZero(double const& d)
{
	double precision = storm::settings::generalSettings().getPrecision();
	return std::abs(d) < precision;
}

#ifdef PARAMETRIC_SYSTEMS
template<>
inline bool isZero(storm::RationalFunction const& r)
{
	return r.isZero();
}

template<>
inline bool isZero(storm::Polynomial const& p)
{
	return p.isZero();
}
#endif



template<typename T>
inline bool isOne(T const& sum)
{
	return sum == T(1);
}

#ifdef PARAMETRIC_SYSTEMS
template<>
inline bool isOne(storm::RationalFunction const& r)
{
	return r.isOne();
}

template<>
inline bool isOne(storm::Polynomial const& p)
{
	return p.isOne();
}
#endif

template<>
inline bool isOne(double const& sum)
{
	double precision = storm::settings::generalSettings().getPrecision();
	return std::abs(sum - 1) < precision;
}


=======
    
>>>>>>> 1c091d76
} //namespace utility

} //namespace storm

#endif /* STORM_UTILITY_CONSTTEMPLATES_H_ */<|MERGE_RESOLUTION|>--- conflicted
+++ resolved
@@ -204,7 +204,6 @@
     
 /*! @endcond */
 
-<<<<<<< HEAD
 template<typename T>
 inline bool isConstant(T const& v) 
 {
@@ -255,8 +254,6 @@
 }
 #endif
 
-
-
 template<typename T>
 inline bool isOne(T const& sum)
 {
@@ -285,9 +282,6 @@
 }
 
 
-=======
-    
->>>>>>> 1c091d76
 } //namespace utility
 
 } //namespace storm
