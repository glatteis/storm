--- conflicted
+++ resolved
@@ -186,7 +186,7 @@
                 // TODO how to export robustOrder to backend?
                 if constexpr (std::is_same<BackendType, RobustSchedulerTrackingBackend<double, RobustDirection, TrivialRowGrouping>>::value) {
                     // Intentionally different method name
-                    backend.processRow(applyRow<RobustDirection>(matrixColumnIt, matrixValueIt, operandIn, offsets, groupIndex), groupIndex, robustOrder);
+                    backend.processRow(applyRow<RobustDirection>(matrixColumnIt, matrixValueIt, operandIn, offsets, groupIndex), groupIndex, applyCache.robustOrder);
                 } else {
                     // Generic nextRow interface
                     backend.firstRow(applyRow<RobustDirection>(matrixColumnIt, matrixValueIt, operandIn, offsets, groupIndex), groupIndex, groupIndex);
@@ -310,20 +310,11 @@
                         OperandType const& operand, OffsetType const& offsets, uint64_t offsetIndex) const {
         STORM_LOG_ASSERT(*matrixColumnIt >= StartOfRowIndicator, "VI Operator in invalid state.");
         auto result{robustInitializeRowRes<RobustDirection>(operand, offsets, offsetIndex)};
-<<<<<<< HEAD
-
-        robustOrder.clear();
+        applyCache.robustOrder.clear();
 
         SolutionType remainingValue{storm::utility::one<SolutionType>()};
         uint64_t orderCounter = 0;
         for (++matrixColumnIt; *matrixColumnIt < StartOfRowIndicator; ++matrixColumnIt, ++matrixValueIt, ++orderCounter) {
-=======
-        AuxCompare<RobustDirection> compare;
-        applyCache.robustOrder.clear();
-
-        SolutionType remainingValue{storm::utility::one<SolutionType>()};
-        for (++matrixColumnIt; *matrixColumnIt < StartOfRowIndicator; ++matrixColumnIt, ++matrixValueIt) {
->>>>>>> 5c89b2d1
             auto const lower = matrixValueIt->lower();
             if constexpr (isPair<OperandType>::value) {
                 STORM_LOG_THROW(false, storm::exceptions::NotImplementedException, "Value Iteration is not implemented with pairs and interval-models.");
@@ -334,29 +325,18 @@
             remainingValue -= lower;
             auto const diameter = matrixValueIt->upper() - lower;
             if (!storm::utility::isZero(diameter)) {
-<<<<<<< HEAD
-                robustOrder.emplace_back(operand[*matrixColumnIt], std::make_pair(diameter, orderCounter));
-=======
-                applyCache.robustOrder.emplace_back(operand[*matrixColumnIt], diameter);
->>>>>>> 5c89b2d1
+                applyCache.robustOrder.emplace_back(operand[*matrixColumnIt], std::make_pair(diameter, orderCounter));
             }
         }
         if (storm::utility::isZero(remainingValue) || storm::utility::isOne(remainingValue)) {
             return result;
         }
 
-<<<<<<< HEAD
         static AuxCompare<RobustDirection> cmp;
-        std::sort(robustOrder.begin(), robustOrder.end(), cmp);
-
-        for (auto const& pair : robustOrder) {
+        std::sort(applyCache.robustOrder.begin(), applyCache.robustOrder.end(), cmp);
+
+        for (auto const& pair : applyCache.robustOrder) {
             auto availableMass = std::min(pair.second.first, remainingValue);
-=======
-        std::sort(applyCache.robustOrder.begin(), applyCache.robustOrder.end(), compare);
-
-        for (auto const& pair : applyCache.robustOrder) {
-            auto availableMass = std::min(pair.second, remainingValue);
->>>>>>> 5c89b2d1
             result += availableMass * pair.first;
             remainingValue -= availableMass;
             if (storm::utility::isZero(remainingValue)) {
@@ -447,11 +427,6 @@
     std::vector<SolutionType> auxiliaryVector;
 
     /*!
-     * Robust order if robust value iteration used
-     */
-    mutable std::vector<std::pair<SolutionType, std::pair<SolutionType, uint64_t>>> robustOrder;
-
-    /*!
      * True, if an auxiliary vector exists
      */
     bool auxiliaryVectorUsedExternally{false};
@@ -463,7 +438,7 @@
 
     template<typename Dummy>
     struct ApplyCache<storm::Interval, Dummy> {
-        mutable std::vector<std::pair<SolutionType, SolutionType>> robustOrder;
+        mutable std::vector<std::pair<SolutionType, std::pair<SolutionType, uint64_t>>> robustOrder;
     };
 
     /*!
