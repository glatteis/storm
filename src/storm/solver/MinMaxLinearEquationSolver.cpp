--- conflicted
+++ resolved
@@ -255,13 +255,8 @@
                 std::make_unique<GeneralLinearEquationSolverFactory<SolutionType>>());
         } else if (method == MinMaxMethod::Topological) {
             result = std::make_unique<TopologicalMinMaxLinearEquationSolver<ValueType>>();
-<<<<<<< HEAD
-        } else if (method == MinMaxMethod::LinearProgramming) {
-            result = std::make_unique<LpMinMaxLinearEquationSolver<ValueType>>(storm::utility::solver::getLpSolverFactory<SolutionType>());
-=======
         } else if (method == MinMaxMethod::LinearProgramming || method == MinMaxMethod::ViToLp) {
             result = std::make_unique<LpMinMaxLinearEquationSolver<ValueType>>(storm::utility::solver::getLpSolverFactory<ValueType>());
->>>>>>> 6a131c7f
         } else if (method == MinMaxMethod::Acyclic) {
             result = std::make_unique<AcyclicMinMaxLinearEquationSolver<ValueType>>();
         } else {
