--- conflicted
+++ resolved
@@ -269,14 +269,9 @@
 			gmm::add(b, gmm::scaled(*xNext, -1.0), *xNext);
 			// D^-1 * (b - R * x_k) -> xNext
 			gmm::mult(*gmmxxDiagonalInverted, *xNext, *xNext);
-<<<<<<< HEAD
-
-			// swap xNext with xCurrent so that the next iteration can use xCurrent again without having to copy the vector
-=======
 			
 			// Swap xNext with xCurrent so that the next iteration can use xCurrent again without having to copy the
 			// vector.
->>>>>>> 9dac249d
 			std::vector<Type> *const swap = xNext;
 			xNext = xCurrent;
 			xCurrent = swap;
