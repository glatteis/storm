--- conflicted
+++ resolved
@@ -13,7 +13,7 @@
 
 namespace storm {
     namespace modelchecker {
-            
+
         /*!
          * Class to approximatively check a formula on a parametric model for all parameter valuations within a region
          * It is assumed that all considered valuations are graph-preserving and well defined, i.e.,
@@ -39,7 +39,7 @@
              * Analyzes the 2^#parameters corner points of the given region.
              */
             RegionResult sampleVertices(Environment const& env, storm::storage::ParameterRegion<typename SparseModelType::ValueType> const& region, RegionResult const& initialResult = RegionResult::Unknown);
-            
+
             /*!
              * Checks the specified formula on the given region by applying parameter lifting (Parameter choices are lifted to nondeterministic choices)
              * This yields a (sound) approximative model checking result.
@@ -48,11 +48,11 @@
              * @param dirForParameters  The optimization direction for the parameter choices. If this is, e.g., minimize, then the returned result will be a lower bound for all results induced by the parameter evaluations inside the region.
              */
             std::unique_ptr<CheckResult> check(Environment const& env, storm::storage::ParameterRegion<typename SparseModelType::ValueType> const& region, storm::solver::OptimizationDirection const& dirForParameters, std::shared_ptr<storm::analysis::Order> reachabilityOrder = nullptr, std::shared_ptr<storm::analysis::LocalMonotonicityResult<typename RegionModelChecker<typename SparseModelType::ValueType>::VariableType>> localMonotonicityResult = nullptr);
-            
+
             std::unique_ptr<QuantitativeCheckResult<ConstantType>> getBound(Environment const& env, storm::storage::ParameterRegion<typename SparseModelType::ValueType> const& region, storm::solver::OptimizationDirection const& dirForParameters, std::shared_ptr<storm::analysis::LocalMonotonicityResult<typename RegionModelChecker<typename SparseModelType::ValueType>::VariableType>> localMonotonicityResult = nullptr);
             virtual typename SparseModelType::ValueType getBoundAtInitState(Environment const& env, storm::storage::ParameterRegion<typename SparseModelType::ValueType> const& region, storm::solver::OptimizationDirection const& dirForParameters) override;
 
-            
+
             /*!
              * Finds the extremal value within the given region and with the given precision.
              * The returned value v corresponds to the value at the returned valuation.
@@ -63,10 +63,10 @@
 
             SparseModelType const& getConsideredParametricModel() const;
             CheckTask<storm::logic::Formula, ConstantType> const& getCurrentCheckTask() const;
-            
+
         protected:
             void specifyFormula(Environment const& env, CheckTask<storm::logic::Formula, typename SparseModelType::ValueType> const& checkTask);
-            
+
             // Resets all data that correspond to the currently defined property.
             virtual void reset() = 0;
 
@@ -76,7 +76,7 @@
             virtual void specifyReachabilityRewardFormula(Environment const& env, CheckTask<storm::logic::EventuallyFormula, ConstantType> const& checkTask);
             virtual void specifyCumulativeRewardFormula(Environment const& env, CheckTask<storm::logic::CumulativeRewardFormula, ConstantType> const& checkTask);
 
-            
+
             virtual storm::modelchecker::SparseInstantiationModelChecker<SparseModelType, ConstantType>& getInstantiationChecker() = 0;
             virtual storm::modelchecker::SparseInstantiationModelChecker<SparseModelType, ConstantType>& getInstantiationCheckerSAT();
             virtual storm::modelchecker::SparseInstantiationModelChecker<SparseModelType, ConstantType>& getInstantiationCheckerVIO();
@@ -87,11 +87,7 @@
             std::shared_ptr<SparseModelType> parametricModel;
             std::unique_ptr<CheckTask<storm::logic::Formula, ConstantType>> currentCheckTask;
             ConstantType lastValue;
-<<<<<<< HEAD
-            boost::optional<storm::analysis::OrderExtender<typename SparseModelType::ValueType, ConstantType>> orderExtender;
-=======
             boost::optional<storm::analysis::ReachabilityOrderExtender<typename SparseModelType::ValueType, ConstantType>> orderExtender;
->>>>>>> 9d440dc4
 
             std::pair<typename SparseModelType::ValueType, typename storm::storage::ParameterRegion<typename SparseModelType::ValueType>::Valuation> checkForPossibleMonotonicity(Environment const& env, storm::storage::ParameterRegion<typename SparseModelType::ValueType> const& region, std::set<VariableType>& possibleMonotoneIncrParameters, std::set<VariableType>& possibleMonotoneDecrParameters, std::set<VariableType>& possibleNotMonotoneParameters, std::set<VariableType>const& consideredVariables, storm::solver::OptimizationDirection const& dir);
             std::pair<typename SparseModelType::ValueType, typename storm::storage::ParameterRegion<typename SparseModelType::ValueType>::Valuation> getGoodInitialPoint(Environment const& env, storm::storage::ParameterRegion<typename SparseModelType::ValueType> const& region, storm::solver::OptimizationDirection const& dir, std::shared_ptr<storm::analysis::LocalMonotonicityResult<VariableType>> localMonRes);
