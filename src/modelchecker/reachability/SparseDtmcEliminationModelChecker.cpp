--- conflicted
+++ resolved
@@ -193,11 +193,7 @@
             
             std::chrono::high_resolution_clock::time_point modelCheckingStart = std::chrono::high_resolution_clock::now();
             
-<<<<<<< HEAD
             storm::settings::modules::EliminationSettings::EliminationOrder order = storm::settings::getModule<storm::settings::modules::EliminationSettings>().getEliminationOrder();
-=======
-            storm::settings::modules::SparseDtmcEliminationModelCheckerSettings::EliminationOrder order = storm::settings::getModule<storm::settings::modules::SparseDtmcEliminationModelCheckerSettings>().getEliminationOrder();
->>>>>>> 711d5cfa
             boost::optional<std::vector<uint_fast64_t>> distanceBasedPriorities;
             if (eliminationOrderNeedsDistances(order)) {
                 distanceBasedPriorities = getDistanceBasedPriorities(transitionMatrix, backwardTransitions, initialStates, stateValues,
@@ -436,23 +432,11 @@
             storm::storage::BitVector const& phiStates = leftResultPointer->asExplicitQualitativeCheckResult().getTruthValuesVector();
             storm::storage::BitVector const& psiStates = rightResultPointer->asExplicitQualitativeCheckResult().getTruthValuesVector();
             
-<<<<<<< HEAD
-            std::vector<ValueType> result = computeUntilProbabilities(this->getModel().getTransitionMatrix(), this->getModel().getBackwardTransitions(), this->getModel().getInitialStates(), phiStates, psiStates, checkTask.isOnlyInitialStatesRelevantSet());
-            
-            // Construct check result.
-            std::unique_ptr<CheckResult> checkResult(new ExplicitQuantitativeCheckResult<ValueType>(result));
-            return checkResult;
-        }
-        
-        template<typename SparseDtmcModelType>
-        std::vector<typename SparseDtmcModelType::ValueType> SparseDtmcEliminationModelChecker<SparseDtmcModelType>::computeUntilProbabilities(storm::storage::SparseMatrix<ValueType> const& probabilityMatrix, storm::storage::SparseMatrix<ValueType> const& backwardTransitions, storm::storage::BitVector const& initialStates, storm::storage::BitVector const& phiStates, storm::storage::BitVector const& psiStates, bool computeForInitialStatesOnly) {
-=======
             return computeUntilProbabilities(this->getModel().getTransitionMatrix(), this->getModel().getBackwardTransitions(), this->getModel().getInitialStates(), phiStates, psiStates, checkTask.isOnlyInitialStatesRelevantSet());
         }
         
         template<typename SparseDtmcModelType>
         std::unique_ptr<CheckResult> SparseDtmcEliminationModelChecker<SparseDtmcModelType>::computeUntilProbabilities(storm::storage::SparseMatrix<ValueType> const& probabilityMatrix, storm::storage::SparseMatrix<ValueType> const& backwardTransitions, storm::storage::BitVector const& initialStates, storm::storage::BitVector const& phiStates, storm::storage::BitVector const& psiStates, bool computeForInitialStatesOnly) {
->>>>>>> 711d5cfa
             
             // Then, compute the subset of states that has a probability of 0 or 1, respectively.
             std::pair<storm::storage::BitVector, storm::storage::BitVector> statesWithProbability01 = storm::utility::graph::performProb01(backwardTransitions, phiStates, psiStates);
@@ -525,24 +509,12 @@
             RewardModelType const& rewardModel = this->getModel().getRewardModel(checkTask.isRewardModelSet() ? checkTask.getRewardModel() : "");
             
             STORM_LOG_THROW(!rewardModel.empty(), storm::exceptions::IllegalArgumentException, "Input model does not have a reward model.");
-<<<<<<< HEAD
-            std::vector<ValueType> result = computeReachabilityRewards(this->getModel().getTransitionMatrix(), this->getModel().getBackwardTransitions(), this->getModel().getInitialStates(), targetStates,
-                                                                       [&] (uint_fast64_t numberOfRows, storm::storage::SparseMatrix<ValueType> const& transitionMatrix, storm::storage::BitVector const& maybeStates) {
-                                                                           return rewardModel.getTotalRewardVector(numberOfRows, transitionMatrix, maybeStates);
-                                                                       },
-                                                                       checkTask.isOnlyInitialStatesRelevantSet());
-            
-            // Construct check result.
-            std::unique_ptr<CheckResult> checkResult(new ExplicitQuantitativeCheckResult<ValueType>(result));
-            return checkResult;
-=======
             return computeReachabilityRewards(this->getModel().getTransitionMatrix(), this->getModel().getBackwardTransitions(), this->getModel().getInitialStates(), targetStates,
                                               [&] (uint_fast64_t numberOfRows, storm::storage::SparseMatrix<ValueType> const& transitionMatrix, storm::storage::BitVector const& maybeStates) {
                                                   return rewardModel.getTotalRewardVector(numberOfRows, transitionMatrix, maybeStates);
                                               },
                                               checkTask.isOnlyInitialStatesRelevantSet());
             
->>>>>>> 711d5cfa
         }
         
         template<typename SparseDtmcModelType>
@@ -557,11 +529,7 @@
         }
         
         template<typename SparseDtmcModelType>
-<<<<<<< HEAD
-        std::vector<typename SparseDtmcModelType::ValueType> SparseDtmcEliminationModelChecker<SparseDtmcModelType>::computeReachabilityRewards(storm::storage::SparseMatrix<ValueType> const& probabilityMatrix, storm::storage::SparseMatrix<ValueType> const& backwardTransitions, storm::storage::BitVector const& initialStates, storm::storage::BitVector const& targetStates, std::function<std::vector<ValueType>(uint_fast64_t, storm::storage::SparseMatrix<ValueType> const&, storm::storage::BitVector const&)> const& totalStateRewardVectorGetter, bool computeForInitialStatesOnly) {
-=======
         std::unique_ptr<CheckResult> SparseDtmcEliminationModelChecker<SparseDtmcModelType>::computeReachabilityRewards(storm::storage::SparseMatrix<ValueType> const& probabilityMatrix, storm::storage::SparseMatrix<ValueType> const& backwardTransitions, storm::storage::BitVector const& initialStates, storm::storage::BitVector const& targetStates, std::function<std::vector<ValueType>(uint_fast64_t, storm::storage::SparseMatrix<ValueType> const&, storm::storage::BitVector const&)> const& totalStateRewardVectorGetter, bool computeForInitialStatesOnly) {
->>>>>>> 711d5cfa
             
             uint_fast64_t numberOfStates = probabilityMatrix.getRowCount();
             
@@ -711,11 +679,7 @@
             storm::storage::FlexibleSparseMatrix<ValueType> flexibleMatrix(submatrix);
             storm::storage::FlexibleSparseMatrix<ValueType> flexibleBackwardTransitions(submatrixTransposed, true);
             
-<<<<<<< HEAD
             std::shared_ptr<StatePriorityQueue> statePriorities = createStatePriorityQueue(distanceBasedPriorities, flexibleMatrix, flexibleBackwardTransitions, oneStepProbabilities, statesToEliminate);
-=======
-            std::shared_ptr<StatePriorityQueue<ValueType>> statePriorities = createStatePriorityQueue(distanceBasedPriorities, flexibleMatrix, flexibleBackwardTransitions, oneStepProbabilities, statesToEliminate);
->>>>>>> 711d5cfa
             
             STORM_LOG_INFO("Computing conditional probilities." << std::endl);
             uint_fast64_t numberOfStatesToEliminate = statePriorities->size();
@@ -845,60 +809,8 @@
             
             storm::solver::stateelimination::PrioritizedStateEliminator<ValueType> stateEliminator(transitionMatrix, backwardTransitions, priorityQueue, values);
             
-<<<<<<< HEAD
             while (priorityQueue->hasNext()) {
                 storm::storage::sparse::state_type state = priorityQueue->pop();
-=======
-            std::vector<storm::storage::sparse::state_type> sortedStates(states.begin(), states.end());
-            
-            if (order == storm::settings::modules::SparseDtmcEliminationModelCheckerSettings::EliminationOrder::Random) {
-                std::random_device randomDevice;
-                std::mt19937 generator(randomDevice());
-                std::shuffle(sortedStates.begin(), sortedStates.end(), generator);
-                return std::make_unique<StaticStatePriorityQueue>(sortedStates);
-            } else {
-                if (eliminationOrderNeedsDistances(order)) {
-                    STORM_LOG_THROW(static_cast<bool>(distanceBasedStatePriorities), storm::exceptions::InvalidStateException, "Unable to build state priority queue without distance-based priorities.");
-                    std::sort(sortedStates.begin(), sortedStates.end(), [&distanceBasedStatePriorities] (storm::storage::sparse::state_type const& state1, storm::storage::sparse::state_type const& state2) { return distanceBasedStatePriorities.get()[state1] < distanceBasedStatePriorities.get()[state2]; } );
-                    return std::make_unique<StaticStatePriorityQueue>(sortedStates);
-                } else if (eliminationOrderIsPenaltyBased(order)) {
-                    std::vector<std::pair<storm::storage::sparse::state_type, uint_fast64_t>> statePenalties(sortedStates.size());
-                    PenaltyFunctionType penaltyFunction = order == storm::settings::modules::SparseDtmcEliminationModelCheckerSettings::EliminationOrder::RegularExpression ? computeStatePenaltyRegularExpression : computeStatePenalty;
-                    for (uint_fast64_t index = 0; index < sortedStates.size(); ++index) {
-                        statePenalties[index] = std::make_pair(sortedStates[index], penaltyFunction(sortedStates[index], transitionMatrix, backwardTransitions, oneStepProbabilities));
-                    }
-                    
-                    std::sort(statePenalties.begin(), statePenalties.end(), [] (std::pair<storm::storage::sparse::state_type, uint_fast64_t> const& statePenalty1, std::pair<storm::storage::sparse::state_type, uint_fast64_t> const& statePenalty2) { return statePenalty1.second < statePenalty2.second; } );
-                    
-                    if (eliminationOrderIsStatic(order)) {
-                        // For the static penalty version, we need to strip the penalties to create the queue.
-                        for (uint_fast64_t index = 0; index < sortedStates.size(); ++index) {
-                            sortedStates[index] = statePenalties[index].first;
-                        }
-                        return std::make_unique<StaticStatePriorityQueue>(sortedStates);
-                    } else {
-                        // For the dynamic penalty version, we need to give the full state-penalty pairs.
-                        return std::make_unique<DynamicPenaltyStatePriorityQueue>(statePenalties, penaltyFunction);
-                    }
-                }
-            }
-            STORM_LOG_THROW(false, storm::exceptions::InvalidSettingsException, "Illegal elimination order selected.");
-        }
-        
-        template<typename SparseDtmcModelType>
-        std::shared_ptr<StatePriorityQueue<typename SparseDtmcModelType::ValueType>> SparseDtmcEliminationModelChecker<SparseDtmcModelType>::createNaivePriorityQueue(storm::storage::BitVector const& states) {
-            std::vector<storm::storage::sparse::state_type> sortedStates(states.begin(), states.end());
-            return std::shared_ptr<StatePriorityQueue<ValueType>>(new StaticStatePriorityQueue(sortedStates));
-        }
-        
-        template<typename SparseDtmcModelType>
-        void SparseDtmcEliminationModelChecker<SparseDtmcModelType>::performPrioritizedStateElimination(std::shared_ptr<StatePriorityQueue<ValueType>>& priorityQueue, storm::storage::FlexibleSparseMatrix<ValueType>& transitionMatrix, storm::storage::FlexibleSparseMatrix<ValueType>& backwardTransitions, std::vector<ValueType>& values, storm::storage::BitVector const& initialStates, bool computeResultsForInitialStatesOnly) {
-            
-            storm::solver::stateelimination::PrioritizedEliminator<SparseDtmcModelType> stateEliminator(transitionMatrix, backwardTransitions, priorityQueue, values);
-            
-            while (priorityQueue->hasNextState()) {
-                storm::storage::sparse::state_type state = priorityQueue->popNextState();
->>>>>>> 711d5cfa
                 bool removeForwardTransitions = computeResultsForInitialStatesOnly && !initialStates.get(state);
                 stateEliminator.eliminateState(state, removeForwardTransitions);
                 if (removeForwardTransitions) {
@@ -944,11 +856,7 @@
             storm::storage::FlexibleSparseMatrix<ValueType> flexibleMatrix(transitionMatrix);
             storm::storage::FlexibleSparseMatrix<ValueType> flexibleBackwardTransitions(backwardTransitions);
             
-<<<<<<< HEAD
             storm::settings::modules::EliminationSettings::EliminationOrder order = storm::settings::getModule<storm::settings::modules::EliminationSettings>().getEliminationOrder();
-=======
-            storm::settings::modules::SparseDtmcEliminationModelCheckerSettings::EliminationOrder order = storm::settings::getModule<storm::settings::modules::SparseDtmcEliminationModelCheckerSettings>().getEliminationOrder();
->>>>>>> 711d5cfa
             boost::optional<std::vector<uint_fast64_t>> distanceBasedPriorities;
             if (eliminationOrderNeedsDistances(order)) {
                 distanceBasedPriorities = getDistanceBasedPriorities(transitionMatrix, backwardTransitions, initialStates, oneStepProbabilitiesToTarget,
@@ -1055,170 +963,6 @@
         }
         
         template<typename SparseDtmcModelType>
-<<<<<<< HEAD
-=======
-        std::vector<uint_fast64_t> SparseDtmcEliminationModelChecker<SparseDtmcModelType>::getDistanceBasedPriorities(storm::storage::SparseMatrix<ValueType> const& transitionMatrix, storm::storage::SparseMatrix<ValueType> const& transitionMatrixTransposed, storm::storage::BitVector const& initialStates, std::vector<ValueType> const& oneStepProbabilities, bool forward, bool reverse) {
-            std::vector<uint_fast64_t> statePriorities(transitionMatrix.getRowCount());
-            std::vector<storm::storage::sparse::state_type> states(transitionMatrix.getRowCount());
-            for (std::size_t index = 0; index < states.size(); ++index) {
-                states[index] = index;
-            }
-            
-            std::vector<std::size_t> distances = getStateDistances(transitionMatrix, transitionMatrixTransposed, initialStates, oneStepProbabilities,
-                                                                   storm::settings::getModule<storm::settings::modules::SparseDtmcEliminationModelCheckerSettings>().getEliminationOrder() == storm::settings::modules::SparseDtmcEliminationModelCheckerSettings::EliminationOrder::Forward ||
-                                                                   storm::settings::getModule<storm::settings::modules::SparseDtmcEliminationModelCheckerSettings>().getEliminationOrder() == storm::settings::modules::SparseDtmcEliminationModelCheckerSettings::EliminationOrder::ForwardReversed);
-            
-            // In case of the forward or backward ordering, we can sort the states according to the distances.
-            if (forward ^ reverse) {
-                std::sort(states.begin(), states.end(), [&distances] (storm::storage::sparse::state_type const& state1, storm::storage::sparse::state_type const& state2) { return distances[state1] < distances[state2]; } );
-            } else {
-                // Otherwise, we sort them according to descending distances.
-                std::sort(states.begin(), states.end(), [&distances] (storm::storage::sparse::state_type const& state1, storm::storage::sparse::state_type const& state2) { return distances[state1] > distances[state2]; } );
-            }
-            
-            // Now convert the ordering of the states to priorities.
-            for (uint_fast64_t index = 0; index < states.size(); ++index) {
-                statePriorities[states[index]] = index;
-            }
-            
-            return statePriorities;
-        }
-        
-        template<typename SparseDtmcModelType>
-        std::vector<std::size_t> SparseDtmcEliminationModelChecker<SparseDtmcModelType>::getStateDistances(storm::storage::SparseMatrix<typename SparseDtmcEliminationModelChecker<SparseDtmcModelType>::ValueType> const& transitionMatrix, storm::storage::SparseMatrix<typename SparseDtmcEliminationModelChecker<SparseDtmcModelType>::ValueType> const& transitionMatrixTransposed, storm::storage::BitVector const& initialStates, std::vector<typename SparseDtmcEliminationModelChecker<SparseDtmcModelType>::ValueType> const& oneStepProbabilities, bool forward) {
-            if (forward) {
-                return storm::utility::graph::getDistances(transitionMatrix, initialStates);
-            } else {
-                // Since the target states were eliminated from the matrix already, we construct a replacement by
-                // treating all states that have some non-zero probability to go to a target state in one step as target
-                // states.
-                storm::storage::BitVector pseudoTargetStates(transitionMatrix.getRowCount());
-                for (std::size_t index = 0; index < oneStepProbabilities.size(); ++index) {
-                    if (oneStepProbabilities[index] != storm::utility::zero<ValueType>()) {
-                        pseudoTargetStates.set(index);
-                    }
-                }
-                
-                return storm::utility::graph::getDistances(transitionMatrixTransposed, pseudoTargetStates);
-            }
-        }
-        
-        template<typename SparseDtmcModelType>
-        uint_fast64_t SparseDtmcEliminationModelChecker<SparseDtmcModelType>::computeStatePenalty(storm::storage::sparse::state_type const& state, storm::storage::FlexibleSparseMatrix<ValueType> const& transitionMatrix, storm::storage::FlexibleSparseMatrix<ValueType> const& backwardTransitions, std::vector<ValueType> const& oneStepProbabilities) {
-            uint_fast64_t penalty = 0;
-            bool hasParametricSelfLoop = false;
-            
-            for (auto const& predecessor : backwardTransitions.getRow(state)) {
-                for (auto const& successor : transitionMatrix.getRow(state)) {
-                    penalty += estimateComplexity(predecessor.getValue()) * estimateComplexity(successor.getValue());
-                    //                    STORM_LOG_TRACE("1) penalty += " << (estimateComplexity(predecessor.getValue()) * estimateComplexity(successor.getValue())) << " because of " << predecessor.getValue() << " and " << successor.getValue() << ".");
-                }
-                if (predecessor.getColumn() == state) {
-                    hasParametricSelfLoop = !storm::utility::isConstant(predecessor.getValue());
-                }
-                penalty += estimateComplexity(oneStepProbabilities[predecessor.getColumn()]) * estimateComplexity(predecessor.getValue()) * estimateComplexity(oneStepProbabilities[state]);
-                //                STORM_LOG_TRACE("2) penalty += " << (estimateComplexity(oneStepProbabilities[predecessor.getColumn()]) * estimateComplexity(predecessor.getValue()) * estimateComplexity(oneStepProbabilities[state])) << " because of " << oneStepProbabilities[predecessor.getColumn()] << ", " << predecessor.getValue() << " and " << oneStepProbabilities[state] << ".");
-            }
-            
-            // If it is a self-loop that is parametric, we increase the penalty a lot.
-            if (hasParametricSelfLoop) {
-                penalty *= 10;
-                //                STORM_LOG_TRACE("3) penalty *= 100, because of parametric self-loop.");
-            }
-            
-            //            STORM_LOG_TRACE("New penalty of state " << state << " is " << penalty << ".");
-            return penalty;
-        }
-        
-        template<typename SparseDtmcModelType>
-        uint_fast64_t SparseDtmcEliminationModelChecker<SparseDtmcModelType>::computeStatePenaltyRegularExpression(storm::storage::sparse::state_type const& state, storm::storage::FlexibleSparseMatrix<ValueType> const& transitionMatrix, storm::storage::FlexibleSparseMatrix<ValueType> const& backwardTransitions, std::vector<ValueType> const& oneStepProbabilities) {
-            return backwardTransitions.getRow(state).size() * transitionMatrix.getRow(state).size();
-        }
-        
-        template<typename ValueType>
-        void StatePriorityQueue<ValueType>::update(storm::storage::sparse::state_type, storm::storage::FlexibleSparseMatrix<ValueType> const& transitionMatrix, storm::storage::FlexibleSparseMatrix<ValueType> const& backwardTransitions, std::vector<ValueType> const& oneStepProbabilities) {
-            // Intentionally left empty.
-        }
-        
-        template<typename SparseDtmcModelType>
-        SparseDtmcEliminationModelChecker<SparseDtmcModelType>::StaticStatePriorityQueue::StaticStatePriorityQueue(std::vector<storm::storage::sparse::state_type> const& sortedStates) : StatePriorityQueue<ValueType>(), sortedStates(sortedStates), currentPosition(0) {
-            // Intentionally left empty.
-        }
-        
-        template<typename SparseDtmcModelType>
-        bool SparseDtmcEliminationModelChecker<SparseDtmcModelType>::StaticStatePriorityQueue::hasNextState() const {
-            return currentPosition < sortedStates.size();
-        }
-        
-        template<typename SparseDtmcModelType>
-        storm::storage::sparse::state_type SparseDtmcEliminationModelChecker<SparseDtmcModelType>::StaticStatePriorityQueue::popNextState() {
-            ++currentPosition;
-            return sortedStates[currentPosition - 1];
-        }
-        
-        template<typename SparseDtmcModelType>
-        std::size_t SparseDtmcEliminationModelChecker<SparseDtmcModelType>::StaticStatePriorityQueue::size() const {
-            return sortedStates.size() - currentPosition;
-        }
-        
-        template<typename SparseDtmcModelType>
-        SparseDtmcEliminationModelChecker<SparseDtmcModelType>::DynamicPenaltyStatePriorityQueue::DynamicPenaltyStatePriorityQueue(std::vector<std::pair<storm::storage::sparse::state_type, uint_fast64_t>> const& sortedStatePenaltyPairs, PenaltyFunctionType const& penaltyFunction) : StatePriorityQueue<ValueType>(), priorityQueue(), stateToPriorityMapping(), penaltyFunction(penaltyFunction) {
-            // Insert all state-penalty pairs into our priority queue.
-            for (auto const& statePenalty : sortedStatePenaltyPairs) {
-                priorityQueue.insert(priorityQueue.end(), statePenalty);
-            }
-            
-            // Insert all state-penalty pairs into auxiliary mapping.
-            for (auto const& statePenalty : sortedStatePenaltyPairs) {
-                stateToPriorityMapping.emplace(statePenalty);
-            }
-        }
-        
-        template<typename SparseDtmcModelType>
-        bool SparseDtmcEliminationModelChecker<SparseDtmcModelType>::DynamicPenaltyStatePriorityQueue::hasNextState() const {
-            return !priorityQueue.empty();
-        }
-        
-        template<typename SparseDtmcModelType>
-        storm::storage::sparse::state_type SparseDtmcEliminationModelChecker<SparseDtmcModelType>::DynamicPenaltyStatePriorityQueue::popNextState() {
-            auto it = priorityQueue.begin();
-            STORM_LOG_TRACE("Popping state " << it->first << " with priority " << it->second << ".");
-            storm::storage::sparse::state_type result = it->first;
-            priorityQueue.erase(priorityQueue.begin());
-            return result;
-        }
-        
-        template<typename SparseDtmcModelType>
-        void SparseDtmcEliminationModelChecker<SparseDtmcModelType>::DynamicPenaltyStatePriorityQueue::update(storm::storage::sparse::state_type state, storm::storage::FlexibleSparseMatrix<ValueType> const& transitionMatrix, storm::storage::FlexibleSparseMatrix<ValueType> const& backwardTransitions, std::vector<ValueType> const& oneStepProbabilities) {
-            // First, we need to find the priority until now.
-            auto priorityIt = stateToPriorityMapping.find(state);
-            
-            // If the priority queue does not store the priority of the given state, we must not update it.
-            if (priorityIt == stateToPriorityMapping.end()) {
-                return;
-            }
-            uint_fast64_t lastPriority = priorityIt->second;
-            
-            uint_fast64_t newPriority = penaltyFunction(state, transitionMatrix, backwardTransitions, oneStepProbabilities);
-            
-            if (lastPriority != newPriority) {
-                // Erase and re-insert into the priority queue with the new priority.
-                auto queueIt = priorityQueue.find(std::make_pair(state, lastPriority));
-                priorityQueue.erase(queueIt);
-                priorityQueue.emplace(state, newPriority);
-                
-                // Finally, update the probability in the mapping.
-                priorityIt->second = newPriority;
-            }
-        }
-        
-        template<typename SparseDtmcModelType>
-        std::size_t SparseDtmcEliminationModelChecker<SparseDtmcModelType>::DynamicPenaltyStatePriorityQueue::size() const {
-            return priorityQueue.size();
-        }
-        
-        template<typename SparseDtmcModelType>
->>>>>>> 711d5cfa
         bool SparseDtmcEliminationModelChecker<SparseDtmcModelType>::checkConsistent(storm::storage::FlexibleSparseMatrix<ValueType>& transitionMatrix, storm::storage::FlexibleSparseMatrix<ValueType>& backwardTransitions) {
             for (uint_fast64_t forwardIndex = 0; forwardIndex < transitionMatrix.getRowCount(); ++forwardIndex) {
                 for (auto const& forwardEntry : transitionMatrix.getRow(forwardIndex)) {
@@ -1242,15 +986,7 @@
         }
         
         template class SparseDtmcEliminationModelChecker<storm::models::sparse::Dtmc<double>>;
-<<<<<<< HEAD
         template class SparseDtmcEliminationModelChecker<storm::models::sparse::Dtmc<storm::RationalNumber>>;
-=======
-        template uint_fast64_t estimateComplexity(double const& value);
-        
-        
-#ifdef STORM_HAVE_CARL
-        template class StatePriorityQueue<storm::RationalFunction>;
->>>>>>> 711d5cfa
         template class SparseDtmcEliminationModelChecker<storm::models::sparse::Dtmc<storm::RationalFunction>>;
     } // namespace modelchecker
 } // namespace storm