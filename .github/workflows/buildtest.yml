--- conflicted
+++ resolved
@@ -93,13 +93,8 @@
     runs-on: ubuntu-latest
     strategy:
       matrix:
-<<<<<<< HEAD
-        distro: ["debian-10", "debian-11", "debian-12", "ubuntu-20.04", "ubuntu-22.04"]
+        distro: ["debian-11", "debian-12", "ubuntu-20.04", "ubuntu-22.04"]
         buildType: ["Release"]
-=======
-        distro: ["debian-11", "ubuntu-20.04", "ubuntu-22.04"]
-        debugOrRelease: ["release"]
->>>>>>> b6da2cf1
     steps:
       - name: Git clone
         uses: actions/checkout@v3
