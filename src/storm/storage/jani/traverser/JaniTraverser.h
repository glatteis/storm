#pragma once


#include <boost/any.hpp>

#include "storm/storage/jani/Model.h"

namespace storm {
    namespace jani {
        class JaniTraverser {
        public:
            virtual ~JaniTraverser() = default;
            
            virtual void traverse(Model& model, boost::any const& data);
            
            virtual void traverse(Action const& action, boost::any const& data);
            virtual void traverse(Automaton& automaton, boost::any const& data);
            virtual void traverse(Constant& constant, boost::any const& data);
            virtual void traverse(FunctionDefinition& functionDefinition, boost::any const& data);
            virtual void traverse(VariableSet& variableSet, boost::any const& data);
            virtual void traverse(Location& location, boost::any const& data);
            virtual void traverse(Variable& variable, boost::any const& data);
<<<<<<< HEAD
=======
            virtual void traverse(JaniType& type, boost::any const& data);
>>>>>>> 6bb9e817
            virtual void traverse(EdgeContainer& edgeContainer, boost::any const& data);
            virtual void traverse(TemplateEdge& templateEdge, boost::any const& data);
            virtual void traverse(TemplateEdgeDestination& templateEdgeDestination, boost::any const& data);
            virtual void traverse(Edge& edge, boost::any const& data);
            virtual void traverse(EdgeDestination& edgeDestination, boost::any const& data);
            virtual void traverse(OrderedAssignments& orderedAssignments, boost::any const& data);
            virtual void traverse(Assignment& assignment, boost::any const& data);
            virtual void traverse(LValue& lValue, boost::any const& data);
            virtual void traverse(storm::expressions::Expression const& expression, boost::any const& data);
        };
        
        class ConstJaniTraverser {
        public:
            virtual ~ConstJaniTraverser() = default;
            
            virtual void traverse(Model const& model, boost::any const& data);
            
            virtual void traverse(Action const& action, boost::any const& data);
            virtual void traverse(Automaton const& automaton, boost::any const& data);
            virtual void traverse(Constant const& constant, boost::any const& data);
            virtual void traverse(FunctionDefinition const& functionDefinition, boost::any const& data);
            virtual void traverse(VariableSet const& variableSet, boost::any const& data);
            virtual void traverse(Location const& location, boost::any const& data);
            virtual void traverse(Variable const& variable, boost::any const& data);
<<<<<<< HEAD
=======
            virtual void traverse(JaniType const& type, boost::any const& data);
>>>>>>> 6bb9e817
            virtual void traverse(EdgeContainer const& edgeContainer, boost::any const& data);
            virtual void traverse(TemplateEdge const& templateEdge, boost::any const& data);
            virtual void traverse(TemplateEdgeDestination const& templateEdgeDestination, boost::any const& data);
            virtual void traverse(Edge const& edge, boost::any const& data);
            virtual void traverse(EdgeDestination const& edgeDestination, boost::any const& data);
            virtual void traverse(OrderedAssignments const& orderedAssignments, boost::any const& data);
            virtual void traverse(Assignment const& assignment, boost::any const& data);
            virtual void traverse(LValue const& lValue, boost::any const& data);
            virtual void traverse(storm::expressions::Expression const& expression, boost::any const& data);
        };
    }
}
<|MERGE_RESOLUTION|>--- conflicted
+++ resolved
@@ -20,10 +20,7 @@
             virtual void traverse(VariableSet& variableSet, boost::any const& data);
             virtual void traverse(Location& location, boost::any const& data);
             virtual void traverse(Variable& variable, boost::any const& data);
-<<<<<<< HEAD
-=======
             virtual void traverse(JaniType& type, boost::any const& data);
->>>>>>> 6bb9e817
             virtual void traverse(EdgeContainer& edgeContainer, boost::any const& data);
             virtual void traverse(TemplateEdge& templateEdge, boost::any const& data);
             virtual void traverse(TemplateEdgeDestination& templateEdgeDestination, boost::any const& data);
@@ -48,10 +45,7 @@
             virtual void traverse(VariableSet const& variableSet, boost::any const& data);
             virtual void traverse(Location const& location, boost::any const& data);
             virtual void traverse(Variable const& variable, boost::any const& data);
-<<<<<<< HEAD
-=======
             virtual void traverse(JaniType const& type, boost::any const& data);
->>>>>>> 6bb9e817
             virtual void traverse(EdgeContainer const& edgeContainer, boost::any const& data);
             virtual void traverse(TemplateEdge const& templateEdge, boost::any const& data);
             virtual void traverse(TemplateEdgeDestination const& templateEdgeDestination, boost::any const& data);
