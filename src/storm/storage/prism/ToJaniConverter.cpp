--- conflicted
+++ resolved
@@ -130,28 +130,21 @@
             
             // Add all global variables of the PRISM program to the JANI model.
             for (auto const& variable : program.getGlobalIntegerVariables()) {
-<<<<<<< HEAD
                 if (variable.hasLowerBoundExpression() || variable.hasUpperBoundExpression()) {
-                    storm::jani::BoundedIntegerVariable newBoundedIntegerVariable = *storm::jani::makeBoundedIntegerVariable(variable.getName(),
-                                                                                                                  variable.getExpressionVariable(),
-                                                                                                                  variable.hasInitialValue() ? boost::make_optional(variable.getInitialValueExpression()) : boost::none,
-                                                                                                                  false,
-                                                                                                                  variable.hasLowerBoundExpression() ? boost::make_optional(variable.getLowerBoundExpression()) : boost::none,
-                                                                                                                  variable.hasUpperBoundExpression() ? boost::make_optional(variable.getUpperBoundExpression()) : boost::none);
-                    storm::jani::BoundedIntegerVariable const& createdVariable = janiModel.addVariable(newBoundedIntegerVariable);
+                    storm::jani::Variable const& createdVariable = janiModel.addVariable(*storm::jani::Variable::makeBoundedVariable(variable.getName(), storm::jani::JaniType::ElementType::Int, variable.getExpressionVariable(), variable.getInitialValueExpression(), false, variable.getLowerBoundExpression(), variable.getUpperBoundExpression()));
                     variableToVariableMap.emplace(variable.getExpressionVariable(), createdVariable);
                 } else {
-                    storm::jani::UnboundedIntegerVariable newUnboundedIntegerVariable = *storm::jani::makeUnboundedIntegerVariable(variable.getName(),
-                                                                                                                  variable.getExpressionVariable(),
-                                                                                                                  variable.hasInitialValue() ? boost::make_optional(variable.getInitialValueExpression()) : boost::none,
-                                                                                                                  false);
-                    storm::jani::UnboundedIntegerVariable const& createdVariable = janiModel.addVariable(newUnboundedIntegerVariable);
+                    storm::jani::Variable const& createdVariable = janiModel.addVariable(*storm::jani::Variable::makeBasicVariable(variable.getName(), storm::jani::JaniType::ElementType::Int, variable.getExpressionVariable(), variable.hasInitialValue() ? boost::make_optional(variable.getInitialValueExpression()) : boost::none,
+                                                                                                                                   false));
                     variableToVariableMap.emplace(variable.getExpressionVariable(), createdVariable);
-                }
-=======
-                storm::jani::Variable const& createdVariable = janiModel.addVariable(*storm::jani::Variable::makeBoundedVariable(variable.getName(), storm::jani::JaniType::ElementType::Int, variable.getExpressionVariable(), variable.getInitialValueExpression(), false, variable.getLowerBoundExpression(), variable.getUpperBoundExpression()));
-                variableToVariableMap.emplace(variable.getExpressionVariable(), createdVariable);
->>>>>>> 3eb2bc84
+//                }
+//                    storm::jani::UnboundedIntegerVariable newUnboundedIntegerVariable = *storm::jani::makeUnboundedIntegerVariable(variable.getName(),
+//                                                                                                                  variable.getExpressionVariable(),
+//                                                                                                                  variable.hasInitialValue() ? boost::make_optional(variable.getInitialValueExpression()) : boost::none,
+//                                                                                                                  false);
+//                    storm::jani::UnboundedIntegerVariable const& createdVariable = janiModel.addVariable(newUnboundedIntegerVariable);
+//                    variableToVariableMap.emplace(variable.getExpressionVariable(), createdVariable);
+                }
             }
             for (auto const& variable : program.getGlobalBooleanVariables()) {
                 storm::jani::Variable const& createdVariable = janiModel.addVariable(*storm::jani::Variable::makeBasicVariable(variable.getName(), storm::jani::JaniType::ElementType::Bool, variable.getExpressionVariable(), variable.getInitialValueExpression(), false));
@@ -356,54 +349,38 @@
 
                 storm::jani::Automaton automaton(module.getName(), manager->declareIntegerVariable("_loc_prism2jani_" + module.getName() + "_" + suffix));
                 for (auto const& variable : module.getIntegerVariables()) {
-<<<<<<< HEAD
                     auto findRes = variablesToMakeGlobal.find(variable.getExpressionVariable());
                     if (findRes != variablesToMakeGlobal.end()) {
                         bool makeVarGlobal = findRes->second;
                         if (variable.hasLowerBoundExpression() || variable.hasUpperBoundExpression()) {
-                            storm::jani::BoundedIntegerVariable newBoundedIntegerVariable = *storm::jani::makeBoundedIntegerVariable(variable.getName(),
-                                                                                                                          variable.getExpressionVariable(),
-                                                                                                                          variable.hasInitialValue() ? boost::make_optional(variable.getInitialValueExpression()) : boost::none,
-                                                                                                                          false,
-                                                                                                                          variable.hasLowerBoundExpression() ? boost::make_optional(variable.getLowerBoundExpression()) : boost::none,
-                                                                                                                          variable.hasUpperBoundExpression() ? boost::make_optional(variable.getUpperBoundExpression()) : boost::none);
-                            storm::jani::BoundedIntegerVariable const& createdVariable = makeVarGlobal ? janiModel.addVariable(newBoundedIntegerVariable) : automaton.addVariable(newBoundedIntegerVariable);
+                            storm::jani::Variable newBoundedIntegerVariable = *storm::jani::Variable::makeBoundedVariable(variable.getName(),
+                                                                                                                      storm::jani::JaniType::ElementType::Int,
+                                                                                                                      variable.getExpressionVariable(),
+                                                                                                                      variable.getInitialValueExpression(),
+                                                                                                                      false,
+                                                                                                                      variable.getLowerBoundExpression(),
+                                                                                                                      variable.getUpperBoundExpression());
+                            storm::jani::Variable const& createdVariable = makeVarGlobal ? janiModel.addVariable(newBoundedIntegerVariable) : automaton.addVariable(newBoundedIntegerVariable);
                             variableToVariableMap.emplace(variable.getExpressionVariable(), createdVariable);
                         } else {
-                            storm::jani::UnboundedIntegerVariable newUnboundedIntegerVariable = *storm::jani::makeUnboundedIntegerVariable(variable.getName(),
-                                                                                                                          variable.getExpressionVariable(),
-                                                                                                                          variable.hasInitialValue() ? boost::make_optional(variable.getInitialValueExpression()) : boost::none,
-                                                                                                                          false);
-                            storm::jani::UnboundedIntegerVariable const& createdVariable = makeVarGlobal ? janiModel.addVariable(newUnboundedIntegerVariable) : automaton.addVariable(newUnboundedIntegerVariable);
+                            storm::jani::Variable newUnboundedIntegerVariable = *storm::jani::Variable::makeBasicVariable(variable.getName(),
+                                                                                                                storm::jani::JaniType::ElementType::Int,
+                                                                                                                variable.getExpressionVariable(),
+                                                                                                                variable.hasInitialValue() ? boost::make_optional(variable.getInitialValueExpression()) : boost::none,
+                                                                                                                false);
+                            storm::jani::Variable const& createdVariable = makeVarGlobal ? janiModel.addVariable(newUnboundedIntegerVariable) : automaton.addVariable(newUnboundedIntegerVariable);
                             variableToVariableMap.emplace(variable.getExpressionVariable(), createdVariable);
                         }
-=======
-                    storm::jani::Variable newIntegerVariable = *storm::jani::Variable::makeBoundedVariable(variable.getName(), storm::jani::JaniType::ElementType::Int, variable.getExpressionVariable(), variable.getInitialValueExpression(), false, variable.getLowerBoundExpression(), variable.getUpperBoundExpression());
-
+                    } else {
+                        STORM_LOG_INFO("Variable " << variable.getName() << " is declared but never used.");
+                    }
+                }
+                for (auto const& variable : module.getBooleanVariables()) {
                     auto findRes = variablesToMakeGlobal.find(variable.getExpressionVariable());
                     if (findRes != variablesToMakeGlobal.end()) {
-                        bool makeVarGlobal = findRes->second;
-                        storm::jani::Variable const& createdVariable = makeVarGlobal ? janiModel.addVariable(newIntegerVariable) : automaton.addVariable(newIntegerVariable);
-                        variableToVariableMap.emplace(variable.getExpressionVariable(), createdVariable);
->>>>>>> 3eb2bc84
-                    } else {
-                        STORM_LOG_INFO("Variable " << variable.getName() << " is declared but never used.");
-                    }
-                }
-                for (auto const& variable : module.getBooleanVariables()) {
-<<<<<<< HEAD
-                    auto findRes = variablesToMakeGlobal.find(variable.getExpressionVariable());
-                    if (findRes != variablesToMakeGlobal.end()) {
-                        bool makeVarGlobal = findRes->second;
-                        storm::jani::BooleanVariable newBooleanVariable = *storm::jani::makeBooleanVariable(variable.getName(), variable.getExpressionVariable(), variable.hasInitialValue() ? boost::make_optional(variable.getInitialValueExpression()) : boost::none, false);
-                        storm::jani::BooleanVariable const& createdVariable = makeVarGlobal ? janiModel.addVariable(newBooleanVariable) : automaton.addVariable(newBooleanVariable);
-=======
-                    storm::jani::Variable newBooleanVariable = *storm::jani::Variable::makeBasicVariable(variable.getName(), storm::jani::JaniType::ElementType::Bool, variable.getExpressionVariable(), variable.hasInitialValue() ? boost::make_optional(variable.getInitialValueExpression()) : boost::none, false);
-                    auto findRes = variablesToMakeGlobal.find(variable.getExpressionVariable());
-                    if (findRes != variablesToMakeGlobal.end()) {
+                        storm::jani::Variable newBooleanVariable = *storm::jani::Variable::makeBasicVariable(variable.getName(), storm::jani::JaniType::ElementType::Bool, variable.getExpressionVariable(), variable.hasInitialValue() ? boost::make_optional(variable.getInitialValueExpression()) : boost::none, false);
                         bool makeVarGlobal = findRes->second;
                         storm::jani::Variable const& createdVariable = makeVarGlobal ? janiModel.addVariable(newBooleanVariable) : automaton.addVariable(newBooleanVariable);
->>>>>>> 3eb2bc84
                         variableToVariableMap.emplace(variable.getExpressionVariable(), createdVariable);
                     } else {
                         STORM_LOG_INFO("Variable " << variable.getName() << " is declared but never used.");
