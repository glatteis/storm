#include "storm-pomdp-cli/settings/modules/POMDPSettings.h"

#include "storm/settings/SettingsManager.h"
#include "storm/settings/SettingMemento.h"
#include "storm/settings/Option.h"
#include "storm/settings/OptionBuilder.h"
#include "storm/settings/ArgumentBuilder.h"

#include "storm/exceptions/InvalidArgumentException.h"

namespace storm {
    namespace settings {
        namespace modules {
            
            const std::string POMDPSettings::moduleName = "pomdp";
            const std::string noCanonicOption = "nocanonic";
            const std::string exportAsParametricModelOption = "parametric-drn";
<<<<<<< HEAD
            const std::string gridApproximationOption = "gridapproximation";
=======
            const std::string beliefExplorationOption = "belief-exploration";
            std::vector<std::string> beliefExplorationModes = {"both", "discretize", "unfold"};
>>>>>>> a649968a
            const std::string qualitativeReductionOption = "qualitativereduction";
            const std::string analyzeUniqueObservationsOption = "uniqueobservations";
            const std::string mecReductionOption = "mecreduction";
            const std::string selfloopReductionOption = "selfloopreduction";
            const std::string memoryBoundOption = "memorybound";
            const std::string memoryPatternOption = "memorypattern";
            std::vector<std::string> memoryPatterns = {"trivial", "fixedcounter", "selectivecounter", "ring", "fixedring", "settablebits", "full"};
            const std::string fscmode = "fscmode";
            std::vector<std::string> fscModes = {"standard", "simple-linear", "simple-linear-inverse"};
            const std::string transformBinaryOption = "transformbinary";
            const std::string transformSimpleOption = "transformsimple";
            const std::string memlessSearchOption = "memlesssearch";
<<<<<<< HEAD
            std::vector<std::string> memlessSearchMethods = {"none", "ccd-memless", "ccd-memory", "iterative"};
=======
            std::vector<std::string> memlessSearchMethods = {"none", "ccdmemless", "ccdmemory", "iterative"};
>>>>>>> a649968a
            const std::string checkFullyObservableOption = "check-fully-observable";

            POMDPSettings::POMDPSettings() : ModuleSettings(moduleName) {
                this->addOption(storm::settings::OptionBuilder(moduleName, noCanonicOption, false, "If this is set, actions will not be ordered canonically. Could yield incorrect results.").build());
                this->addOption(storm::settings::OptionBuilder(moduleName, exportAsParametricModelOption, false, "Export the parametric file.").addArgument(storm::settings::ArgumentBuilder::createStringArgument("filename", "The name of the file to which to write the model.").build()).build());
                this->addOption(storm::settings::OptionBuilder(moduleName, qualitativeReductionOption, false, "Reduces the model size by performing qualitative analysis (E.g. merge states with prob. 1.").build());
                this->addOption(storm::settings::OptionBuilder(moduleName, analyzeUniqueObservationsOption, false, "Computes the states with a unique observation").build());
                this->addOption(storm::settings::OptionBuilder(moduleName, mecReductionOption, false, "Reduces the model size by analyzing maximal end components").build());
                this->addOption(storm::settings::OptionBuilder(moduleName, selfloopReductionOption, false, "Reduces the model size by removing self loop actions").build());
                this->addOption(storm::settings::OptionBuilder(moduleName, memoryBoundOption, false, "Sets the maximal number of allowed memory states (1 means memoryless schedulers).").addArgument(storm::settings::ArgumentBuilder::createUnsignedIntegerArgument("bound", "The maximal number of memory states.").setDefaultValueUnsignedInteger(1).addValidatorUnsignedInteger(storm::settings::ArgumentValidatorFactory::createUnsignedGreaterValidator(0)).build()).build());
                this->addOption(storm::settings::OptionBuilder(moduleName, memoryPatternOption, false, "Sets the pattern of the considered memory structure").addArgument(storm::settings::ArgumentBuilder::createStringArgument("name", "Pattern name.").addValidatorString(ArgumentValidatorFactory::createMultipleChoiceValidator(memoryPatterns)).setDefaultValueString("full").build()).build());
                this->addOption(storm::settings::OptionBuilder(moduleName, fscmode, false, "Sets the way the pMC is obtained").addArgument(storm::settings::ArgumentBuilder::createStringArgument("type", "type name").addValidatorString(ArgumentValidatorFactory::createMultipleChoiceValidator(fscModes)).setDefaultValueString("standard").build()).build());
                this->addOption(storm::settings::OptionBuilder(moduleName, transformBinaryOption, false, "Transforms the pomdp to a binary pomdp.").build());
                this->addOption(storm::settings::OptionBuilder(moduleName, transformSimpleOption, false, "Transforms the pomdp to a binary and simple pomdp.").build());
<<<<<<< HEAD
                this->addOption(storm::settings::OptionBuilder(moduleName, gridApproximationOption, false,"Analyze the POMDP using grid approximation.").build());
=======
                this->addOption(storm::settings::OptionBuilder(moduleName, beliefExplorationOption, false,"Analyze the POMDP by exploring the belief state-space.").addArgument(storm::settings::ArgumentBuilder::createStringArgument("mode", "Sets whether lower, upper, or interval result bounds are computed.").addValidatorString(ArgumentValidatorFactory::createMultipleChoiceValidator(beliefExplorationModes)).setDefaultValueString("both").makeOptional().build()).build());
>>>>>>> a649968a
                this->addOption(storm::settings::OptionBuilder(moduleName, memlessSearchOption, false, "Search for a qualitative memoryless scheuler").addArgument(storm::settings::ArgumentBuilder::createStringArgument("method", "method name").addValidatorString(ArgumentValidatorFactory::createMultipleChoiceValidator(memlessSearchMethods)).setDefaultValueString("none").build()).build());
                this->addOption(storm::settings::OptionBuilder(moduleName, checkFullyObservableOption, false, "Performs standard model checking on the underlying MDP").build());

            }

            bool POMDPSettings::isNoCanonicSet() const {
                return this->getOption(noCanonicOption).getHasOptionBeenSet();
            }

            bool POMDPSettings::isExportToParametricSet() const {
                return this->getOption(exportAsParametricModelOption).getHasOptionBeenSet();
            }

            std::string POMDPSettings::getExportToParametricFilename() const {
                return this->getOption(exportAsParametricModelOption).getArgumentByName("filename").getValueAsString();
            }
            
            bool POMDPSettings::isQualitativeReductionSet() const {
                return this->getOption(qualitativeReductionOption).getHasOptionBeenSet();
            }
            
            bool POMDPSettings::isAnalyzeUniqueObservationsSet() const {
                return this->getOption(analyzeUniqueObservationsOption).getHasOptionBeenSet();
            }
            
            bool POMDPSettings::isMecReductionSet() const {
                return this->getOption(mecReductionOption).getHasOptionBeenSet();
            }
            
            bool POMDPSettings::isSelfloopReductionSet() const {
                return this->getOption(selfloopReductionOption).getHasOptionBeenSet();
            }

<<<<<<< HEAD
            bool POMDPSettings::isGridApproximationSet() const {
                return this->getOption(gridApproximationOption).getHasOptionBeenSet();
=======
            bool POMDPSettings::isBeliefExplorationSet() const {
                return this->getOption(beliefExplorationOption).getHasOptionBeenSet();
            }
            
            bool POMDPSettings::isBeliefExplorationDiscretizeSet() const {
                std::string arg = this->getOption(beliefExplorationOption).getArgumentByName("mode").getValueAsString();
                return isBeliefExplorationSet() && (arg == "discretize" || arg == "both");
            }

            bool POMDPSettings::isBeliefExplorationUnfoldSet() const {
                std::string arg = this->getOption(beliefExplorationOption).getArgumentByName("mode").getValueAsString();
                return isBeliefExplorationSet() && (arg == "unfold" || arg == "both");
>>>>>>> a649968a
            }

            bool POMDPSettings::isMemlessSearchSet() const {
                return this->getOption(memlessSearchOption).getHasOptionBeenSet();
            }

            bool POMDPSettings::isCheckFullyObservableSet() const {
                return this->getOption(checkFullyObservableOption).getHasOptionBeenSet();
            }

            std::string POMDPSettings::getMemlessSearchMethod() const {
                return this->getOption(memlessSearchOption).getArgumentByName("method").getValueAsString();
            }

            uint64_t POMDPSettings::getMemoryBound() const {
                return this->getOption(memoryBoundOption).getArgumentByName("bound").getValueAsUnsignedInteger();
            }
            
            storm::storage::PomdpMemoryPattern POMDPSettings::getMemoryPattern() const {
                auto pattern = this->getOption(memoryPatternOption).getArgumentByName("name").getValueAsString();
                if (pattern == "trivial") {
                    return storm::storage::PomdpMemoryPattern::Trivial;
                } else if (pattern == "fixedcounter") {
                    return storm::storage::PomdpMemoryPattern::FixedCounter;
                } else if (pattern == "selectivecounter") {
                    return storm::storage::PomdpMemoryPattern::SelectiveCounter;
                } else if (pattern == "ring") {
                    return storm::storage::PomdpMemoryPattern::SelectiveRing;
                } else if (pattern == "fixedring") {
                    return storm::storage::PomdpMemoryPattern::FixedRing;
                } else if (pattern == "settablebits") {
                    return storm::storage::PomdpMemoryPattern::SettableBits;
                } else if (pattern == "full") {
                    return storm::storage::PomdpMemoryPattern::Full;
                }
                STORM_LOG_THROW(false, storm::exceptions::InvalidArgumentException, "The name of the memory pattern is unknown.");
            }

            std::string POMDPSettings::getFscApplicationTypeString() const {
                return this->getOption(fscmode).getArgumentByName("type").getValueAsString();
            }
            
            bool POMDPSettings::isTransformBinarySet() const {
                return this->getOption(transformBinaryOption).getHasOptionBeenSet();
            }

            bool POMDPSettings::isTransformSimpleSet() const {
                return this->getOption(transformSimpleOption).getHasOptionBeenSet();
            }
            
            void POMDPSettings::finalize() {
            }

            bool POMDPSettings::check() const {
                STORM_LOG_THROW(getMemoryPattern() != storm::storage::PomdpMemoryPattern::Trivial || getMemoryBound() == 1, storm::exceptions::InvalidArgumentException, "Memory bound greater one is not possible with the trivial memory pattern.");
                return true;
            }
            
        } // namespace modules
    } // namespace settings
} // namespace storm<|MERGE_RESOLUTION|>--- conflicted
+++ resolved
@@ -15,12 +15,8 @@
             const std::string POMDPSettings::moduleName = "pomdp";
             const std::string noCanonicOption = "nocanonic";
             const std::string exportAsParametricModelOption = "parametric-drn";
-<<<<<<< HEAD
-            const std::string gridApproximationOption = "gridapproximation";
-=======
             const std::string beliefExplorationOption = "belief-exploration";
             std::vector<std::string> beliefExplorationModes = {"both", "discretize", "unfold"};
->>>>>>> a649968a
             const std::string qualitativeReductionOption = "qualitativereduction";
             const std::string analyzeUniqueObservationsOption = "uniqueobservations";
             const std::string mecReductionOption = "mecreduction";
@@ -33,11 +29,7 @@
             const std::string transformBinaryOption = "transformbinary";
             const std::string transformSimpleOption = "transformsimple";
             const std::string memlessSearchOption = "memlesssearch";
-<<<<<<< HEAD
             std::vector<std::string> memlessSearchMethods = {"none", "ccd-memless", "ccd-memory", "iterative"};
-=======
-            std::vector<std::string> memlessSearchMethods = {"none", "ccdmemless", "ccdmemory", "iterative"};
->>>>>>> a649968a
             const std::string checkFullyObservableOption = "check-fully-observable";
 
             POMDPSettings::POMDPSettings() : ModuleSettings(moduleName) {
@@ -52,11 +44,7 @@
                 this->addOption(storm::settings::OptionBuilder(moduleName, fscmode, false, "Sets the way the pMC is obtained").addArgument(storm::settings::ArgumentBuilder::createStringArgument("type", "type name").addValidatorString(ArgumentValidatorFactory::createMultipleChoiceValidator(fscModes)).setDefaultValueString("standard").build()).build());
                 this->addOption(storm::settings::OptionBuilder(moduleName, transformBinaryOption, false, "Transforms the pomdp to a binary pomdp.").build());
                 this->addOption(storm::settings::OptionBuilder(moduleName, transformSimpleOption, false, "Transforms the pomdp to a binary and simple pomdp.").build());
-<<<<<<< HEAD
-                this->addOption(storm::settings::OptionBuilder(moduleName, gridApproximationOption, false,"Analyze the POMDP using grid approximation.").build());
-=======
                 this->addOption(storm::settings::OptionBuilder(moduleName, beliefExplorationOption, false,"Analyze the POMDP by exploring the belief state-space.").addArgument(storm::settings::ArgumentBuilder::createStringArgument("mode", "Sets whether lower, upper, or interval result bounds are computed.").addValidatorString(ArgumentValidatorFactory::createMultipleChoiceValidator(beliefExplorationModes)).setDefaultValueString("both").makeOptional().build()).build());
->>>>>>> a649968a
                 this->addOption(storm::settings::OptionBuilder(moduleName, memlessSearchOption, false, "Search for a qualitative memoryless scheuler").addArgument(storm::settings::ArgumentBuilder::createStringArgument("method", "method name").addValidatorString(ArgumentValidatorFactory::createMultipleChoiceValidator(memlessSearchMethods)).setDefaultValueString("none").build()).build());
                 this->addOption(storm::settings::OptionBuilder(moduleName, checkFullyObservableOption, false, "Performs standard model checking on the underlying MDP").build());
 
@@ -90,10 +78,6 @@
                 return this->getOption(selfloopReductionOption).getHasOptionBeenSet();
             }
 
-<<<<<<< HEAD
-            bool POMDPSettings::isGridApproximationSet() const {
-                return this->getOption(gridApproximationOption).getHasOptionBeenSet();
-=======
             bool POMDPSettings::isBeliefExplorationSet() const {
                 return this->getOption(beliefExplorationOption).getHasOptionBeenSet();
             }
@@ -106,7 +90,6 @@
             bool POMDPSettings::isBeliefExplorationUnfoldSet() const {
                 std::string arg = this->getOption(beliefExplorationOption).getArgumentByName("mode").getValueAsString();
                 return isBeliefExplorationSet() && (arg == "unfold" || arg == "both");
->>>>>>> a649968a
             }
 
             bool POMDPSettings::isMemlessSearchSet() const {
