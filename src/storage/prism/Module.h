#ifndef STORM_STORAGE_PRISM_MODULE_H_
#define STORM_STORAGE_PRISM_MODULE_H_

#include <set>
#include <map>
#include <string>
#include <vector>
#include <memory>
#include <boost/container/flat_set.hpp>

#include "src/storage/prism/BooleanVariable.h"
#include "src/storage/prism/IntegerVariable.h"
#include "src/storage/prism/Command.h"
#include "src/utility/OsDetection.h"

namespace storm {
    namespace prism {
        class Module : public LocatedInformation {
        public:
            /*!
             * Creates a module with the given name, variables and commands.
             *
             * @param moduleName The name of the module.
             * @param booleanVariables The boolean variables defined by the module.
             * @param integerVariables The integer variables defined by the module.
             * @param commands The commands of the module.
             * @param filename The filename in which the module is defined.
             * @param lineNumber The line number in which the module is defined.
             */
            Module(std::string const& moduleName, std::vector<storm::prism::BooleanVariable> const& booleanVariables, std::vector<storm::prism::IntegerVariable> const& integerVariables, std::vector<storm::prism::Command> const& commands, std::string const& filename = "", uint_fast64_t lineNumber = 0);

            /*!
             * Creates a module with the given name, variables and commands that is marked as being renamed from the
             * given module with the given renaming.
             *
             * @param moduleName The name of the module.
             * @param booleanVariables The boolean variables defined by the module.
             * @param integerVariables The integer variables defined by the module.
             * @param commands The commands of the module.
             * @param renamedFromModule The name of the module from which this module was renamed.
             * @param renaming The renaming of identifiers used to create this module.
             * @param filename The filename in which the module is defined.
             * @param lineNumber The line number in which the module is defined.
             */
            Module(std::string const& moduleName, std::vector<storm::prism::BooleanVariable> const& booleanVariables, std::vector<storm::prism::IntegerVariable> const& integerVariables, std::vector<storm::prism::Command> const& commands, std::string const& renamedFromModule, std::map<std::string, std::string> const& renaming, std::string const& filename = "", uint_fast64_t lineNumber = 0);

            // Create default implementations of constructors/assignment.
            Module() = default;
            Module(Module const& other) = default;
            Module& operator=(Module const& other)= default;
#ifndef WINDOWS
            Module(Module&& other) = default;
            Module& operator=(Module&& other) = default;
#endif
            
            /*!
             * Retrieves the number of boolean variables in the module.
             *
             * @return the number of boolean variables in the module.
             */
            std::size_t getNumberOfBooleanVariables() const;
            
            /*!
             * Retrieves the number of integer variables in the module.
             *
             * @return The number of integer variables in the module.
             */
            std::size_t getNumberOfIntegerVariables() const;
            
            /*!
             * Retrieves a reference to the boolean variable with the given name.
             *
             * @param variableName The name of the boolean variable to retrieve.
             * @return A reference to the boolean variable with the given name.
             */
            storm::prism::BooleanVariable const& getBooleanVariable(std::string const& variableName) const;
            
            /*!
             * Retrieves the boolean variables of the module.
             *
             * @return The boolean variables of the module.
             */
            std::vector<storm::prism::BooleanVariable> const& getBooleanVariables() const;
            
            /*!
             * Retrieves a reference to the integer variable with the given name.
             *
             * @param variableName The name of the integer variable to retrieve.
             * @return A reference to the integer variable with the given name.
             */
            storm::prism::IntegerVariable const& getIntegerVariable(std::string const& variableName) const;

            /*!
             * Retrieves the integer variables of the module.
             *
             * @return The integer variables of the module.
             */
            std::vector<storm::prism::IntegerVariable> const& getIntegerVariables() const;

            /*!
<<<<<<< HEAD
             * Retrieves the set of all expression variables declared in this module.
             *
             * @return The set of all expression variables.
             */
            std::set<storm::expressions::Variable> getAllExpressionVariables() const;
            
            /*!
             * Retrieves a set of expressions characterizing the legal ranges of all variables declared in the module.
             *
             * @return The expressions characterizing the legal ranges of all variables declared in the module.
=======
             * Retrieves all expression variables used by this module.
             *
             * @return The set of expression variables used by this module.
             */
            std::set<storm::expressions::Variable> getAllExpressionVariables() const;
            
            
            /*!
             * Retrieves a list of expressions that characterize the legal ranges of all variables declared by this
             * module.
             *
             * @return The list of expressions that characterize the legal ranges.
>>>>>>> 221bb59a
             */
            std::vector<storm::expressions::Expression> getAllRangeExpressions() const;
            
            /*!
             * Retrieves the number of commands of this module.
             *
             * @return The number of commands of this module.
             */
            std::size_t getNumberOfCommands() const;
            
            /*!
             * Retrieves the total number of updates of this module.
             *
             * @return The total number of updates of this module.
             */
            std::size_t getNumberOfUpdates() const;
            
            /*!
             * Retrieves a reference to the command with the given index.
             *
             * @param index The index of the command to retrieve.
             * @return A reference to the command with the given index.
             */
            storm::prism::Command const& getCommand(uint_fast64_t index) const;
            
            /*!
             * Retrieves the commands of the module.
             *
             * @return The commands of the module.
             */
            std::vector<storm::prism::Command> const& getCommands() const;

            /*!
             * Retrieves the commands of the module.
             *
             * @return The commands of the module.
             */
            std::vector<storm::prism::Command>& getCommands();
            
            /*!
             * Retrieves the name of the module.
             *
             * @return The name of the module.
             */
            std::string const& getName() const;
            
            /*!
             * Retrieves the set of synchronizing action indices present in this module.
             *
             * @return the set of synchronizing action indices present in this module.
             */
            std::set<uint_fast64_t> const& getSynchronizingActionIndices() const;
            
            /*!
             * Retrieves whether or not this module contains a command labeled with the given action index.
             *
             * @param actionIndex The index of the action to look for in this module.
             * @return True iff the module has at least one command labeled with the given action index.
             */
            bool hasActionIndex(uint_fast64_t actionIndex) const;
            
            /*!
             * Retrieves whether this module was created from another module via renaming.
             *
             * @return True iff the module was created via renaming.
             */
            bool isRenamedFromModule() const;
            
            /*!
             * If the module was created via renaming, this method retrieves the name of the module that was used as the
             * in the base in the renaming process.
             *
             * @return The name of the module from which this module was created via renaming.
             */
            std::string const& getBaseModule() const;
            
            /*!
             * If the module was created via renaming, this method returns the applied renaming of identifiers used for
             * the renaming process.
             *
             * @return A mapping of identifiers to new identifiers that was used in the renaming process.
             */
            std::map<std::string, std::string> const& getRenaming() const;
            
            /*!
             * Retrieves the indices of all commands within this module that are labelled by the given action.
             *
             * @param actionIndex The index of the action with which the commands have to be labelled.
             * @return A set of indices of commands that are labelled with the given action index.
             */
            std::set<uint_fast64_t> const& getCommandIndicesByActionIndex(uint_fast64_t actionIndex) const;
            
            /*!
             * Creates a new module that drops all commands whose indices are not in the given set.
             *
             * @param indexSet The set of indices for which to keep the commands.
             * @return The module resulting from erasing all commands whose indices are not in the given set.
             */
            Module restrictCommands(boost::container::flat_set<uint_fast64_t> const& indexSet) const;
            
            /*!
             * Substitutes all variables in the module according to the given map.
             *
             * @param substitution The substitution to perform.
             * @return The resulting module.
             */
            Module substitute(std::map<storm::expressions::Variable, storm::expressions::Expression> const& substitution) const;
            
            /*!
             * Checks whether the given variables only appear in the update probabilities of the module and nowhere else.
             *
             * @param undefinedConstantVariables A set of variables that may only appear in the update probabilities.
             * @return True iff the given variables only appear in the update probabilities of the module and nowhere else.
             */
            bool containsVariablesOnlyInUpdateProbabilities(std::set<storm::expressions::Variable> const& undefinedConstantVariables) const;
            
            friend std::ostream& operator<<(std::ostream& stream, Module const& module);

        private:
            /*!
             * Computes the locally maintained mappings for fast data retrieval.
             */
            void createMappings();
            
            // The name of the module.
            std::string moduleName;
            
            // A list of boolean variables.
            std::vector<storm::prism::BooleanVariable> booleanVariables;
            
            // A mapping from boolean variables to the corresponding indices in the vector.
            std::map<std::string, uint_fast64_t> booleanVariableToIndexMap;
            
            // A list of integer variables.
            std::vector<storm::prism::IntegerVariable> integerVariables;

            // A mapping from integer variables to the corresponding indices in the vector.
            std::map<std::string, uint_fast64_t> integerVariableToIndexMap;

            // The commands associated with the module.
            std::vector<storm::prism::Command> commands;
            
            // The set of action indices present in this module.
            std::set<uint_fast64_t> synchronizingActionIndices;
            
            // A map of actions to the set of commands labeled with this action.
            std::map<uint_fast64_t, std::set<uint_fast64_t>> actionIndicesToCommandIndexMap;
            
            // This string indicates whether and from what module this module was created via renaming.
            std::string renamedFromModule;
            
            // If the module was created by renaming, this mapping contains the provided renaming of identifiers.
            std::map<std::string, std::string> renaming;
        };
        
    } // namespace prism
} // namespace storm

#endif /* STORM_STORAGE_PRISM_MODULE_H_ */<|MERGE_RESOLUTION|>--- conflicted
+++ resolved
@@ -98,31 +98,17 @@
             std::vector<storm::prism::IntegerVariable> const& getIntegerVariables() const;
 
             /*!
-<<<<<<< HEAD
-             * Retrieves the set of all expression variables declared in this module.
-             *
-             * @return The set of all expression variables.
+             * Retrieves all expression variables used by this module.
+             *
+             * @return The set of expression variables used by this module.
              */
             std::set<storm::expressions::Variable> getAllExpressionVariables() const;
-            
-            /*!
-             * Retrieves a set of expressions characterizing the legal ranges of all variables declared in the module.
-             *
-             * @return The expressions characterizing the legal ranges of all variables declared in the module.
-=======
-             * Retrieves all expression variables used by this module.
-             *
-             * @return The set of expression variables used by this module.
-             */
-            std::set<storm::expressions::Variable> getAllExpressionVariables() const;
-            
             
             /*!
              * Retrieves a list of expressions that characterize the legal ranges of all variables declared by this
              * module.
              *
              * @return The list of expressions that characterize the legal ranges.
->>>>>>> 221bb59a
              */
             std::vector<storm::expressions::Expression> getAllRangeExpressions() const;
             
