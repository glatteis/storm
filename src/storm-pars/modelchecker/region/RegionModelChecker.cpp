--- conflicted
+++ resolved
@@ -54,7 +54,6 @@
                 auto thresholdAsCoefficient = coverageThreshold ? storm::utility::convertNumber<CoefficientType>(coverageThreshold.get()) : storm::utility::zero<CoefficientType>();
                 auto areaOfParameterSpace = region.area();
                 auto fractionOfUndiscoveredArea = storm::utility::one<CoefficientType>();
-                auto fractionOfDiscoveredAreaWithMonotonicity = storm::utility::zero<CoefficientType>();
                 auto fractionOfAllSatArea = storm::utility::zero<CoefficientType>();
                 auto fractionOfAllViolatedArea = storm::utility::zero<CoefficientType>();
                 numberOfRegionsKnownThroughMonotonicity = 0;
@@ -68,22 +67,8 @@
                 std::queue<uint64_t> refinementDepths;
                 unprocessedRegions.emplace(region, RegionResult::Unknown);
                 refinementDepths.push(0);
-<<<<<<< HEAD
 
                 setMonThreshold(monThresh);
-=======
-                if (useMonotonicity) {
-                    setUseMonotonicityNow();
-                    orders.emplace(extendOrder(nullptr, region));
-                    if (orders.front() != nullptr) {
-                        auto monRes = std::shared_ptr< storm::analysis::LocalMonotonicityResult<VariableType>>(new storm::analysis::LocalMonotonicityResult<VariableType>(orders.front()->getNumberOfStates()));
-                        setConstantEntries(monRes);
-                        localMonotonicityResults.emplace(monRes);
-                    } else {
-                        assert (false);
-                    }
-                }
->>>>>>> bc0a77ab
 
                 uint_fast64_t numOfAnalyzedRegions = 0;
                 CoefficientType displayedProgress = storm::utility::zero<CoefficientType>();
@@ -217,7 +202,6 @@
                                 RegionResult initResForNewRegions = (res == RegionResult::CenterSat) ? RegionResult::ExistsSat :
                                                                     ((res == RegionResult::CenterViolated) ? RegionResult::ExistsViolated :
                                                                      RegionResult::Unknown);
-<<<<<<< HEAD
 
                                 std::vector<storm::storage::ParameterRegion<ParametricType>> newKnownRegions;
                                 this->splitAtCenter(env, currentRegion, newRegions, newKnownRegions, *(localMonotonicityResult->getGlobalMonotonicityResult()), res);
@@ -234,37 +218,12 @@
                                         result.push_back(std::move(std::make_pair(newKnownRegion, RegionResult::AllViolated)));
                                         STORM_LOG_INFO("Region " << newKnownRegion << " is AllViolated, discovered with help of monotonicity");
                                         fractionOfAllViolatedArea += newKnownRegion.area() / areaOfParameterSpace;
-=======
-                                if (useMonotonicity) {
-                                    std::vector<storm::storage::ParameterRegion<ParametricType>> newKnownRegions;
-                                    this->splitAtCenter(env, currentRegion, newRegions, newKnownRegions, *(localMonotonicityResult->getGlobalMonotonicityResult()), res);
-                                    initResForNewRegions = (res == RegionResult::CenterSat) ? RegionResult::ExistsSat :
-                                                           ((res == RegionResult::CenterViolated) ? RegionResult::ExistsViolated :
-                                                            RegionResult::Unknown);
-                                    for (auto& newKnownRegion : newKnownRegions) {
-                                        numberOfRegionsKnownThroughMonotonicity++;
-                                        auto area = newKnownRegion.area() / areaOfParameterSpace;
-                                        if (res == RegionResult::CenterSat) {
-                                            STORM_LOG_INFO("Region " << newKnownRegion << " is AllSat, discovered with help of monotonicity");
-                                            fractionOfAllSatArea += area;
-                                            result.push_back(std::move(std::make_pair(std::move(newKnownRegion), RegionResult::AllSat)));
-                                        }  else {
-                                            assert (res == RegionResult::CenterViolated);
-                                            STORM_LOG_INFO("Region " << newKnownRegion << " is AllViolated, discovered with help of monotonicity");
-                                            fractionOfAllViolatedArea += area;
-                                            result.push_back(std::move(std::make_pair(std::move(newKnownRegion), RegionResult::AllViolated)));
-                                        }
-
-                                        // Only add one to analyzed regions, don't pop
-                                        fractionOfDiscoveredAreaWithMonotonicity += area;
-                                        fractionOfUndiscoveredArea -= area;
-                                        ++numOfAnalyzedRegions;
->>>>>>> bc0a77ab
                                     }
 
                                     // Only add one to analyzed regions, don't pop
                                     fractionOfUndiscoveredArea -= newKnownRegion.area() / areaOfParameterSpace;
                                     ++numOfAnalyzedRegions;
+                                    ++numberOfRegionsKnownThroughMonotonicity;
                                 }
 
 
