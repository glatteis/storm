--- conflicted
+++ resolved
@@ -4,13 +4,9 @@
 #include "src/modelchecker/propositional/SparsePropositionalModelChecker.h"
 #include "src/models/sparse/Mdp.h"
 #include "src/utility/solver.h"
-<<<<<<< HEAD
-#include "src/solver/NondeterministicLinearEquationSolver.h"
+#include "src/solver/MinMaxLinearEquationSolver.h"
 #include "src/storage/MaximalEndComponent.h"
 
-=======
-#include "src/solver/MinMaxLinearEquationSolver.h"
->>>>>>> e4968b1d
 
 namespace storm {
     namespace counterexamples {
@@ -58,20 +54,13 @@
             static std::vector<ValueType> computeUntilProbabilitiesHelper(bool minimize, storm::storage::SparseMatrix<ValueType> const& transitionMatrix, storm::storage::SparseMatrix<ValueType> const& backwardTransitions, storm::storage::BitVector const& phiStates, storm::storage::BitVector const& psiStates, storm::utility::solver::MinMaxLinearEquationSolverFactory<ValueType> const& MinMaxLinearEquationSolverFactory, bool qualitative);
             std::vector<ValueType> computeInstantaneousRewardsHelper(bool minimize, uint_fast64_t stepCount) const;
             std::vector<ValueType> computeCumulativeRewardsHelper(bool minimize, uint_fast64_t stepBound) const;
-<<<<<<< HEAD
-            std::vector<ValueType> computeReachabilityRewardsHelper(bool minimize, storm::storage::BitVector const& targetStates, bool qualitative) const;
+            std::vector<ValueType> computeReachabilityRewardsHelper(bool minimize, storm::storage::SparseMatrix<ValueType> const& transitionMatrix, boost::optional<std::vector<ValueType>> const& stateRewardVector, boost::optional<storm::storage::SparseMatrix<ValueType>> const& transitionRewardMatrix, storm::storage::SparseMatrix<ValueType> const& backwardTransitions, storm::storage::BitVector const& targetStates, storm::utility::solver::MinMaxLinearEquationSolverFactory<ValueType> const& MinMaxLinearEquationSolverFactory, bool qualitative) const;
 			std::vector<ValueType> computeLongRunAverageHelper(bool minimize, storm::storage::BitVector const& psiStates, bool qualitative) const;
             
 			static ValueType computeLraForMaximalEndComponent(bool minimize, storm::storage::SparseMatrix<ValueType> const& transitionMatrix, storm::storage::BitVector const& goalStates, storm::storage::MaximalEndComponent const& mec);
 
-            // A solver that is used for solving systems of linear equations that are the result of nondeterministic choices.
-            std::shared_ptr<storm::solver::NondeterministicLinearEquationSolver<ValueType>> nondeterministicLinearEquationSolver;
-=======
-            std::vector<ValueType> computeReachabilityRewardsHelper(bool minimize, storm::storage::SparseMatrix<ValueType> const& transitionMatrix, boost::optional<std::vector<ValueType>> const& stateRewardVector, boost::optional<storm::storage::SparseMatrix<ValueType>> const& transitionRewardMatrix, storm::storage::SparseMatrix<ValueType> const& backwardTransitions, storm::storage::BitVector const& targetStates, storm::utility::solver::MinMaxLinearEquationSolverFactory<ValueType> const& MinMaxLinearEquationSolverFactory, bool qualitative) const;
-            
             // An object that is used for retrieving solvers for systems of linear equations that are the result of nondeterministic choices.
             std::unique_ptr<storm::utility::solver::MinMaxLinearEquationSolverFactory<ValueType>> MinMaxLinearEquationSolverFactory;
->>>>>>> e4968b1d
         };
     } // namespace modelchecker
 } // namespace storm
