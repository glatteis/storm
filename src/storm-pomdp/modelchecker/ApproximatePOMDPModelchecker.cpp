#include "ApproximatePOMDPModelchecker.h"

#include <boost/algorithm/string.hpp>

#include "storm/utility/ConstantsComparator.h"
#include "storm/models/sparse/Dtmc.h"
#include "storm/models/sparse/StandardRewardModel.h"
#include "storm/modelchecker/prctl/SparseDtmcPrctlModelChecker.h"
#include "storm/utility/vector.h"
#include "storm/modelchecker/results/CheckResult.h"
#include "storm/modelchecker/results/ExplicitQualitativeCheckResult.h"
#include "storm/modelchecker/results/ExplicitQuantitativeCheckResult.h"
#include "storm/modelchecker/hints/ExplicitModelCheckerHint.cpp"
#include "storm/api/properties.h"
#include "storm/api/export.h"
#include "storm-parsers/api/storm-parsers.h"

namespace storm {
    namespace pomdp {
        namespace modelchecker {
            template<typename ValueType, typename RewardModelType>
            ApproximatePOMDPModelchecker<ValueType, RewardModelType>::ApproximatePOMDPModelchecker() {
                precision = 0.000000001;
                cc = storm::utility::ConstantsComparator<ValueType>(storm::utility::convertNumber<ValueType>(precision), false);
                useMdp = true;
                maxIterations = 1000;
                cacheSubsimplices = false;
            }

            template<typename ValueType, typename RewardModelType>
            std::unique_ptr<POMDPCheckResult<ValueType>>
            ApproximatePOMDPModelchecker<ValueType, RewardModelType>::refineReachabilityProbability(storm::models::sparse::Pomdp<ValueType, RewardModelType> const &pomdp,
                                                                                                    std::set<uint32_t> const &targetObservations, bool min, uint64_t gridResolution,
                                                                                                    double explorationThreshold) {
                std::srand(time(NULL));
                // Compute easy upper and lower bounds
                storm::utility::Stopwatch underlyingWatch(true);
                // Compute the results on the underlying MDP as a basic overapproximation
                storm::models::sparse::StateLabeling underlyingMdpLabeling(pomdp.getStateLabeling());
                // TODO: Is the following really necessary
                underlyingMdpLabeling.addLabel("__goal__");
                std::vector<uint64_t> goalStates;
                for (auto const &targetObs : targetObservations) {
                    for (auto const &goalState : pomdp.getStatesWithObservation(targetObs)) {
                        underlyingMdpLabeling.addLabelToState("__goal__", goalState);
                    }
                }
                storm::models::sparse::Mdp<ValueType, RewardModelType> underlyingMdp(pomdp.getTransitionMatrix(), underlyingMdpLabeling, pomdp.getRewardModels());
                auto underlyingModel = std::static_pointer_cast<storm::models::sparse::Model<ValueType, RewardModelType>>(
                        std::make_shared<storm::models::sparse::Mdp<ValueType, RewardModelType>>(underlyingMdp));
                std::string initPropString = min ? "Pmin" : "Pmax";
                initPropString += "=? [F \"__goal__\"]";
                std::vector<storm::jani::Property> propVector = storm::api::parseProperties(initPropString);
                std::shared_ptr<storm::logic::Formula const> underlyingProperty = storm::api::extractFormulasFromProperties(propVector).front();
                STORM_PRINT("Underlying MDP" << std::endl)
                underlyingMdp.printModelInformationToStream(std::cout);
                std::unique_ptr<storm::modelchecker::CheckResult> underlyingRes(
                        storm::api::verifyWithSparseEngine<ValueType>(underlyingModel, storm::api::createTask<ValueType>(underlyingProperty, false)));
                STORM_LOG_ASSERT(underlyingRes, "Result not exist.");
                underlyingRes->filter(storm::modelchecker::ExplicitQualitativeCheckResult(storm::storage::BitVector(underlyingMdp.getNumberOfStates(), true)));
                auto initialOverApproxMap = underlyingRes->asExplicitQuantitativeCheckResult<ValueType>().getValueMap();
                underlyingWatch.stop();

                storm::utility::Stopwatch positionalWatch(true);
                // we define some positional scheduler for the POMDP as a basic lower bound
                storm::storage::Scheduler<ValueType> pomdpScheduler(pomdp.getNumberOfStates());
                for (uint32_t obs = 0; obs < pomdp.getNrObservations(); ++obs) {
                    auto obsStates = pomdp.getStatesWithObservation(obs);
                    // select a random action for all states with the same observation
                    uint64_t chosenAction = std::rand() % pomdp.getNumberOfChoices(obsStates.front());
                    for (auto const &state : obsStates) {
                        pomdpScheduler.setChoice(chosenAction, state);
                    }
                }
                auto underApproxModel = underlyingMdp.applyScheduler(pomdpScheduler, false);
                STORM_PRINT("Random Positional Scheduler" << std::endl)
                underApproxModel->printModelInformationToStream(std::cout);
                std::unique_ptr<storm::modelchecker::CheckResult> underapproxRes(
                        storm::api::verifyWithSparseEngine<ValueType>(underApproxModel, storm::api::createTask<ValueType>(underlyingProperty, false)));
                STORM_LOG_ASSERT(underapproxRes, "Result not exist.");
                underapproxRes->filter(storm::modelchecker::ExplicitQualitativeCheckResult(storm::storage::BitVector(underApproxModel->getNumberOfStates(), true)));
                auto underApproxMap = underapproxRes->asExplicitQuantitativeCheckResult<ValueType>().getValueMap();
                positionalWatch.stop();

                STORM_PRINT("Pre-Processing Results: " << initialOverApproxMap[underlyingMdp.getInitialStates().getNextSetIndex(0)] << " // "
                                                       << underApproxMap[underApproxModel->getInitialStates().getNextSetIndex(0)] << std::endl)
                STORM_PRINT("Preprocessing Times: " << underlyingWatch << " / " << positionalWatch << std::endl)

                // Initialize the resolution mapping. For now, we always give all beliefs with the same observation the same resolution.
                // This can probably be improved (i.e. resolutions for single belief states)
                STORM_PRINT("Initial Resolution: " << gridResolution << std::endl)
                std::vector<uint64_t> observationResolutionVector(pomdp.getNrObservations(), gridResolution);
                auto overRes = storm::utility::one<ValueType>();
                auto underRes = storm::utility::zero<ValueType>();
                std::set<uint32_t> changedObservations;
                uint64_t underApproxModelSize = 200;
                uint64_t refinementCounter = 1;
                STORM_PRINT("==============================" << std::endl << "Initial Computation" << std::endl << "------------------------------" << std::endl)
                std::shared_ptr<RefinementComponents<ValueType>> res = computeFirstRefinementStep(pomdp, targetObservations, min, observationResolutionVector, false,
                                                                                                  explorationThreshold, initialOverApproxMap, underApproxMap, underApproxModelSize);
                ValueType lastMinScore = storm::utility::infinity<ValueType>();
                while (refinementCounter < 1000) {
                    // TODO the actual refinement
                    // choose which observation(s) to refine
                    std::vector<ValueType> obsAccumulator(pomdp.getNrObservations(), storm::utility::zero<ValueType>());
                    std::vector<uint64_t> beliefCount(pomdp.getNrObservations(), 0);
                    bsmap_type::right_map::const_iterator underApproxStateBeliefIter = res->underApproxBeliefStateMap.right.begin();
                    while (underApproxStateBeliefIter != res->underApproxBeliefStateMap.right.end()) {
                        auto currentBelief = res->beliefList[underApproxStateBeliefIter->second];
                        beliefCount[currentBelief.observation] += 1;
                        bsmap_type::left_const_iterator overApproxBeliefStateIter = res->overApproxBeliefStateMap.left.find(underApproxStateBeliefIter->second);
                        if (overApproxBeliefStateIter != res->overApproxBeliefStateMap.left.end()) {
                            // If there is an over-approximate value for the belief, use it
                            auto diff = res->overApproxMap[overApproxBeliefStateIter->second] - res->underApproxMap[underApproxStateBeliefIter->first];
                            obsAccumulator[currentBelief.observation] += diff;
                        } else {
                            //otherwise, we approximate a value TODO this is critical, we have to think about it
                            auto overApproxValue = storm::utility::zero<ValueType>();
                            auto temp = computeSubSimplexAndLambdas(currentBelief.probabilities, observationResolutionVector[currentBelief.observation], pomdp.getNumberOfStates());
                            auto subSimplex = temp.first;
                            auto lambdas = temp.second;
                            for (size_t j = 0; j < lambdas.size(); ++j) {
                                if (!cc.isEqual(lambdas[j], storm::utility::zero<ValueType>())) {
                                    uint64_t approxId = getBeliefIdInVector(res->beliefList, currentBelief.observation, subSimplex[j]);
                                    bsmap_type::left_const_iterator approxIter = res->overApproxBeliefStateMap.left.find(approxId);
                                    if (approxIter != res->overApproxBeliefStateMap.left.end()) {
                                        overApproxValue += lambdas[j] * res->overApproxMap[approxIter->second];
                                    } else {
                                        overApproxValue += lambdas[j];
                                    }
                                }
                            }
                            obsAccumulator[currentBelief.observation] += overApproxValue - res->underApproxMap[underApproxStateBeliefIter->first];
                        }
                        ++underApproxStateBeliefIter;
                    }

<<<<<<< HEAD
=======
                    for (uint64_t i = 0; i < obsAccumulator.size(); ++i) {
                        obsAccumulator[i] /= storm::utility::convertNumber<ValueType>(beliefCount[i]);
                    }
>>>>>>> 635fbc65

                    /*for (uint64_t i = 0; i < obsAccumulator.size(); ++i) {
                        obsAccumulator[i] /= beliefCount[i];
                    }*/
                    changedObservations.clear();
                    //TODO think about some other scoring methods
                    auto maxAvgDifference = *std::max_element(obsAccumulator.begin(), obsAccumulator.end());
                    //if (cc.isEqual(maxAvgDifference, lastMinScore) || cc.isLess(lastMinScore, maxAvgDifference)) {
                    lastMinScore = maxAvgDifference;
                    auto maxRes = *std::max_element(observationResolutionVector.begin(), observationResolutionVector.end());
                    STORM_PRINT("Set all to " << maxRes + 1 << std::endl)
                    for (uint64_t i = 0; i < pomdp.getNrObservations(); ++i) {
                        observationResolutionVector[i] = maxRes + 1;
                        changedObservations.insert(i);
                    }
                    /*} else {
                        lastMinScore = std::min(maxAvgDifference, lastMinScore);
                        STORM_PRINT("Max Score: " << maxAvgDifference << std::endl)
                        STORM_PRINT("Last Min Score: " << lastMinScore << std::endl)
                        //STORM_PRINT("Obs(beliefCount): Score " << std::endl << "-------------------------------------" << std::endl)
                        for (uint64_t i = 0; i < pomdp.getNrObservations(); ++i) {
                            //STORM_PRINT(i << "(" << beliefCount[i] << "): " << obsAccumulator[i])
                            if (cc.isEqual(obsAccumulator[i], maxAvgDifference)) {
                                //STORM_PRINT(" *** ")
                                observationResolutionVector[i] += 1;
                                changedObservations.insert(i);
                            }
                            //STORM_PRINT(std::endl)
                        }
                    }*/
                    if (underApproxModelSize < std::numeric_limits<uint64_t>::max() - 101) {
                        underApproxModelSize += 100;
                    }
                    STORM_PRINT(
                            "==============================" << std::endl << "Refinement Step " << refinementCounter << std::endl << "------------------------------" << std::endl)
                    res = computeRefinementStep(pomdp, targetObservations, min, observationResolutionVector, false, explorationThreshold,
                                                res, changedObservations, initialOverApproxMap, underApproxMap, underApproxModelSize);
                    //storm::api::exportSparseModelAsDot(res->overApproxModelPtr, "oa_model_" + std::to_string(refinementCounter +1) + ".dot");
                    if (cc.isEqual(res->overApproxValue, res->underApproxValue)) {
                        break;
                    }
                    ++refinementCounter;
                }

                return std::make_unique<POMDPCheckResult<ValueType>>(POMDPCheckResult<ValueType>{res->overApproxValue, res->underApproxValue});
            }

            template<typename ValueType, typename RewardModelType>
            std::unique_ptr<POMDPCheckResult<ValueType>>
            ApproximatePOMDPModelchecker<ValueType, RewardModelType>::computeReachabilityOTF(storm::models::sparse::Pomdp<ValueType, RewardModelType> const &pomdp,
                                                                                             std::set<uint32_t> const &targetObservations, bool min,
                                                                                             std::vector<uint64_t> &observationResolutionVector,
                                                                                             bool computeRewards, double explorationThreshold,
                                                                                             boost::optional<std::map<uint64_t, ValueType>> overApproximationMap,
                                                                                             boost::optional<std::map<uint64_t, ValueType>> underApproximationMap,
                                                                                             uint64_t maxUaModelSize) {
                STORM_PRINT("Use On-The-Fly Grid Generation" << std::endl)
                auto result = computeFirstRefinementStep(pomdp, targetObservations, min, observationResolutionVector, computeRewards, explorationThreshold, overApproximationMap,
                                                         underApproximationMap, maxUaModelSize);
                return std::make_unique<POMDPCheckResult<ValueType>>(POMDPCheckResult<ValueType>{result->overApproxValue, result->underApproxValue});
            }


            template<typename ValueType, typename RewardModelType>
            std::shared_ptr<RefinementComponents<ValueType>>
            ApproximatePOMDPModelchecker<ValueType, RewardModelType>::computeFirstRefinementStep(storm::models::sparse::Pomdp<ValueType, RewardModelType> const &pomdp,
                                                                                                 std::set<uint32_t> const &targetObservations, bool min,
                                                                                                 std::vector<uint64_t> &observationResolutionVector,
                                                                                                 bool computeRewards, double explorationThreshold,
                                                                                                 boost::optional<std::map<uint64_t, ValueType>> overApproximationMap,
                                                                                                 boost::optional<std::map<uint64_t, ValueType>> underApproximationMap,
                                                                                                 uint64_t maxUaModelSize) {
                bool boundMapsSet = overApproximationMap && underApproximationMap;
                std::map<uint64_t, ValueType> overMap;
                std::map<uint64_t, ValueType> underMap;
                if (boundMapsSet) {
                    overMap = overApproximationMap.value();
                    underMap = underApproximationMap.value();
                }

                std::vector<storm::pomdp::Belief<ValueType>> beliefList;
                std::vector<bool> beliefIsTarget;
                std::vector<storm::pomdp::Belief<ValueType>> beliefGrid;
                //Use caching to avoid multiple computation of the subsimplices and lambdas
                std::map<uint64_t, std::vector<std::map<uint64_t, ValueType>>> subSimplexCache;
                std::map<uint64_t, std::vector<ValueType>> lambdaCache;
                bsmap_type beliefStateMap;

                std::deque<uint64_t> beliefsToBeExpanded;

                // current ID -> action -> reward
                std::map<uint64_t, std::vector<ValueType>> beliefActionRewards;
                uint64_t nextId = 0;
                storm::utility::Stopwatch expansionTimer(true);
                // Initial belief always has belief ID 0
                storm::pomdp::Belief<ValueType> initialBelief = getInitialBelief(pomdp, nextId);
                ++nextId;
                beliefList.push_back(initialBelief);
                beliefIsTarget.push_back(targetObservations.find(initialBelief.observation) != targetObservations.end());

                // These are the components to build the MDP from the grid
                // Reserve states 0 and 1 as always sink/goal states
                std::vector<std::vector<std::map<uint64_t, ValueType>>> mdpTransitions = {{{{0, storm::utility::one<ValueType>()}}},
                                                                                          {{{1, storm::utility::one<ValueType>()}}}};
                // Hint vector for the MDP modelchecker (initialize with constant sink/goal values)
                std::vector<ValueType> hintVector = {storm::utility::zero<ValueType>(), storm::utility::one<ValueType>()};
                std::vector<uint64_t> targetStates = {1};
                uint64_t mdpStateId = 2;

                beliefStateMap.insert(bsmap_type::value_type(initialBelief.id, mdpStateId));
                ++mdpStateId;

                // Map to save the weighted values resulting from the preprocessing for the beliefs / indices in beliefSpace
                std::map<uint64_t, ValueType> weightedSumOverMap;
                std::map<uint64_t, ValueType> weightedSumUnderMap;

                // for the initial belief, add the triangulated initial states
                auto initTemp = computeSubSimplexAndLambdas(initialBelief.probabilities, observationResolutionVector[initialBelief.observation], pomdp.getNumberOfStates());
                auto initSubSimplex = initTemp.first;
                auto initLambdas = initTemp.second;
                if (cacheSubsimplices) {
                    subSimplexCache[0] = initSubSimplex;
                    lambdaCache[0] = initLambdas;
                }
                std::vector<std::map<uint64_t, ValueType>> initTransitionsInBelief;
                std::map<uint64_t, ValueType> initTransitionInActionBelief;
                bool initInserted = false;
                for (size_t j = 0; j < initLambdas.size(); ++j) {
                    if (!cc.isEqual(initLambdas[j], storm::utility::zero<ValueType>())) {
                        uint64_t searchResult = getBeliefIdInVector(beliefList, initialBelief.observation, initSubSimplex[j]);
                        if (searchResult == uint64_t(-1) || (searchResult == 0 && !initInserted)) {
                            if (searchResult == 0) {
                                // the initial belief is on the grid itself
                                if (boundMapsSet) {
                                    auto tempWeightedSumOver = storm::utility::zero<ValueType>();
                                    auto tempWeightedSumUnder = storm::utility::zero<ValueType>();
                                    for (uint64_t i = 0; i < initSubSimplex[j].size(); ++i) {
                                        tempWeightedSumOver += initSubSimplex[j][i] * storm::utility::convertNumber<ValueType>(overMap[i]);
                                        tempWeightedSumUnder += initSubSimplex[j][i] * storm::utility::convertNumber<ValueType>(underMap[i]);
                                    }
                                    weightedSumOverMap[initialBelief.id] = tempWeightedSumOver;
                                    weightedSumUnderMap[initialBelief.id] = tempWeightedSumUnder;
                                }
                                initInserted = true;
                                beliefGrid.push_back(initialBelief);
                                beliefsToBeExpanded.push_back(0);
                                hintVector.push_back(targetObservations.find(initialBelief.observation) != targetObservations.end() ? storm::utility::one<ValueType>()
                                                                                                                                    : storm::utility::zero<ValueType>());
                            } else {
                                // if the triangulated belief was not found in the list, we place it in the grid and add it to the work list
                                if (boundMapsSet) {
                                    auto tempWeightedSumOver = storm::utility::zero<ValueType>();
                                    auto tempWeightedSumUnder = storm::utility::zero<ValueType>();
                                    for (uint64_t i = 0; i < initSubSimplex[j].size(); ++i) {
                                        tempWeightedSumOver += initSubSimplex[j][i] * storm::utility::convertNumber<ValueType>(overMap[i]);
                                        tempWeightedSumUnder += initSubSimplex[j][i] * storm::utility::convertNumber<ValueType>(underMap[i]);
                                    }

                                    weightedSumOverMap[nextId] = tempWeightedSumOver;
                                    weightedSumUnderMap[nextId] = tempWeightedSumUnder;
                                }

                                storm::pomdp::Belief<ValueType> gridBelief = {nextId, initialBelief.observation, initSubSimplex[j]};
                                beliefList.push_back(gridBelief);
                                beliefGrid.push_back(gridBelief);
                                beliefIsTarget.push_back(targetObservations.find(initialBelief.observation) != targetObservations.end());
                                beliefsToBeExpanded.push_back(nextId);
                                ++nextId;

                                hintVector.push_back(targetObservations.find(initialBelief.observation) != targetObservations.end() ? storm::utility::one<ValueType>()
                                                                                                                                    : storm::utility::zero<ValueType>());

                                beliefStateMap.insert(bsmap_type::value_type(nextId, mdpStateId));
                                initTransitionInActionBelief[mdpStateId] = initLambdas[j];
                                ++nextId;
                                ++mdpStateId;
                            }
                        }
                    }
                }

                // If the initial belief is not on the grid, we add the transitions from our initial MDP state to the triangulated beliefs
                if (!initTransitionInActionBelief.empty()) {
                    initTransitionsInBelief.push_back(initTransitionInActionBelief);
                    mdpTransitions.push_back(initTransitionsInBelief);
                }
                //beliefsToBeExpanded.push_back(initialBelief.id); I'm curious what happens if we do this instead of first triangulating. Should do nothing special if belief is on grid, otherwise it gets interesting

                // Expand the beliefs to generate the grid on-the-fly
                if (explorationThreshold > 0) {
                    STORM_PRINT("Exploration threshold: " << explorationThreshold << std::endl)
                }
                while (!beliefsToBeExpanded.empty()) {
                    uint64_t currId = beliefsToBeExpanded.front();
                    beliefsToBeExpanded.pop_front();
                    bool isTarget = beliefIsTarget[currId];

                    if (boundMapsSet && cc.isLess(weightedSumOverMap[currId] - weightedSumUnderMap[currId], storm::utility::convertNumber<ValueType>(explorationThreshold))) {
                        mdpTransitions.push_back({{{1, weightedSumOverMap[currId]}, {0, storm::utility::one<ValueType>() - weightedSumOverMap[currId]}}});
                        continue;
                    }

                    if (isTarget) {
                        // Depending on whether we compute rewards, we select the right initial result
                        // MDP stuff
                        targetStates.push_back(beliefStateMap.left.at(currId));
                        mdpTransitions.push_back({{{beliefStateMap.left.at(currId), storm::utility::one<ValueType>()}}});
                    } else {
                        uint64_t representativeState = pomdp.getStatesWithObservation(beliefList[currId].observation).front();
                        uint64_t numChoices = pomdp.getNumberOfChoices(representativeState);
                        std::vector<ValueType> actionRewardsInState(numChoices);
                        std::vector<std::map<uint64_t, ValueType>> transitionsInBelief;

                        for (uint64_t action = 0; action < numChoices; ++action) {
                            std::map<uint32_t, ValueType> actionObservationProbabilities = computeObservationProbabilitiesAfterAction(pomdp, beliefList[currId], action);
                            std::map<uint64_t, ValueType> transitionInActionBelief;
                            for (auto iter = actionObservationProbabilities.begin(); iter != actionObservationProbabilities.end(); ++iter) {
                                uint32_t observation = iter->first;
                                // THIS CALL IS SLOW
                                // TODO speed this up
                                uint64_t idNextBelief = getBeliefAfterActionAndObservation(pomdp, beliefList, beliefIsTarget, targetObservations, beliefList[currId], action,
                                                                                           observation, nextId);
                                nextId = beliefList.size();
                                //Triangulate here and put the possibly resulting belief in the grid
                                std::vector<std::map<uint64_t, ValueType>> subSimplex;
                                std::vector<ValueType> lambdas;
                                if (cacheSubsimplices && subSimplexCache.count(idNextBelief) > 0) {
                                    subSimplex = subSimplexCache[idNextBelief];
                                    lambdas = lambdaCache[idNextBelief];
                                } else {
                                    auto temp = computeSubSimplexAndLambdas(beliefList[idNextBelief].probabilities,
                                                                            observationResolutionVector[beliefList[idNextBelief].observation], pomdp.getNumberOfStates());
                                    subSimplex = temp.first;
                                    lambdas = temp.second;
                                    if (cacheSubsimplices) {
                                        subSimplexCache[idNextBelief] = subSimplex;
                                        lambdaCache[idNextBelief] = lambdas;
                                    }
                                }

                                for (size_t j = 0; j < lambdas.size(); ++j) {
                                    if (!cc.isEqual(lambdas[j], storm::utility::zero<ValueType>())) {
                                        auto approxId = getBeliefIdInVector(beliefGrid, observation, subSimplex[j]);
                                        if (approxId == uint64_t(-1)) {
                                            // if the triangulated belief was not found in the list, we place it in the grid and add it to the work list
                                            storm::pomdp::Belief<ValueType> gridBelief = {nextId, observation, subSimplex[j]};
                                            beliefList.push_back(gridBelief);
                                            beliefGrid.push_back(gridBelief);
                                            beliefIsTarget.push_back(targetObservations.find(observation) != targetObservations.end());
                                            // compute overapproximate value using MDP result map
                                            if (boundMapsSet) {
                                                auto tempWeightedSumOver = storm::utility::zero<ValueType>();
                                                auto tempWeightedSumUnder = storm::utility::zero<ValueType>();
                                                for (uint64_t i = 0; i < subSimplex[j].size(); ++i) {
                                                    tempWeightedSumOver += subSimplex[j][i] * storm::utility::convertNumber<ValueType>(overMap[i]);
                                                    tempWeightedSumUnder += subSimplex[j][i] * storm::utility::convertNumber<ValueType>(underMap[i]);
                                                }
                                                if (cc.isEqual(tempWeightedSumOver, tempWeightedSumUnder)) {
                                                    hintVector.push_back(tempWeightedSumOver);
                                                } else {
                                                    hintVector.push_back(targetObservations.find(observation) != targetObservations.end() ? storm::utility::one<ValueType>()
                                                                                                                                          : storm::utility::zero<ValueType>());
                                                }
                                                weightedSumOverMap[nextId] = tempWeightedSumOver;
                                                weightedSumUnderMap[nextId] = tempWeightedSumUnder;
                                            } else {
                                                hintVector.push_back(targetObservations.find(observation) != targetObservations.end() ? storm::utility::one<ValueType>()
                                                                                                                                      : storm::utility::zero<ValueType>());
                                            }
                                            beliefsToBeExpanded.push_back(nextId);
                                            beliefStateMap.insert(bsmap_type::value_type(nextId, mdpStateId));
                                            transitionInActionBelief[mdpStateId] = iter->second * lambdas[j];
                                            ++nextId;
                                            ++mdpStateId;
                                        } else {
                                            transitionInActionBelief[beliefStateMap.left.at(approxId)] = iter->second * lambdas[j];
                                        }
                                    }
                                }
                            }
                            if (computeRewards) {
                                actionRewardsInState[action] = getRewardAfterAction(pomdp, pomdp.getChoiceIndex(storm::storage::StateActionPair(representativeState, action)),
                                                                                    beliefList[currId]);
                            }
                            if (!transitionInActionBelief.empty()) {
                                transitionsInBelief.push_back(transitionInActionBelief);
                            }
                        }
                        if (computeRewards) {
                            beliefActionRewards.emplace(std::make_pair(currId, actionRewardsInState));
                        }


                        if (transitionsInBelief.empty()) {
                            std::map<uint64_t, ValueType> transitionInActionBelief;
                            transitionInActionBelief[beliefStateMap.left.at(currId)] = storm::utility::one<ValueType>();
                            transitionsInBelief.push_back(transitionInActionBelief);
                        }
                        mdpTransitions.push_back(transitionsInBelief);
                    }
                }
                expansionTimer.stop();
                STORM_PRINT("Grid size: " << beliefGrid.size() << std::endl)
                STORM_PRINT("Belief space expansion took " << expansionTimer << std::endl)

                storm::models::sparse::StateLabeling mdpLabeling(mdpTransitions.size());
                mdpLabeling.addLabel("init");
                mdpLabeling.addLabel("target");
                mdpLabeling.addLabelToState("init", beliefStateMap.left.at(initialBelief.id));
                for (auto targetState : targetStates) {
                    mdpLabeling.addLabelToState("target", targetState);
                }
                storm::storage::sparse::ModelComponents<ValueType, RewardModelType> modelComponents(buildTransitionMatrix(mdpTransitions), mdpLabeling);
                storm::models::sparse::Mdp<ValueType, RewardModelType> overApproxMdp(modelComponents);
                if (computeRewards) {
                    storm::models::sparse::StandardRewardModel<ValueType> mdpRewardModel(boost::none, std::vector<ValueType>(modelComponents.transitionMatrix.getRowCount()));
                    for (auto const &iter : beliefStateMap.left) {
                        auto currentBelief = beliefList[iter.first];
                        auto representativeState = pomdp.getStatesWithObservation(currentBelief.observation).front();
                        for (uint64_t action = 0; action < overApproxMdp.getNumberOfChoices(iter.second); ++action) {
                            // Add the reward
                            mdpRewardModel.setStateActionReward(overApproxMdp.getChoiceIndex(storm::storage::StateActionPair(iter.second, action)),
                                                                getRewardAfterAction(pomdp, pomdp.getChoiceIndex(storm::storage::StateActionPair(representativeState, action)),
                                                                                     currentBelief));
                        }
                    }
                    overApproxMdp.addRewardModel("std", mdpRewardModel);
                    overApproxMdp.restrictRewardModels(std::set<std::string>({"std"}));
                }
                overApproxMdp.printModelInformationToStream(std::cout);

                auto model = std::make_shared<storm::models::sparse::Mdp<ValueType, RewardModelType>>(overApproxMdp);
                auto modelPtr = std::static_pointer_cast<storm::models::sparse::Model<ValueType, RewardModelType>>(model);
                std::string propertyString = computeRewards ? "R" : "P";
                propertyString += min ? "min" : "max";
                propertyString += "=? [F \"target\"]";
                std::vector<storm::jani::Property> propertyVector = storm::api::parseProperties(propertyString);
                std::shared_ptr<storm::logic::Formula const> property = storm::api::extractFormulasFromProperties(propertyVector).front();
                auto task = storm::api::createTask<ValueType>(property, false);
                auto hint = storm::modelchecker::ExplicitModelCheckerHint<ValueType>();
                hint.setResultHint(hintVector);
                auto hintPtr = std::make_shared<storm::modelchecker::ExplicitModelCheckerHint<ValueType>>(hint);
                task.setHint(hintPtr);
                storm::utility::Stopwatch overApproxTimer(true);
                std::unique_ptr<storm::modelchecker::CheckResult> res(storm::api::verifyWithSparseEngine<ValueType>(model, task));
                overApproxTimer.stop();
                STORM_LOG_ASSERT(res, "Result not exist.");
                res->filter(storm::modelchecker::ExplicitQualitativeCheckResult(storm::storage::BitVector(overApproxMdp.getNumberOfStates(), true)));
                auto overApproxResultMap = res->asExplicitQuantitativeCheckResult<ValueType>().getValueMap();
                auto overApprox = overApproxResultMap[beliefStateMap.left.at(initialBelief.id)];

                STORM_PRINT("Time Overapproximation: " << overApproxTimer << std::endl)
                //auto underApprox = weightedSumUnderMap[initialBelief.id];
                auto underApproxComponents = computeUnderapproximation(pomdp, beliefList, beliefIsTarget, targetObservations, initialBelief.id, min, computeRewards,
                                                                       maxUaModelSize);
                STORM_PRINT("Over-Approximation Result: " << overApprox << std::endl);
                STORM_PRINT("Under-Approximation Result: " << underApproxComponents->underApproxValue << std::endl);

                return std::make_unique<RefinementComponents<ValueType>>(
                        RefinementComponents<ValueType>{modelPtr, overApprox, underApproxComponents->underApproxValue, overApproxResultMap,
                                                        underApproxComponents->underApproxMap, beliefList, beliefGrid, beliefIsTarget, beliefStateMap,
                                                        underApproxComponents->underApproxBeliefStateMap, initialBelief.id});
            }

            template<typename ValueType, typename RewardModelType>
            std::shared_ptr<RefinementComponents<ValueType>>
            ApproximatePOMDPModelchecker<ValueType, RewardModelType>::computeRefinementStep(storm::models::sparse::Pomdp<ValueType, RewardModelType> const &pomdp,
                                                                                            std::set<uint32_t> const &targetObservations, bool min,
                                                                                            std::vector<uint64_t> &observationResolutionVector,
                                                                                            bool computeRewards, double explorationThreshold,
                                                                                            std::shared_ptr<RefinementComponents<ValueType>> refinementComponents,
                                                                                            std::set<uint32_t> changedObservations,
                                                                                            boost::optional<std::map<uint64_t, ValueType>> overApproximationMap,
                                                                                            boost::optional<std::map<uint64_t, ValueType>> underApproximationMap,
                                                                                            uint64_t maxUaModelSize) {
                // Note that a persistent cache is not support by the current data structure. The resolution for the given belief also has to be stored somewhere to cache effectively
                std::map<uint64_t, std::vector<std::map<uint64_t, ValueType>>> subSimplexCache;
                std::map<uint64_t, std::vector<ValueType>> lambdaCache;

                uint64_t nextBeliefId = refinementComponents->beliefList.size();
                uint64_t nextStateId = refinementComponents->overApproxModelPtr->getNumberOfStates();
                std::set<uint64_t> relevantStates;
                for (auto const &iter : refinementComponents->overApproxBeliefStateMap.left) {
                    auto currentBelief = refinementComponents->beliefList[iter.first];
                    if (changedObservations.find(currentBelief.observation) != changedObservations.end()) {
                        relevantStates.insert(iter.second);
                    }
                }

                std::set<std::pair<uint64_t, uint64_t>> statesAndActionsToCheck;
                for (uint64_t state = 0; state < refinementComponents->overApproxModelPtr->getNumberOfStates(); ++state) {
                    for (uint_fast64_t row = 0; row < refinementComponents->overApproxModelPtr->getTransitionMatrix().getRowGroupSize(state); ++row) {
                        for (typename storm::storage::SparseMatrix<ValueType>::const_iterator itEntry = refinementComponents->overApproxModelPtr->getTransitionMatrix().getRow(
                                state, row).begin();
                             itEntry != refinementComponents->overApproxModelPtr->getTransitionMatrix().getRow(state, row).end(); ++itEntry) {
                            if (relevantStates.find(itEntry->getColumn()) != relevantStates.end()) {
                                statesAndActionsToCheck.insert(std::make_pair(state, row));
                                break;
                            }
                        }
                    }
                }

                std::deque<uint64_t> beliefsToBeExpanded;

                std::map<std::pair<uint64_t, uint64_t>, std::map<uint64_t, ValueType>> transitionsStateActionPair;
                for (auto const &stateActionPair : statesAndActionsToCheck) {
                    auto currId = refinementComponents->overApproxBeliefStateMap.right.at(stateActionPair.first);
                    auto action = stateActionPair.second;
                    std::map<uint32_t, ValueType> actionObservationProbabilities = computeObservationProbabilitiesAfterAction(pomdp, refinementComponents->beliefList[currId],
                                                                                                                              action);
                    std::map<uint64_t, ValueType> transitionInActionBelief;
                    for (auto iter = actionObservationProbabilities.begin(); iter != actionObservationProbabilities.end(); ++iter) {
                        uint32_t observation = iter->first;
                        uint64_t idNextBelief = getBeliefAfterActionAndObservation(pomdp, refinementComponents->beliefList, refinementComponents->beliefIsTarget,
                                                                                   targetObservations, refinementComponents->beliefList[currId], action, observation, nextBeliefId);
                        nextBeliefId = refinementComponents->beliefList.size();
                        //Triangulate here and put the possibly resulting belief in the grid
                        std::vector<std::map<uint64_t, ValueType>> subSimplex;
                        std::vector<ValueType> lambdas;
                        //TODO add caching
                        if (cacheSubsimplices && subSimplexCache.count(idNextBelief) > 0) {
                            subSimplex = subSimplexCache[idNextBelief];
                            lambdas = lambdaCache[idNextBelief];
                        } else {
                            auto temp = computeSubSimplexAndLambdas(refinementComponents->beliefList[idNextBelief].probabilities,
                                                                    observationResolutionVector[refinementComponents->beliefList[idNextBelief].observation],
                                                                    pomdp.getNumberOfStates());
                            subSimplex = temp.first;
                            lambdas = temp.second;
                            if (cacheSubsimplices) {
                                subSimplexCache[idNextBelief] = subSimplex;
                                lambdaCache[idNextBelief] = lambdas;
                            }
                        }
                        for (size_t j = 0; j < lambdas.size(); ++j) {
                            if (!cc.isEqual(lambdas[j], storm::utility::zero<ValueType>())) {
                                auto approxId = getBeliefIdInVector(refinementComponents->beliefGrid, observation, subSimplex[j]);
                                if (approxId == uint64_t(-1)) {
                                    // if the triangulated belief was not found in the list, we place it in the grid and add it to the work list
                                    storm::pomdp::Belief<ValueType> gridBelief = {nextBeliefId, observation, subSimplex[j]};
                                    refinementComponents->beliefList.push_back(gridBelief);
                                    refinementComponents->beliefGrid.push_back(gridBelief);
                                    refinementComponents->beliefIsTarget.push_back(targetObservations.find(observation) != targetObservations.end());
                                    // compute overapproximate value using MDP result map
                                    //TODO do this
                                    /*
                                    if (boundMapsSet) {
                                        auto tempWeightedSumOver = storm::utility::zero<ValueType>();
                                        auto tempWeightedSumUnder = storm::utility::zero<ValueType>();
                                        for (uint64_t i = 0; i < subSimplex[j].size(); ++i) {
                                            tempWeightedSumOver += subSimplex[j][i] * storm::utility::convertNumber<ValueType>(overMap[i]);
                                            tempWeightedSumUnder += subSimplex[j][i] * storm::utility::convertNumber<ValueType>(underMap[i]);
                                        }
                                        weightedSumOverMap[nextId] = tempWeightedSumOver;
                                        weightedSumUnderMap[nextId] = tempWeightedSumUnder;
                                    } */
                                    beliefsToBeExpanded.push_back(nextBeliefId);
                                    refinementComponents->overApproxBeliefStateMap.insert(bsmap_type::value_type(nextBeliefId, nextStateId));
                                    transitionInActionBelief[nextStateId] = iter->second * lambdas[j];
                                    ++nextBeliefId;
                                    ++nextStateId;
                                } else {
                                    transitionInActionBelief[refinementComponents->overApproxBeliefStateMap.left.at(approxId)] = iter->second * lambdas[j];
                                }
                            }
                        }
                    }
                    /* TODO
                    if (computeRewards) {
                        actionRewardsInState[action] = getRewardAfterAction(pomdp, pomdp.getChoiceIndex(storm::storage::StateActionPair(representativeState, action)),
                                                                            refinementComponents->beliefList[currId]);
                    }*/
                    if (!transitionInActionBelief.empty()) {
                        transitionsStateActionPair[stateActionPair] = transitionInActionBelief;
                    }
                }
                // Expand newly added beliefs
                while (!beliefsToBeExpanded.empty()) {
                    uint64_t currId = beliefsToBeExpanded.front();
                    beliefsToBeExpanded.pop_front();
                    bool isTarget = refinementComponents->beliefIsTarget[currId];

                    /* TODO
                    if (boundMapsSet && cc.isLess(weightedSumOverMap[currId] - weightedSumUnderMap[currId], storm::utility::convertNumber<ValueType>(explorationThreshold))) {
                        mdpTransitions.push_back({{{1, weightedSumOverMap[currId]}, {0, storm::utility::one<ValueType>() - weightedSumOverMap[currId]}}});
                        continue;
                    }*/

                    if (isTarget) {
                        // Depending on whether we compute rewards, we select the right initial result
                        // MDP stuff
                        transitionsStateActionPair[std::make_pair(refinementComponents->overApproxBeliefStateMap.left.at(currId), 0)] =
                                {{refinementComponents->overApproxBeliefStateMap.left.at(currId), storm::utility::one<ValueType>()}};
                    } else {
                        uint64_t representativeState = pomdp.getStatesWithObservation(refinementComponents->beliefList[currId].observation).front();
                        uint64_t numChoices = pomdp.getNumberOfChoices(representativeState);
                        std::vector<ValueType> actionRewardsInState(numChoices);

                        for (uint64_t action = 0; action < numChoices; ++action) {
                            std::map<uint32_t, ValueType> actionObservationProbabilities = computeObservationProbabilitiesAfterAction(pomdp,
                                                                                                                                      refinementComponents->beliefList[currId],
                                                                                                                                      action);
                            std::map<uint64_t, ValueType> transitionInActionBelief;
                            for (auto iter = actionObservationProbabilities.begin(); iter != actionObservationProbabilities.end(); ++iter) {
                                uint32_t observation = iter->first;
                                // THIS CALL IS SLOW
                                // TODO speed this up
                                uint64_t idNextBelief = getBeliefAfterActionAndObservation(pomdp, refinementComponents->beliefList, refinementComponents->beliefIsTarget,
                                                                                           targetObservations, refinementComponents->beliefList[currId], action, observation,
                                                                                           nextBeliefId);
                                nextBeliefId = refinementComponents->beliefList.size();
                                //Triangulate here and put the possibly resulting belief in the grid
                                std::vector<std::map<uint64_t, ValueType>> subSimplex;
                                std::vector<ValueType> lambdas;
                                /* TODO Caching
                                if (cacheSubsimplices && subSimplexCache.count(idNextBelief) > 0) {
                                    subSimplex = subSimplexCache[idNextBelief];
                                    lambdas = lambdaCache[idNextBelief];
                                } else { */
                                auto temp = computeSubSimplexAndLambdas(refinementComponents->beliefList[idNextBelief].probabilities,
                                                                        observationResolutionVector[refinementComponents->beliefList[idNextBelief].observation],
                                                                        pomdp.getNumberOfStates());
                                subSimplex = temp.first;
                                lambdas = temp.second;
                                /*if (cacheSubsimplices) {
                                    subSimplexCache[idNextBelief] = subSimplex;
                                    lambdaCache[idNextBelief] = lambdas;
                                }
                            }*/

                                for (size_t j = 0; j < lambdas.size(); ++j) {
                                    if (!cc.isEqual(lambdas[j], storm::utility::zero<ValueType>())) {
                                        auto approxId = getBeliefIdInVector(refinementComponents->beliefGrid, observation, subSimplex[j]);
                                        if (approxId == uint64_t(-1)) {
                                            // if the triangulated belief was not found in the list, we place it in the grid and add it to the work list
                                            storm::pomdp::Belief<ValueType> gridBelief = {nextBeliefId, observation, subSimplex[j]};
                                            refinementComponents->beliefList.push_back(gridBelief);
                                            refinementComponents->beliefGrid.push_back(gridBelief);
                                            refinementComponents->beliefIsTarget.push_back(targetObservations.find(observation) != targetObservations.end());
                                            // compute overapproximate value using MDP result map
                                            /*
                                            if (boundMapsSet) {
                                                auto tempWeightedSumOver = storm::utility::zero<ValueType>();
                                                auto tempWeightedSumUnder = storm::utility::zero<ValueType>();
                                                for (uint64_t i = 0; i < subSimplex[j].size(); ++i) {
                                                    tempWeightedSumOver += subSimplex[j][i] * storm::utility::convertNumber<ValueType>(overMap[i]);
                                                    tempWeightedSumUnder += subSimplex[j][i] * storm::utility::convertNumber<ValueType>(underMap[i]);
                                                }
                                                weightedSumOverMap[nextId] = tempWeightedSumOver;
                                                weightedSumUnderMap[nextId] = tempWeightedSumUnder;
                                            } */
                                            beliefsToBeExpanded.push_back(nextBeliefId);
                                            refinementComponents->overApproxBeliefStateMap.insert(bsmap_type::value_type(nextBeliefId, nextStateId));
                                            transitionInActionBelief[nextStateId] = iter->second * lambdas[j];
                                            ++nextBeliefId;
                                            ++nextStateId;
                                        } else {
                                            transitionInActionBelief[refinementComponents->overApproxBeliefStateMap.left.at(approxId)] = iter->second * lambdas[j];
                                        }
                                    }
                                }
                            }
                            /*
                            if (computeRewards) {
                                actionRewardsInState[action] = getRewardAfterAction(pomdp, pomdp.getChoiceIndex(storm::storage::StateActionPair(representativeState, action)),
                                                                                    beliefList[currId]);
                            }*/
                            if (!transitionInActionBelief.empty()) {
                                transitionsStateActionPair[std::make_pair(refinementComponents->overApproxBeliefStateMap.left.at(currId), action)] = transitionInActionBelief;
                            }
                        }
                        /*
                        if (computeRewards) {
                            beliefActionRewards.emplace(std::make_pair(currId, actionRewardsInState));
                        }


                        if (transitionsInBelief.empty()) {
                            std::map<uint64_t, ValueType> transitionInActionBelief;
                            transitionInActionBelief[beliefStateMap.left.at(currId)] = storm::utility::one<ValueType>();
                            transitionsInBelief.push_back(transitionInActionBelief);
                        }
                        mdpTransitions.push_back(transitionsInBelief);*/
                    }
                }

                storm::models::sparse::StateLabeling mdpLabeling(nextStateId);
                mdpLabeling.addLabel("init");
                mdpLabeling.addLabel("target");
                mdpLabeling.addLabelToState("init", refinementComponents->overApproxBeliefStateMap.left.at(refinementComponents->initialBeliefId));

                uint_fast64_t currentRow = 0;
                uint_fast64_t currentRowGroup = 0;
                storm::storage::SparseMatrixBuilder<ValueType> smb(0, nextStateId, 0, false, true);
                auto oldTransitionMatrix = refinementComponents->overApproxModelPtr->getTransitionMatrix();
                smb.newRowGroup(currentRow);
                smb.addNextValue(currentRow, 0, storm::utility::one<ValueType>());
                ++currentRow;
                ++currentRowGroup;
                smb.newRowGroup(currentRow);
                smb.addNextValue(currentRow, 1, storm::utility::one<ValueType>());
                ++currentRow;
                ++currentRowGroup;
                for (uint64_t state = 2; state < nextStateId; ++state) {
                    smb.newRowGroup(currentRow);
                    //STORM_PRINT("Loop State: " << state << std::endl)
                    uint64_t numChoices = pomdp.getNumberOfChoices(
                            pomdp.getStatesWithObservation(refinementComponents->beliefList[refinementComponents->overApproxBeliefStateMap.right.at(state)].observation).front());
                    bool isTarget = refinementComponents->beliefIsTarget[refinementComponents->overApproxBeliefStateMap.right.at(state)];
                    for (uint64_t action = 0; action < numChoices; ++action) {
                        if (transitionsStateActionPair.find(std::make_pair(state, action)) == transitionsStateActionPair.end()) {
                            for (auto const &entry : oldTransitionMatrix.getRow(state, action)) {
                                smb.addNextValue(currentRow, entry.getColumn(), entry.getValue());
                            }
                        } else {
                            for (auto const &iter : transitionsStateActionPair[std::make_pair(state, action)]) {
                                smb.addNextValue(currentRow, iter.first, iter.second);
                            }
                        }
                        ++currentRow;
                        if (isTarget) {
                            // If the state is a target, we only have one action, thus we add the target label and stop the iteration
                            mdpLabeling.addLabelToState("target", state);
                            break;
                        }
                    }
                    ++currentRowGroup;
                }
                storm::storage::sparse::ModelComponents<ValueType, RewardModelType> modelComponents(smb.build(), mdpLabeling);
                storm::models::sparse::Mdp<ValueType, RewardModelType> overApproxMdp(modelComponents);
                overApproxMdp.printModelInformationToStream(std::cout);

                auto model = std::make_shared<storm::models::sparse::Mdp<ValueType, RewardModelType>>(overApproxMdp);
                auto modelPtr = std::static_pointer_cast<storm::models::sparse::Model<ValueType, RewardModelType>>(model);
                std::string propertyString = computeRewards ? "R" : "P";
                propertyString += min ? "min" : "max";
                propertyString += "=? [F \"target\"]";
                std::vector<storm::jani::Property> propertyVector = storm::api::parseProperties(propertyString);
                std::shared_ptr<storm::logic::Formula const> property = storm::api::extractFormulasFromProperties(propertyVector).front();
                auto task = storm::api::createTask<ValueType>(property, false);
                storm::utility::Stopwatch overApproxTimer(true);
                std::unique_ptr<storm::modelchecker::CheckResult> res(storm::api::verifyWithSparseEngine<ValueType>(model, task));
                overApproxTimer.stop();
                STORM_LOG_ASSERT(res, "Result not exist.");
                res->filter(storm::modelchecker::ExplicitQualitativeCheckResult(storm::storage::BitVector(overApproxMdp.getNumberOfStates(), true)));
                auto overApproxResultMap = res->asExplicitQuantitativeCheckResult<ValueType>().getValueMap();
                auto overApprox = overApproxResultMap[refinementComponents->overApproxBeliefStateMap.left.at(refinementComponents->initialBeliefId)];

                STORM_PRINT("Time Overapproximation: " << overApproxTimer << std::endl)
                //auto underApprox = weightedSumUnderMap[initialBelief.id];
                auto underApproxComponents = computeUnderapproximation(pomdp, refinementComponents->beliefList, refinementComponents->beliefIsTarget, targetObservations,
                                                                       refinementComponents->initialBeliefId, min, computeRewards, maxUaModelSize);
                STORM_PRINT("Over-Approximation Result: " << overApprox << std::endl);
                STORM_PRINT("Under-Approximation Result: " << underApproxComponents->underApproxValue << std::endl);

                return std::make_shared<RefinementComponents<ValueType>>(
                        RefinementComponents<ValueType>{modelPtr, overApprox, underApproxComponents->underApproxValue, overApproxResultMap,
                                                        underApproxComponents->underApproxMap, refinementComponents->beliefList, refinementComponents->beliefGrid,
                                                        refinementComponents->beliefIsTarget,
                                                        refinementComponents->overApproxBeliefStateMap, underApproxComponents->underApproxBeliefStateMap});
            }

            template<typename ValueType, typename RewardModelType>
            ValueType
            ApproximatePOMDPModelchecker<ValueType, RewardModelType>::overApproximationValueIteration(storm::models::sparse::Pomdp<ValueType, RewardModelType> const &pomdp,
                                                                                                      std::vector<storm::pomdp::Belief<ValueType>> &beliefList,
                                                                                                      std::vector<storm::pomdp::Belief<ValueType>> &beliefGrid,
                                                                                                      std::vector<bool> &beliefIsTarget,
                                                                                                      std::map<uint64_t, std::vector<std::map<uint32_t, ValueType>>> &observationProbabilities,
                                                                                                      std::map<uint64_t, std::vector<std::map<uint32_t, uint64_t>>> &nextBelieves,
                                                                                                      std::map<uint64_t, std::vector<ValueType>> &beliefActionRewards,
                                                                                                      std::map<uint64_t, std::vector<std::map<uint64_t, ValueType>>> &subSimplexCache,
                                                                                                      std::map<uint64_t, std::vector<ValueType>> &lambdaCache,
                                                                                                      std::map<uint64_t, ValueType> &result,
                                                                                                      std::map<uint64_t, std::vector<uint64_t>> &chosenActions,
                                                                                                      uint64_t gridResolution, bool min, bool computeRewards) {
                std::map<uint64_t, ValueType> result_backup = result;
                uint64_t iteration = 0;
                bool finished = false;
                // Value Iteration
                while (!finished && iteration < maxIterations) {
                    storm::utility::Stopwatch iterationTimer(true);
                    STORM_LOG_DEBUG("Iteration " << iteration + 1);
                    bool improvement = false;
                    for (size_t i = 0; i < beliefGrid.size(); ++i) {
                        storm::pomdp::Belief<ValueType> currentBelief = beliefGrid[i];
                        bool isTarget = beliefIsTarget[currentBelief.id];
                        if (!isTarget) {
                            // we can take any state with the observation as they have the same number of choices
                            uint64_t numChoices = pomdp.getNumberOfChoices(pomdp.getStatesWithObservation(currentBelief.observation).front());
                            // Initialize the values for the value iteration
                            ValueType chosenValue = min ? storm::utility::infinity<ValueType>() : -storm::utility::infinity<ValueType>();
                            std::vector<uint64_t> chosenActionIndices;
                            ValueType currentValue;

                            for (uint64_t action = 0; action < numChoices; ++action) {
                                currentValue = computeRewards ? beliefActionRewards[currentBelief.id][action] : storm::utility::zero<ValueType>();
                                for (auto iter = observationProbabilities[currentBelief.id][action].begin();
                                     iter != observationProbabilities[currentBelief.id][action].end(); ++iter) {
                                    uint32_t observation = iter->first;
                                    storm::pomdp::Belief<ValueType> nextBelief = beliefList[nextBelieves[currentBelief.id][action][observation]];
                                    // compute subsimplex and lambdas according to the Lovejoy paper to approximate the next belief
                                    // cache the values  to not always re-calculate
                                    std::vector<std::map<uint64_t, ValueType>> subSimplex;
                                    std::vector<ValueType> lambdas;
                                    if (cacheSubsimplices && subSimplexCache.count(nextBelief.id) > 0) {
                                        subSimplex = subSimplexCache[nextBelief.id];
                                        lambdas = lambdaCache[nextBelief.id];
                                    } else {
                                        auto temp = computeSubSimplexAndLambdas(nextBelief.probabilities, gridResolution, pomdp.getNumberOfStates());
                                        subSimplex = temp.first;
                                        lambdas = temp.second;
                                        if (cacheSubsimplices) {
                                            subSimplexCache[nextBelief.id] = subSimplex;
                                            lambdaCache[nextBelief.id] = lambdas;
                                        }
                                    }
                                    auto sum = storm::utility::zero<ValueType>();
                                    for (size_t j = 0; j < lambdas.size(); ++j) {
                                        if (!cc.isEqual(lambdas[j], storm::utility::zero<ValueType>())) {
                                            sum += lambdas[j] * result_backup.at(getBeliefIdInVector(beliefGrid, observation, subSimplex[j]));
                                        }
                                    }

                                    currentValue += iter->second * sum;
                                }
                                // Update the selected actions
                                if ((min && cc.isLess(storm::utility::zero<ValueType>(), chosenValue - currentValue)) ||
                                    (!min && cc.isLess(storm::utility::zero<ValueType>(), currentValue - chosenValue)) ||
                                    cc.isEqual(storm::utility::zero<ValueType>(), chosenValue - currentValue)) {
                                    chosenValue = currentValue;
                                    if (!(useMdp && cc.isEqual(storm::utility::zero<ValueType>(), chosenValue - currentValue))) {
                                        chosenActionIndices.clear();
                                    }
                                    chosenActionIndices.push_back(action);
                                }
                            }

                            result[currentBelief.id] = chosenValue;

                            chosenActions[currentBelief.id] = chosenActionIndices;
                            // Check if the iteration brought an improvement
                            if (!cc.isEqual(result_backup[currentBelief.id], result[currentBelief.id])) {
                                improvement = true;
                            }
                        }
                    }
                    finished = !improvement;
                    // back up
                    result_backup = result;

                    ++iteration;
                    iterationTimer.stop();
                    STORM_PRINT("Iteration " << iteration << ": " << iterationTimer << std::endl);
                }

                STORM_PRINT("Overapproximation took " << iteration << " iterations" << std::endl);

                std::vector<ValueType> initialLambda;
                std::vector<std::map<uint64_t, ValueType>> initialSubsimplex;
                if (cacheSubsimplices) {
                    initialLambda = lambdaCache[0];
                    initialSubsimplex = subSimplexCache[0];
                } else {
                    auto temp = computeSubSimplexAndLambdas(beliefList[0].probabilities, gridResolution, pomdp.getNumberOfStates());
                    initialSubsimplex = temp.first;
                    initialLambda = temp.second;
                }

                auto overApprox = storm::utility::zero<ValueType>();
                for (size_t j = 0; j < initialLambda.size(); ++j) {
                    if (initialLambda[j] != storm::utility::zero<ValueType>()) {
                        overApprox += initialLambda[j] * result_backup[getBeliefIdInVector(beliefGrid, beliefList[0].observation, initialSubsimplex[j])];
                    }
                }
                return overApprox;
            }

            template<typename ValueType, typename RewardModelType>
            std::unique_ptr<POMDPCheckResult<ValueType>>
            ApproximatePOMDPModelchecker<ValueType, RewardModelType>::computeReachabilityRewardOTF(storm::models::sparse::Pomdp<ValueType, RewardModelType> const &pomdp,
                                                                                                   std::set<uint32_t> const &targetObservations, bool min,
                                                                                                   uint64_t gridResolution) {
                std::vector<uint64_t> observationResolutionVector(pomdp.getNrObservations(), gridResolution);
                return computeReachabilityOTF(pomdp, targetObservations, min, observationResolutionVector, true, 0);
            }

            template<typename ValueType, typename RewardModelType>
            std::unique_ptr<POMDPCheckResult<ValueType>>
            ApproximatePOMDPModelchecker<ValueType, RewardModelType>::computeReachabilityProbabilityOTF(storm::models::sparse::Pomdp<ValueType, RewardModelType> const &pomdp,
                                                                                                        std::set<uint32_t> const &targetObservations, bool min,
                                                                                                        uint64_t gridResolution, double explorationThreshold) {
                std::vector<uint64_t> observationResolutionVector(pomdp.getNrObservations(), gridResolution);
                return computeReachabilityOTF(pomdp, targetObservations, min, observationResolutionVector, false, explorationThreshold);
            }

            template<typename ValueType, typename RewardModelType>
            std::unique_ptr<POMDPCheckResult<ValueType>>
            ApproximatePOMDPModelchecker<ValueType, RewardModelType>::computeReachability(storm::models::sparse::Pomdp<ValueType, RewardModelType> const &pomdp,
                                                                                          std::set<uint32_t> const &targetObservations, bool min, uint64_t gridResolution,
                                                                                          bool computeRewards) {
                storm::utility::Stopwatch beliefGridTimer(true);

                std::vector<storm::pomdp::Belief<ValueType>> beliefList;
                std::vector<bool> beliefIsTarget;
                uint64_t nextId = 0;
                // Initial belief always has ID 0
                storm::pomdp::Belief<ValueType> initialBelief = getInitialBelief(pomdp, nextId);
                ++nextId;
                beliefList.push_back(initialBelief);
                beliefIsTarget.push_back(targetObservations.find(initialBelief.observation) != targetObservations.end());

                std::vector<storm::pomdp::Belief<ValueType>> beliefGrid;
                constructBeliefGrid(pomdp, targetObservations, gridResolution, beliefList, beliefGrid, beliefIsTarget, nextId);
                nextId = beliefList.size();
                beliefGridTimer.stop();

                storm::utility::Stopwatch overApproxTimer(true);
                // Belief ID -> Value
                std::map<uint64_t, ValueType> result;
                // Belief ID -> ActionIndex
                std::map<uint64_t, std::vector<uint64_t>> chosenActions;

                // Belief ID -> action -> Observation -> Probability
                std::map<uint64_t, std::vector<std::map<uint32_t, ValueType>>> observationProbabilities;
                // current ID -> action -> next ID
                std::map<uint64_t, std::vector<std::map<uint32_t, uint64_t>>> nextBelieves;
                // current ID -> action -> reward
                std::map<uint64_t, std::vector<ValueType>> beliefActionRewards;
                //Use caching to avoid multiple computation of the subsimplices and lambdas
                std::map<uint64_t, std::vector<std::map<uint64_t, ValueType>>> subSimplexCache;
                std::map<uint64_t, std::vector<ValueType>> lambdaCache;

                auto temp = computeSubSimplexAndLambdas(initialBelief.probabilities, gridResolution, pomdp.getNumberOfStates());
                if (cacheSubsimplices) {
                    subSimplexCache[0] = temp.first;
                    lambdaCache[0] = temp.second;
                }

                storm::utility::Stopwatch nextBeliefGeneration(true);
                for (size_t i = 0; i < beliefGrid.size(); ++i) {
                    auto currentBelief = beliefGrid[i];
                    bool isTarget = beliefIsTarget[currentBelief.id];
                    if (isTarget) {
                        result.emplace(std::make_pair(currentBelief.id, computeRewards ? storm::utility::zero<ValueType>() : storm::utility::one<ValueType>()));
                    } else {
                        result.emplace(std::make_pair(currentBelief.id, storm::utility::zero<ValueType>()));
                        //TODO put this in extra function

                        // As we need to grab some parameters which are the same for all states with the same observation, we simply select some state as the representative
                        uint64_t representativeState = pomdp.getStatesWithObservation(currentBelief.observation).front();
                        uint64_t numChoices = pomdp.getNumberOfChoices(representativeState);
                        std::vector<std::map<uint32_t, ValueType>> observationProbabilitiesInAction(numChoices);
                        std::vector<std::map<uint32_t, uint64_t>> nextBelievesInAction(numChoices);

                        std::vector<ValueType> actionRewardsInState(numChoices);

                        for (uint64_t action = 0; action < numChoices; ++action) {
                            std::map<uint32_t, ValueType> actionObservationProbabilities = computeObservationProbabilitiesAfterAction(pomdp, currentBelief, action);
                            std::map<uint32_t, uint64_t> actionObservationBelieves;
                            for (auto iter = actionObservationProbabilities.begin(); iter != actionObservationProbabilities.end(); ++iter) {
                                uint32_t observation = iter->first;
                                // THIS CALL IS SLOW
                                // TODO speed this up
                                actionObservationBelieves[observation] = getBeliefAfterActionAndObservation(pomdp, beliefList, beliefIsTarget, targetObservations, currentBelief,
                                                                                                            action, observation, nextId);
                                nextId = beliefList.size();
                            }
                            observationProbabilitiesInAction[action] = actionObservationProbabilities;
                            nextBelievesInAction[action] = actionObservationBelieves;
                            if (computeRewards) {
                                actionRewardsInState[action] = getRewardAfterAction(pomdp, pomdp.getChoiceIndex(storm::storage::StateActionPair(representativeState, action)),
                                                                                    currentBelief);
                            }
                        }
                        observationProbabilities.emplace(std::make_pair(currentBelief.id, observationProbabilitiesInAction));
                        nextBelieves.emplace(std::make_pair(currentBelief.id, nextBelievesInAction));
                        if (computeRewards) {
                            beliefActionRewards.emplace(std::make_pair(currentBelief.id, actionRewardsInState));
                        }
                    }

                }
                nextBeliefGeneration.stop();

                STORM_PRINT("Time generation of next believes: " << nextBeliefGeneration << std::endl)
                // Value Iteration
                auto overApprox = overApproximationValueIteration(pomdp, beliefList, beliefGrid, beliefIsTarget, observationProbabilities, nextBelieves, beliefActionRewards,
                                                                  subSimplexCache, lambdaCache,
                                                                  result, chosenActions, gridResolution, min, computeRewards);
                overApproxTimer.stop();

                // Now onto the under-approximation
                storm::utility::Stopwatch underApproxTimer(true);
                /*ValueType underApprox = computeUnderapproximation(pomdp, beliefList, beliefIsTarget, targetObservations, observationProbabilities, nextBelieves,
                                                                  result, chosenActions, gridResolution, initialBelief.id, min, computeRewards, useMdp);*/
                underApproxTimer.stop();
                auto underApprox = storm::utility::zero<ValueType>();
                STORM_PRINT("Time Belief Grid Generation: " << beliefGridTimer << std::endl
                                                            << "Time Overapproximation: " << overApproxTimer
                                                            << std::endl
                                                            << "Time Underapproximation: " << underApproxTimer
                                                            << std::endl);
                STORM_PRINT("Over-Approximation Result: " << overApprox << std::endl);
                STORM_PRINT("Under-Approximation Result: " << underApprox << std::endl);

                return std::make_unique<POMDPCheckResult<ValueType>>(POMDPCheckResult<ValueType>{overApprox, underApprox});
            }

            template<typename ValueType, typename RewardModelType>
            std::unique_ptr<POMDPCheckResult<ValueType>>
            ApproximatePOMDPModelchecker<ValueType, RewardModelType>::computeReachabilityProbability(storm::models::sparse::Pomdp<ValueType, RewardModelType> const &pomdp,
                                                                                                     std::set<uint32_t> const &targetObservations, bool min,
                                                                                                     uint64_t gridResolution) {
                return computeReachability(pomdp, targetObservations, min, gridResolution, false);
            }

            template<typename ValueType, typename RewardModelType>
            std::unique_ptr<POMDPCheckResult<ValueType>>
            ApproximatePOMDPModelchecker<ValueType, RewardModelType>::computeReachabilityReward(storm::models::sparse::Pomdp<ValueType, RewardModelType> const &pomdp,
                                                                                                std::set<uint32_t> const &targetObservations, bool min,
                                                                                                uint64_t gridResolution) {
                return computeReachability(pomdp, targetObservations, min, gridResolution, true);
            }

            template<typename ValueType, typename RewardModelType>
            std::unique_ptr<UnderApproxComponents<ValueType, RewardModelType>>
            ApproximatePOMDPModelchecker<ValueType, RewardModelType>::computeUnderapproximation(storm::models::sparse::Pomdp<ValueType, RewardModelType> const &pomdp,
                                                                                                std::vector<storm::pomdp::Belief<ValueType>> &beliefList,
                                                                                                std::vector<bool> &beliefIsTarget,
                                                                                                std::set<uint32_t> const &targetObservations,
                                                                                                uint64_t initialBeliefId, bool min,
                                                                                                bool computeRewards, uint64_t maxModelSize) {
                std::set<uint64_t> visitedBelieves;
                std::deque<uint64_t> believesToBeExpanded;
                bsmap_type beliefStateMap;
                std::vector<std::vector<std::map<uint64_t, ValueType>>> transitions = {{{{0, storm::utility::one<ValueType>()}}},
                                                                                       {{{1, storm::utility::one<ValueType>()}}}};
                std::vector<uint64_t> targetStates = {1};

                uint64_t stateId = 2;
                beliefStateMap.insert(bsmap_type::value_type(initialBeliefId, stateId));
                ++stateId;
                uint64_t nextId = beliefList.size();
                uint64_t counter = 0;

                // Expand the believes
                visitedBelieves.insert(initialBeliefId);
                believesToBeExpanded.push_back(initialBeliefId);
                while (!believesToBeExpanded.empty()) {
                    //TODO think of other ways to stop exploration besides model size
                    auto currentBeliefId = believesToBeExpanded.front();
                    uint64_t numChoices = pomdp.getNumberOfChoices(pomdp.getStatesWithObservation(beliefList[currentBeliefId].observation).front());
                    // for targets, we only consider one action with one transition
                    if (beliefIsTarget[currentBeliefId]) {
                        // add a self-loop to target states
                        targetStates.push_back(beliefStateMap.left.at(currentBeliefId));
                        transitions.push_back({{{beliefStateMap.left.at(currentBeliefId), storm::utility::one<ValueType>()}}});
                    } else if (counter > maxModelSize) {
                        transitions.push_back({{{0, storm::utility::one<ValueType>()}}});
                    } else {
                        // Iterate over all actions and add the corresponding transitions
                        std::vector<std::map<uint64_t, ValueType>> actionTransitionStorage;
                        //TODO add a way to extract the actions from the over-approx and use them here?
                        for (uint64_t action = 0; action < numChoices; ++action) {
                            std::map<uint64_t, ValueType> transitionsInStateWithAction;
                            std::map<uint32_t, ValueType> observationProbabilities = computeObservationProbabilitiesAfterAction(pomdp, beliefList[currentBeliefId], action);
                            for (auto iter = observationProbabilities.begin(); iter != observationProbabilities.end(); ++iter) {
                                uint32_t observation = iter->first;
                                uint64_t nextBeliefId = getBeliefAfterActionAndObservation(pomdp, beliefList, beliefIsTarget, targetObservations, beliefList[currentBeliefId],
                                                                                           action,
                                                                                           observation, nextId);
                                nextId = beliefList.size();
                                if (visitedBelieves.insert(nextBeliefId).second) {
                                    beliefStateMap.insert(bsmap_type::value_type(nextBeliefId, stateId));
                                    ++stateId;
                                    believesToBeExpanded.push_back(nextBeliefId);
                                    ++counter;
                                }
                                transitionsInStateWithAction[beliefStateMap.left.at(nextBeliefId)] = iter->second;
                            }
                            actionTransitionStorage.push_back(transitionsInStateWithAction);
                        }
                        transitions.push_back(actionTransitionStorage);
                    }
                    believesToBeExpanded.pop_front();
                }

                storm::models::sparse::StateLabeling labeling(transitions.size());
                labeling.addLabel("init");
                labeling.addLabel("target");
                labeling.addLabelToState("init", 0);
                for (auto targetState : targetStates) {
                    labeling.addLabelToState("target", targetState);
                }

                std::shared_ptr<storm::models::sparse::Model<ValueType, RewardModelType>> model;
                auto transitionMatrix = buildTransitionMatrix(transitions);
                if (transitionMatrix.getRowCount() == transitionMatrix.getRowGroupCount()) {
                    transitionMatrix.makeRowGroupingTrivial();
                }
                storm::storage::sparse::ModelComponents<ValueType, RewardModelType> modelComponents(transitionMatrix, labeling);
                storm::models::sparse::Mdp<ValueType, RewardModelType> underApproxMdp(modelComponents);
                if (computeRewards) {
                    storm::models::sparse::StandardRewardModel<ValueType> rewardModel(boost::none, std::vector<ValueType>(modelComponents.transitionMatrix.getRowCount()));
                    for (auto const &iter : beliefStateMap.left) {
                        auto currentBelief = beliefList[iter.first];
                        auto representativeState = pomdp.getStatesWithObservation(currentBelief.observation).front();
                        for (uint64_t action = 0; action < underApproxMdp.getNumberOfChoices(iter.second); ++action) {
                            // Add the reward
                            rewardModel.setStateActionReward(underApproxMdp.getChoiceIndex(storm::storage::StateActionPair(iter.second, action)),
                                                             getRewardAfterAction(pomdp, pomdp.getChoiceIndex(storm::storage::StateActionPair(representativeState, action)),
                                                                                  currentBelief));
                        }
                    }
                    underApproxMdp.addRewardModel("std", rewardModel);
                    underApproxMdp.restrictRewardModels(std::set<std::string>({"std"}));
                }
                model = std::make_shared<storm::models::sparse::Mdp<ValueType, RewardModelType>>(underApproxMdp);

                model->printModelInformationToStream(std::cout);

                std::string propertyString;
                if (computeRewards) {
                    propertyString = min ? "Rmin=? [F \"target\"]" : "Rmax=? [F \"target\"]";
                } else {
                    propertyString = min ? "Pmin=? [F \"target\"]" : "Pmax=? [F \"target\"]";
                }
                std::vector<storm::jani::Property> propertyVector = storm::api::parseProperties(propertyString);
                std::shared_ptr<storm::logic::Formula const> property = storm::api::extractFormulasFromProperties(propertyVector).front();

                std::unique_ptr<storm::modelchecker::CheckResult> res(storm::api::verifyWithSparseEngine<ValueType>(model, storm::api::createTask<ValueType>(property, false)));
                STORM_LOG_ASSERT(res, "Result does not exist.");
                res->filter(storm::modelchecker::ExplicitQualitativeCheckResult(storm::storage::BitVector(underApproxMdp.getNumberOfStates(), true)));
                auto underApproxResultMap = res->asExplicitQuantitativeCheckResult<ValueType>().getValueMap();
                auto underApprox = underApproxResultMap[beliefStateMap.left.at(initialBeliefId)];

                return std::make_unique<UnderApproxComponents<ValueType>>(UnderApproxComponents<ValueType>{underApprox, underApproxResultMap, beliefStateMap});
            }


            template<typename ValueType, typename RewardModelType>
            storm::storage::SparseMatrix<ValueType>
            ApproximatePOMDPModelchecker<ValueType, RewardModelType>::buildTransitionMatrix(std::vector<std::vector<std::map<uint64_t, ValueType>>> &transitions) {
                uint_fast64_t currentRow = 0;
                uint_fast64_t currentRowGroup = 0;
                uint64_t nrColumns = transitions.size();
                uint64_t nrRows = 0;
                uint64_t nrEntries = 0;
                for (auto const &actionTransitions : transitions) {
                    for (auto const &map : actionTransitions) {
                        nrEntries += map.size();
                        ++nrRows;
                    }
                }
                storm::storage::SparseMatrixBuilder<ValueType> smb(nrRows, nrColumns, nrEntries, true, true);
                for (auto const &actionTransitions : transitions) {
                    smb.newRowGroup(currentRow);
                    for (auto const &map : actionTransitions) {
                        for (auto const &transition : map) {
                            smb.addNextValue(currentRow, transition.first, transition.second);
                        }
                        ++currentRow;
                    }
                    ++currentRowGroup;
                }
                return smb.build();
            }

            template<typename ValueType, typename RewardModelType>
            uint64_t ApproximatePOMDPModelchecker<ValueType, RewardModelType>::getBeliefIdInVector(
                    std::vector<storm::pomdp::Belief<ValueType>> const &grid, uint32_t observation,
                    std::map<uint64_t, ValueType> &probabilities) {
                // TODO This one is quite slow
                for (auto const &belief : grid) {
                    if (belief.observation == observation) {
                        bool same = true;
                        for (auto const &probEntry : belief.probabilities) {
                            if (probabilities.find(probEntry.first) == probabilities.end()) {
                                same = false;
                                break;
                            }
                            if (!cc.isEqual(probEntry.second, probabilities[probEntry.first])) {
                                same = false;
                                break;
                            }
                        }
                        if (same) {
                            return belief.id;
                        }
                    }
                }
                return -1;
            }

            template<typename ValueType, typename RewardModelType>
            storm::pomdp::Belief<ValueType> ApproximatePOMDPModelchecker<ValueType, RewardModelType>::getInitialBelief(
                    storm::models::sparse::Pomdp<ValueType, RewardModelType> const &pomdp, uint64_t id) {
                STORM_LOG_ASSERT(pomdp.getInitialStates().getNumberOfSetBits() < 2,
                                 "POMDP contains more than one initial state");
                STORM_LOG_ASSERT(pomdp.getInitialStates().getNumberOfSetBits() == 1,
                                 "POMDP does not contain an initial state");
                std::map<uint64_t, ValueType> distribution;
                uint32_t observation = 0;
                for (uint64_t state = 0; state < pomdp.getNumberOfStates(); ++state) {
                    if (pomdp.getInitialStates()[state] == 1) {
                        distribution[state] = storm::utility::one<ValueType>();
                        observation = pomdp.getObservation(state);
                        break;
                    }
                }
                return storm::pomdp::Belief<ValueType>{id, observation, distribution};
            }

            template<typename ValueType, typename RewardModelType>
            void ApproximatePOMDPModelchecker<ValueType, RewardModelType>::constructBeliefGrid(
                    storm::models::sparse::Pomdp<ValueType, RewardModelType> const &pomdp,
                    std::set<uint32_t> const &target_observations, uint64_t gridResolution,
                    std::vector<storm::pomdp::Belief<ValueType>> &beliefList,
                    std::vector<storm::pomdp::Belief<ValueType>> &grid, std::vector<bool> &beliefIsTarget,
                    uint64_t nextId) {
                bool isTarget;
                uint64_t newId = nextId;

                for (uint32_t observation = 0; observation < pomdp.getNrObservations(); ++observation) {
                    std::vector<uint64_t> statesWithObservation = pomdp.getStatesWithObservation(observation);
                    isTarget = target_observations.find(observation) != target_observations.end();

                    // TODO this can probably be condensed
                    if (statesWithObservation.size() == 1) {
                        // If there is only one state with the observation, we can directly add the corresponding belief
                        std::map<uint64_t, ValueType> distribution;
                        distribution[statesWithObservation.front()] = storm::utility::one<ValueType>();
                        storm::pomdp::Belief<ValueType> belief = {newId, observation, distribution};
                        STORM_LOG_TRACE(
                                "Add Belief " << std::to_string(newId) << " [(" << std::to_string(observation) << "),"
                                              << distribution << "]");
                        beliefList.push_back(belief);
                        grid.push_back(belief);
                        beliefIsTarget.push_back(isTarget);
                        ++newId;
                    } else {
                        // Otherwise we have to enumerate all possible distributions with regards to the grid
                        // helper is used to derive the distribution of the belief
                        std::vector<ValueType> helper(statesWithObservation.size(), ValueType(0));
                        helper[0] = storm::utility::convertNumber<ValueType>(gridResolution);
                        bool done = false;
                        uint64_t index = 0;

                        while (!done) {
                            std::map<uint64_t, ValueType> distribution;
                            for (size_t i = 0; i < statesWithObservation.size() - 1; ++i) {
                                if (helper[i] - helper[i + 1] > ValueType(0)) {
                                    distribution[statesWithObservation[i]] = (helper[i] - helper[i + 1]) /
                                                                             storm::utility::convertNumber<ValueType>(
                                                                                     gridResolution);
                                }
                            }
                            if (helper[statesWithObservation.size() - 1] > ValueType(0)) {
                                distribution[statesWithObservation.back()] =
                                        helper[statesWithObservation.size() - 1] /
                                        storm::utility::convertNumber<ValueType>(gridResolution);
                            }
                            storm::pomdp::Belief<ValueType> belief = {newId, observation, distribution};
                            STORM_LOG_TRACE("Add Belief " << std::to_string(newId) << " [(" << std::to_string(observation) << ")," << distribution << "]");
                            beliefList.push_back(belief);
                            grid.push_back(belief);
                            beliefIsTarget.push_back(isTarget);
                            if (helper[statesWithObservation.size() - 1] ==
                                storm::utility::convertNumber<ValueType>(gridResolution)) {
                                // If the last entry of helper is the gridResolution, we have enumerated all necessary distributions
                                done = true;
                            } else {
                                // Update helper by finding the index to increment
                                index = statesWithObservation.size() - 1;
                                while (helper[index] == helper[index - 1]) {
                                    --index;
                                }
                                STORM_LOG_ASSERT(index > 0, "Error in BeliefGrid generation - index wrong");
                                // Increment the value at the index
                                ++helper[index];
                                // Reset all indices greater than the changed one to 0
                                ++index;
                                while (index < statesWithObservation.size()) {
                                    helper[index] = 0;
                                    ++index;
                                }
                            }
                            ++newId;
                        }
                    }
                }
            }

            template<typename ValueType, typename RewardModelType>
            std::pair<std::vector<std::map<uint64_t, ValueType>>, std::vector<ValueType>>
            ApproximatePOMDPModelchecker<ValueType, RewardModelType>::computeSubSimplexAndLambdas(
                    std::map<uint64_t, ValueType> &probabilities, uint64_t resolution, uint64_t nrStates) {

                //TODO this can also be simplified using the sparse vector interpretation

                // This is the Freudenthal Triangulation as described in Lovejoy (a whole lotta math)
                // Variable names are based on the paper
                std::vector<ValueType> x(nrStates);
                std::vector<ValueType> v(nrStates);
                std::vector<ValueType> d(nrStates);
                auto convResolution = storm::utility::convertNumber<ValueType>(resolution);

                for (size_t i = 0; i < nrStates; ++i) {
                    for (auto const &probEntry : probabilities) {
                        if (probEntry.first >= i) {
                            x[i] += convResolution * probEntry.second;
                        }
                    }
                    v[i] = storm::utility::floor(x[i]);
                    d[i] = x[i] - v[i];
                }

                auto p = storm::utility::vector::getSortedIndices(d);

                std::vector<std::vector<ValueType>> qs(nrStates, std::vector<ValueType>(nrStates));
                for (size_t i = 0; i < nrStates; ++i) {
                    if (i == 0) {
                        for (size_t j = 0; j < nrStates; ++j) {
                            qs[i][j] = v[j];
                        }
                    } else {
                        for (size_t j = 0; j < nrStates; ++j) {
                            if (j == p[i - 1]) {
                                qs[i][j] = qs[i - 1][j] + storm::utility::one<ValueType>();
                            } else {
                                qs[i][j] = qs[i - 1][j];
                            }
                        }
                    }
                }
                std::vector<std::map<uint64_t, ValueType>> subSimplex(nrStates);
                for (size_t j = 0; j < nrStates; ++j) {
                    for (size_t i = 0; i < nrStates - 1; ++i) {
                        if (cc.isLess(storm::utility::zero<ValueType>(), qs[j][i] - qs[j][i + 1])) {
                            subSimplex[j][i] = (qs[j][i] - qs[j][i + 1]) / convResolution;
                        }
                    }

                    if (cc.isLess(storm::utility::zero<ValueType>(), qs[j][nrStates - 1])) {
                        subSimplex[j][nrStates - 1] = qs[j][nrStates - 1] / convResolution;
                    }
                }

                std::vector<ValueType> lambdas(nrStates, storm::utility::zero<ValueType>());
                auto sum = storm::utility::zero<ValueType>();
                for (size_t i = 1; i < nrStates; ++i) {
                    lambdas[i] = d[p[i - 1]] - d[p[i]];
                    sum += d[p[i - 1]] - d[p[i]];
                }
                lambdas[0] = storm::utility::one<ValueType>() - sum;

                return std::make_pair(subSimplex, lambdas);
            }


            template<typename ValueType, typename RewardModelType>
            std::map<uint32_t, ValueType>
            ApproximatePOMDPModelchecker<ValueType, RewardModelType>::computeObservationProbabilitiesAfterAction(
                    storm::models::sparse::Pomdp<ValueType, RewardModelType> const &pomdp,
                    storm::pomdp::Belief<ValueType> &belief,
                    uint64_t actionIndex) {
                std::map<uint32_t, ValueType> res;
                // the id is not important here as we immediately discard the belief (very hacky, I don't like it either)
                std::map<uint64_t, ValueType> postProbabilities;
                for (auto const &probEntry : belief.probabilities) {
                    uint64_t state = probEntry.first;
                    auto row = pomdp.getTransitionMatrix().getRow(pomdp.getChoiceIndex(storm::storage::StateActionPair(state, actionIndex)));
                    for (auto const &entry : row) {
                        if (entry.getValue() > 0) {
                            postProbabilities[entry.getColumn()] += belief.probabilities[state] * entry.getValue();
                        }
                    }
                }
                for (auto const &probEntry : postProbabilities) {
                    uint32_t observation = pomdp.getObservation(probEntry.first);
                    if (res.count(observation) == 0) {
                        res[observation] = probEntry.second;
                    } else {
                        res[observation] += probEntry.second;
                    }
                }

                return res;
            }

            template<typename ValueType, typename RewardModelType>
            storm::pomdp::Belief<ValueType>
            ApproximatePOMDPModelchecker<ValueType, RewardModelType>::getBeliefAfterAction(storm::models::sparse::Pomdp<ValueType, RewardModelType> const &pomdp,
                                                                                           storm::pomdp::Belief<ValueType> &belief, uint64_t actionIndex, uint64_t id) {
                std::map<uint64_t, ValueType> distributionAfter;
                uint32_t observation = 0;
                for (auto const &probEntry : belief.probabilities) {
                    uint64_t state = probEntry.first;
                    auto row = pomdp.getTransitionMatrix().getRow(pomdp.getChoiceIndex(storm::storage::StateActionPair(state, actionIndex)));
                    for (auto const &entry : row) {
                        if (entry.getValue() > 0) {
                            observation = pomdp.getObservation(entry.getColumn());
                            distributionAfter[entry.getColumn()] += belief.probabilities[state] * entry.getValue();
                        }
                    }
                }
                return storm::pomdp::Belief<ValueType>{id, observation, distributionAfter};
            }

            template<typename ValueType, typename RewardModelType>
            uint64_t ApproximatePOMDPModelchecker<ValueType, RewardModelType>::getBeliefAfterActionAndObservation(
                    storm::models::sparse::Pomdp<ValueType, RewardModelType> const &pomdp, std::vector<storm::pomdp::Belief<ValueType>> &beliefList,
                    std::vector<bool> &beliefIsTarget, std::set<uint32_t> const &targetObservations, storm::pomdp::Belief<ValueType> &belief, uint64_t actionIndex,
                    uint32_t observation, uint64_t id) {
                std::map<uint64_t, ValueType> distributionAfter;
                for (auto const &probEntry : belief.probabilities) {
                    uint64_t state = probEntry.first;
                    auto row = pomdp.getTransitionMatrix().getRow(pomdp.getChoiceIndex(storm::storage::StateActionPair(state, actionIndex)));
                    for (auto const &entry : row) {
                        if (pomdp.getObservation(entry.getColumn()) == observation) {
                            distributionAfter[entry.getColumn()] += belief.probabilities[state] * entry.getValue();
                        }
                    }
                }
                // We have to normalize the distribution
                auto sum = storm::utility::zero<ValueType>();
                for (auto const &entry : distributionAfter) {
                    sum += entry.second;
                }

                for (auto const &entry : distributionAfter) {
                    distributionAfter[entry.first] /= sum;
                }
                if (getBeliefIdInVector(beliefList, observation, distributionAfter) != uint64_t(-1)) {
                    auto res = getBeliefIdInVector(beliefList, observation, distributionAfter);
                    return res;
                } else {
                    beliefList.push_back(storm::pomdp::Belief<ValueType>{id, observation, distributionAfter});
                    beliefIsTarget.push_back(targetObservations.find(observation) != targetObservations.end());
                    return id;
                }
            }

            template<typename ValueType, typename RewardModelType>
            ValueType ApproximatePOMDPModelchecker<ValueType, RewardModelType>::getRewardAfterAction(storm::models::sparse::Pomdp<ValueType, RewardModelType> const &pomdp,
                                                                                                     uint64_t action, storm::pomdp::Belief<ValueType> &belief) {
                auto result = storm::utility::zero<ValueType>();
                for (size_t i = 0; i < belief.probabilities.size(); ++i) {
                    for (auto const &probEntry : belief.probabilities)
                        result += probEntry.second * pomdp.getUniqueRewardModel().getTotalStateActionReward(probEntry.first, action, pomdp.getTransitionMatrix());
                }
                return result;
            }


            template
            class ApproximatePOMDPModelchecker<double>;

#ifdef STORM_HAVE_CARL

            template
            class ApproximatePOMDPModelchecker<storm::RationalNumber>;

#endif
        }
    }
}<|MERGE_RESOLUTION|>--- conflicted
+++ resolved
@@ -135,17 +135,12 @@
                         ++underApproxStateBeliefIter;
                     }
 
-<<<<<<< HEAD
-=======
-                    for (uint64_t i = 0; i < obsAccumulator.size(); ++i) {
+
+                    /*for (uint64_t i = 0; i < obsAccumulator.size(); ++i) {
                         obsAccumulator[i] /= storm::utility::convertNumber<ValueType>(beliefCount[i]);
-                    }
->>>>>>> 635fbc65
-
-                    /*for (uint64_t i = 0; i < obsAccumulator.size(); ++i) {
-                        obsAccumulator[i] /= beliefCount[i];
                     }*/
                     changedObservations.clear();
+
                     //TODO think about some other scoring methods
                     auto maxAvgDifference = *std::max_element(obsAccumulator.begin(), obsAccumulator.end());
                     //if (cc.isEqual(maxAvgDifference, lastMinScore) || cc.isLess(lastMinScore, maxAvgDifference)) {
