--- conflicted
+++ resolved
@@ -214,18 +214,13 @@
 
     auto itr = sortedStates.begin();
     EXPECT_EQ(0ul, *itr);
-<<<<<<< HEAD
-    EXPECT_EQ(5ul,*(++itr));
-=======
     EXPECT_EQ(5ul, *(++itr));
->>>>>>> 2d514f1e
     EXPECT_EQ(6ul, *(++itr));
     EXPECT_EQ(1ul, *(++itr));
 
     statesToSort = std::vector<uint_fast64_t> {0,1,5,6,2};
     sortedStates = order.sortStates(&statesToSort);
-<<<<<<< HEAD
-    EXPECT_EQ(5ul,sortedStates.size());
+    EXPECT_EQ(5ul, sortedStates.size());
 
     itr = sortedStates.begin();
     EXPECT_EQ(0ul, *itr);
@@ -233,33 +228,17 @@
     EXPECT_EQ(6ul, *(++itr));
     EXPECT_EQ(1ul, *(++itr));
     EXPECT_EQ(7ul, *(++itr));
-=======
-    EXPECT_EQ(5ul, sortedStates.size());
-
-    itr = sortedStates.begin();
-    EXPECT_EQ( 0ul, *itr);
-    EXPECT_EQ( 5ul, *(++itr));
-    EXPECT_EQ( 6ul, *(++itr));
-    EXPECT_EQ( 1ul, *(++itr));
-    EXPECT_EQ( 7ul, *(++itr));
->>>>>>> 2d514f1e
+
 
     statesToSort = std::vector<uint_fast64_t> {0,2,1,5,6};
     sortedStates = order.sortStates(&statesToSort);
     EXPECT_EQ(5ul, sortedStates.size());
 
     itr = sortedStates.begin();
-<<<<<<< HEAD
-    EXPECT_EQ(0ul, *itr);
-    EXPECT_EQ(2ul, *(++itr));
-    EXPECT_EQ(1ul, *(++itr));
-    EXPECT_EQ(7ul, *(++itr));
-    EXPECT_EQ(7ul, *(++itr));
-=======
+
     EXPECT_EQ( 0ul, *itr);
     EXPECT_EQ( 2ul, *(++itr));
     EXPECT_EQ( 1ul, *(++itr));
     EXPECT_EQ( 7ul, *(++itr));
     EXPECT_EQ( 7ul, *(++itr));
->>>>>>> 2d514f1e
 }