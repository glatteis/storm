add_custom_target(resources)
add_custom_target(test-resources)

set(STORM_3RDPARTY_SOURCE_DIR ${PROJECT_SOURCE_DIR}/resources/3rdparty)
set(STORM_3RDPARTY_BINARY_DIR ${PROJECT_BINARY_DIR}/resources/3rdparty)

####
#### Find autoreconf for cudd update step
find_program(AUTORECONF autoreconf)
mark_as_advanced(AUTORECONF)

#############################################################
##
##	l3pp
##
#############################################################

<<<<<<< HEAD
ExternalProject_Add(
    glpk
    DOWNLOAD_COMMAND ""
    PREFIX ${CMAKE_CURRENT_BINARY_DIR}/glpk-4.57
    SOURCE_DIR ${CMAKE_CURRENT_SOURCE_DIR}/glpk-4.57
    CONFIGURE_COMMAND ${CMAKE_CURRENT_SOURCE_DIR}/glpk-4.57/configure --prefix=${CMAKE_CURRENT_BINARY_DIR}/glpk-4.57 --libdir=${CMAKE_CURRENT_BINARY_DIR}/glpk-4.57/lib CC=${CMAKE_C_COMPILER} CXX=${CMAKE_CXX_COMPILER}
    BUILD_COMMAND make "CFLAGS=-O2 -w"
    INSTALL_COMMAND make install
    BUILD_IN_SOURCE 0
    LOG_CONFIGURE ON
    LOG_BUILD ON
    LOG_INSTALL ON
)
=======
>>>>>>> cb97da88

# Do not take a branch, needs internet connection.
ExternalProject_Add(
<<<<<<< HEAD
    cudd3
    DOWNLOAD_COMMAND ""
    SOURCE_DIR ${CMAKE_CURRENT_SOURCE_DIR}/cudd-3.0.0
    PREFIX ${CMAKE_CURRENT_BINARY_DIR}/cudd-3.0.0
    UPDATE_COMMAND autoreconf
    CONFIGURE_COMMAND ${CMAKE_CURRENT_SOURCE_DIR}/cudd-3.0.0/configure --enable-shared --enable-obj --prefix=${CMAKE_CURRENT_BINARY_DIR}/cudd-3.0.0 --libdir=${CMAKE_CURRENT_BINARY_DIR}/cudd-3.0.0/lib CC=${CMAKE_C_COMPILER} CXX=${CMAKE_CXX_COMPILER}
    BUILD_COMMAND make "CFLAGS=-O2 -w"
    INSTALL_COMMAND make install
    BUILD_IN_SOURCE 0
    LOG_CONFIGURE ON
    LOG_BUILD ON
    LOG_INSTALL ON
=======
        l3pp
        GIT_REPOSITORY https://github.com/hbruintjes/l3pp.git
        GIT_TAG e4f8d7fe6c328849aff34d2dfd6fd592c14070d5
        SOURCE_DIR ${STORM_3RDPARTY_SOURCE_DIR}/l3pp
        CONFIGURE_COMMAND ""
        BUILD_COMMAND ""
        INSTALL_COMMAND ""
        LOG_INSTALL ON
>>>>>>> cb97da88
)
ExternalProject_Get_Property(l3pp source_dir)
set(l3pp_INCLUDE "${source_dir}/")
include_directories(${l3pp_INCLUDE})
add_dependencies(resources l3pp)

#############################################################
##
##	gmm
##
#############################################################

# Add the shipped version of GMM to the include pathes
set(GMMXX_INCLUDE_DIR "${PROJECT_SOURCE_DIR}/resources/3rdparty/gmm-5.0/include")
include_directories(${GMMXX_INCLUDE_DIR})

#############################################################
##
##	Eigen
##
#############################################################

# Add the shipped version of Eigen to the include pathes
set(EIGEN_INCLUDE_DIR "${PROJECT_SOURCE_DIR}/resources/3rdparty/eigen-3.3-beta1")
include_directories(${EIGEN_INCLUDE_DIR})


#############################################################
##
##	Boost
##
#############################################################

# Boost Option variables
set(Boost_USE_STATIC_LIBS        ${USE_BOOST_STATIC_LIBRARIES})
set(Boost_USE_MULTITHREADED      ON)
set(Boost_USE_STATIC_RUNTIME    OFF)

find_package(Boost 1.57.0 QUIET REQUIRED)

if ((NOT Boost_LIBRARY_DIRS) OR ("${Boost_LIBRARY_DIRS}" STREQUAL ""))
    set(Boost_LIBRARY_DIRS "${Boost_INCLUDE_DIRS}/stage/lib")
endif ()
link_directories(${Boost_LIBRARY_DIRS})

include_directories(${Boost_INCLUDE_DIRS})
list(APPEND STORM_LINK_LIBRARIES ${Boost_LIBRARIES})
message(STATUS "StoRM - Using Boost ${Boost_VERSION} (lib ${Boost_LIB_VERSION})")
#message(STATUS "StoRM - BOOST_INCLUDE_DIRS is ${Boost_INCLUDE_DIRS}")
#message(STATUS "StoRM - BOOST_LIBRARY_DIRS is ${Boost_LIBRARY_DIRS}")

#############################################################
##
##	ExprTk
##
#############################################################

# Use the shipped version of ExprTK
message (STATUS "StoRM - Including ExprTk")
include_directories("${PROJECT_SOURCE_DIR}/resources/3rdparty/exprtk")

#############################################################
##
##	ModernJSON
##
#############################################################

#use the shipped version of modernjson
message (STATUS "StoRM - Including ModernJSON")
include_directories("${PROJECT_SOURCE_DIR}/resources/3rdparty/modernjson/src/")

#############################################################
##
##	Z3 (optional)
##
#############################################################

find_package(Z3 QUIET)

# Z3 Defines
set(STORM_HAVE_Z3 ${Z3_FOUND})

if(Z3_FOUND)
    message (STATUS "StoRM - Linking with Z3")
    include_directories(${Z3_INCLUDE_DIRS})
    list(APPEND STORM_LINK_LIBRARIES ${Z3_LIBRARIES})
endif(Z3_FOUND)

#############################################################
##
##	glpk
##
#############################################################

include(${STORM_3RDPARTY_SOURCE_DIR}/include_glpk.cmake)

#############################################################
##
##	Gurobi (optional)
##
#############################################################

if (STORM_USE_GUROBI)
    find_package(Gurobi QUIET REQUIRED)
    set(STORM_HAVE_GUROBI ${GUROBI_FOUND})
    if (GUROBI_FOUND)
        message (STATUS "StoRM - Linking with Gurobi")
        include_directories(${GUROBI_INCLUDE_DIRS})
        list(APPEND STORM_LINK_LIBRARIES ${GUROBI_LIBRARY})
        #link_directories("${GUROBI_ROOT}/lib")
    else()
        #message(FATAL_ERROR "StoRM - Gurobi was requested, but not found!")
    endif()
else()
    set(STORM_HAVE_GUROBI OFF)
endif()

#############################################################
##
##	CUDD
##
#############################################################
include(${STORM_3RDPARTY_SOURCE_DIR}/include_cudd.cmake)

#############################################################
##
##      CLN
##
#############################################################

find_package(CLN QUIET)

if(CLN_FOUND)
    set(STORM_HAVE_CLN ON)
    message(STATUS "StoRM - Linking with CLN ${CLN_VERSION_STRING}")
    include_directories("${CLN_INCLUDE_DIR}")
    list(APPEND STORM_LINK_LIBRARIES ${CLN_LIBRARIES})
else()
    set(STORM_HAVE_CLN OFF)
    if(NOT GMP_FOUND)
        message(FATAL_ERROR "StoRM - Neither CLN nor GMP found")
    endif()
endif()

#############################################################
##
##      carl
##
#############################################################

set(STORM_HAVE_CARL OFF)
if(USE_CARL)
    find_package(carl QUIET)
    if(carl_FOUND)
        set(STORM_HAVE_CARL ON)
        message(STATUS "StoRM - Use system version of carl")
        message(STATUS "StoRM - Linking with carl ${carl_VERSION_STRING}")
        include_directories("${carl_INCLUDE_DIR}")
        list(APPEND STORM_LINK_LIBRARIES ${carl_LIBRARIES})
    else()
        message(STATUS "StoRM - Using shipped version of carl")
        #
        ExternalProject_Add(
                carl
                GIT_REPOSITORY https://github.com/smtrat/carl
                GIT_TAG master
                INSTALL_DIR ${STORM_3RDPARTY_BINARY_DIR}/carl
                SOURCE_DIR ${STORM_3RDPARTY_SOURCE_DIR}/carl
                CMAKE_ARGS -DCMAKE_CXX_COMPILER=${CMAKE_CXX_COMPILER} -DEXPORT_TO_CMAKE=0 -DUSE_CLN_NUMBERS=1 -DCMAKE_SKIP_INSTALL_ALL_DEPENDENCY=1 -DCMAKE_INSTALL_PREFIX:PATH=${STORM_3RDPARTY_BINARY_DIR}/carl
                BUILD_IN_SOURCE 0
                BUILD_COMMAND make lib_carl
                INSTALL_COMMAND make install
                LOG_UPDATE ON
                LOG_CONFIGURE ON
                LOG_BUILD ON
                LOG_INSTALL ON
        )

        add_dependencies(resources carl)
        include_directories(${STORM_3RDPARTY_BINARY_DIR}/carl/include)
        list(APPEND STORM_LINK_LIBRARIES ${STORM_3RDPARTY_BINARY_DIR}/carl/lib/libcarl${DYNAMIC_EXT})
        set(STORM_HAVE_CARL ON)
    endif()
endif()

#############################################################
##
##      SMT-RAT
##
#############################################################

# No find routine yet
#find_package(smtrat QUIET)
# Not yet supported
set(smtrat_FOUND OFF)
set(STORM_HAVE_SMTRAT OFF)
if(smtrat_FOUND)
    set(STORM_HAVE_SMTRAT ON)
    message(STATUS "StoRM - Linking with smtrat.")
    include_directories("${smtrat_INCLUDE_DIR}")
    list(APPEND STORM_LINK_LIBRARIES ${smtrat_LIBRARIES})
endif()

#############################################################
##
##      GiNaC
##
#############################################################

find_package(GiNaC QUIET)

if(GINAC_FOUND)
    set(STORM_HAVE_GINAC ON)
    message(STATUS "StoRM - Linking with GiNaC ${GINAC_VERSION_STRING}")
    # Right now only link with GiNaC for carl
    #include_directories("${GINAC_INCLUDE_DIR}")
    list(APPEND STORM_LINK_LIBRARIES ${GINAC_LIBRARIES})
else()
    set(STORM_HAVE_GINAC OFF)
    #TODO: Check if CARL actually requires the use of GiNaC
endif()


#############################################################
##
##	gmp
##
#############################################################

# GMP is optional (unless MathSAT is used, see below)
find_package(GMP QUIET)

#############################################################
##
##	MathSAT (optional)
##
#############################################################

if ("${MSAT_ROOT}" STREQUAL "")
    set(ENABLE_MSAT OFF)
else()
    set(ENABLE_MSAT ON)
endif()

# MathSAT Defines
set(STORM_HAVE_MSAT ${ENABLE_MSAT})
if (ENABLE_MSAT)
    message (STATUS "StoRM - Linking with MathSAT")
    link_directories("${MSAT_ROOT}/lib")
    include_directories("${MSAT_ROOT}/include")
    list(APPEND STORM_LINK_LIBRARIES "mathsat")
    if(GMP_FOUND)
        include_directories("${GMP_INCLUDE_DIR}")
        list(APPEND STORM_LINK_LIBRARIES "gmp")
    elseif(MPIR_FOUND)
        include_directories("${GMP_INCLUDE_DIR}")
        list(APPEND STORM_LINK_LIBRARIES "mpir" "mpirxx")
    else(GMP_FOUND)
        message(FATAL_ERROR "GMP is required for MathSAT, but was not found!")
    endif(GMP_FOUND)
endif(ENABLE_MSAT)

#############################################################
##
##	Xerces
##
#############################################################

include(${STORM_3RDPARTY_SOURCE_DIR}/include_xerces.cmake)

#############################################################
##
##	Sylvan
##
#############################################################

ExternalProject_Add(
        sylvan
        DOWNLOAD_COMMAND ""
        PREFIX "sylvan"
        SOURCE_DIR ${STORM_3RDPARTY_SOURCE_DIR}/sylvan
        CMAKE_ARGS -DCMAKE_C_COMPILER=${CMAKE_C_COMPILER} -DSYLVAN_BUILD_TEST=Off -DSYLVAN_BUILD_EXAMPLES=Off -DCMAKE_BUILD_TYPE=Release
        BINARY_DIR "${PROJECT_BINARY_DIR}/sylvan"
        BUILD_IN_SOURCE 0
        INSTALL_COMMAND ""
        INSTALL_DIR "${STORM_3RDPARTY_BINARY_DIR}/sylvan"
        LOG_CONFIGURE ON
        LOG_BUILD ON
)
ExternalProject_Get_Property(sylvan source_dir)
ExternalProject_Get_Property(sylvan binary_dir)
set(Sylvan_INCLUDE_DIR "${source_dir}/src")
set(Sylvan_LIBRARY "${binary_dir}/src/libsylvan.a")



message(STATUS "StoRM - Using shipped version of sylvan")
message(STATUS "StoRM - Linking with sylvan")
include_directories("${Sylvan_INCLUDE_DIR}")
list(APPEND STORM_LINK_LIBRARIES ${Sylvan_LIBRARY})
add_dependencies(resources sylvan)

if(${OPERATING_SYSTEM} MATCHES "Linux")
    find_package(Hwloc QUIET REQUIRED)
    if(Hwloc_FOUND)
        message(STATUS "StoRM - Linking with hwloc ${Hwloc_VERSION}")
        list(APPEND STORM_LINK_LIBRARIES ${Hwloc_LIBRARIES})
    else()
        message(FATAL_ERROR "HWLOC is required but was not found.")
    endif()
endif()

#############################################################
##
##	Google Test gtest
##
#############################################################
ExternalProject_Add(
        googletest
        #For downloads (may be useful later!)
        #SVN_REPOSITORY http://googletest.googlecode.com/svn/trunk/
        #TIMEOUT 10
        DOWNLOAD_COMMAND ""
        SOURCE_DIR "${STORM_3RDPARTY_SOURCE_DIR}/gtest-1.7.0"
        # Force the same output paths for debug and release builds so that
        # we know in which place the binaries end up when using the Xcode generator
        CMAKE_ARGS  -Dgtest_force_shared_crt=ON -DCMAKE_CXX_COMPILER=${CMAKE_CXX_COMPILER} -DCMAKE_ARCHIVE_OUTPUT_DIRECTORY_DEBUG:PATH=${STORM_3RDPARTY_BINARY_DIR}/gtest-1.7.0 -DCMAKE_ARCHIVE_OUTPUT_DIRECTORY_RELEASE:PATH=${STORM_3RDPARTY_BINARY_DIR}/gtest-1.7.0
        # Disable install step
        INSTALL_COMMAND ""
        BINARY_DIR "${STORM_3RDPARTY_BINARY_DIR}/gtest-1.7.0"
        INSTALL_DIR "${STORM_3RDPARTY_BINARY_DIR}/gtest-1.7.0"
        # Wrap download, configure and build steps in a script to log output
        LOG_CONFIGURE ON
        LOG_BUILD ON)

# Specify include dir
ExternalProject_Get_Property(googletest source_dir)
set(GTEST_INCLUDE_DIR ${source_dir}/include)
# Specify MainTest's link libraries
ExternalProject_Get_Property(googletest binary_dir)
set(GTEST_LIBRARIES ${binary_dir}/libgtest.a ${binary_dir}/libgtest_main.a)

add_dependencies(test-resources googletest)
list(APPEND STORM_TEST_LINK_LIBRARIES ${GTEST_LIBRARIES})

#############################################################
##
##	Intel Threading Building Blocks (optional)
##
#############################################################

set(STORM_HAVE_INTELTBB OFF)
if (STORM_USE_INTELTBB)
    # Point to shipped TBB directory
    set(TBB_INSTALL_DIR "${PROJECT_SOURCE_DIR}/resources/3rdparty/tbb42_20140122_merged-win-lin-mac")
    find_package(TBB QUIET REQUIRED)

    if (TBB_FOUND)
        message(STATUS "StoRM - Found Intel TBB with interface version ${TBB_INTERFACE_VERSION}.")
        message(STATUS "StoRM - Linking with Intel TBB in ${TBB_LIBRARY_DIRS}.")
        set(STORM_HAVE_INTELTBB ON)
        link_directories(${TBB_LIBRARY_DIRS})
        include_directories(${TBB_INCLUDE_DIRS})
        list(APPEND STORM_LINK_LIBRARIES tbb tbbmalloc)
    else(TBB_FOUND)
        message(FATAL_ERROR "StoRM - TBB was requested, but not found!")
    endif(TBB_FOUND)
endif(STORM_USE_INTELTBB)

#############################################################
##
##	Threads
##
#############################################################

find_package(Threads QUIET REQUIRED)
if (NOT Threads_FOUND)
    message(FATAL_ERROR "StoRM - Threads was requested, but not found!")
endif()
include_directories(${THREADS_INCLUDE_DIRS})
list(APPEND STORM_LINK_LIBRARIES ${CMAKE_THREAD_LIBS_INIT})
if (STORM_USE_COTIRE)
    target_link_libraries(storm_unity ${CMAKE_THREAD_LIBS_INIT})
endif(STORM_USE_COTIRE)

if (MSVC)
    # Add the DebugHelper DLL
    set(CMAKE_CXX_STANDARD_LIBRARIES "${CMAKE_CXX_STANDARD_LIBRARIES} Dbghelp.lib")
    target_link_libraries(storm "Dbghelp.lib")
endif(MSVC)

#############################################################
##
##	CUDA Library generation
##
#############################################################


if ("${CUDA_ROOT}" STREQUAL "")
    set(ENABLE_CUDA OFF)
else()
    set(ENABLE_CUDA ON)
endif()

# CUDA Defines
if (ENABLE_CUDA)
    set(STORM_CPP_CUDA_DEF "define")
else()
    set(STORM_CPP_CUDA_DEF "undef")
endif()


# CUDA Defines
set(STORM_CPP_CUDAFORSTORM_DEF "undef")


if(ENABLE_CUDA)

    # Test for type alignment
    try_run(STORM_CUDA_RUN_RESULT_TYPEALIGNMENT STORM_CUDA_COMPILE_RESULT_TYPEALIGNMENT
            ${PROJECT_BINARY_DIR} "${PROJECT_SOURCE_DIR}/cuda/CMakeAlignmentCheck.cpp"
            COMPILE_OUTPUT_VARIABLE OUTPUT_TEST_VAR
            )
    if(NOT STORM_CUDA_COMPILE_RESULT_TYPEALIGNMENT)
        message(FATAL_ERROR "StoRM (CudaPlugin) - Could not test type alignment, there was an Error while compiling the file ${PROJECT_SOURCE_DIR}/cuda/CMakeAlignmentCheck.cpp: ${OUTPUT_TEST_VAR}")
    elseif(STORM_CUDA_RUN_RESULT_TYPEALIGNMENT EQUAL 0)
        message(STATUS "StoRM (CudaPlugin) - Result of Type Alignment Check: OK.")
    else()
        message(FATAL_ERROR "StoRM (CudaPlugin) - Result of Type Alignment Check: FAILED (Code ${STORM_CUDA_RUN_RESULT_TYPEALIGNMENT})")
    endif()

    # Test for Float 64bit Alignment
    try_run(STORM_CUDA_RUN_RESULT_FLOATALIGNMENT STORM_CUDA_COMPILE_RESULT_FLOATALIGNMENT
            ${PROJECT_BINARY_DIR} "${PROJECT_SOURCE_DIR}/cuda/CMakeFloatAlignmentCheck.cpp"
            COMPILE_OUTPUT_VARIABLE OUTPUT_TEST_VAR
            )
    if(NOT STORM_CUDA_COMPILE_RESULT_FLOATALIGNMENT)
        message(FATAL_ERROR "StoRM (CudaPlugin) - Could not test float type alignment, there was an Error while compiling the file ${PROJECT_SOURCE_DIR}/cuda/CMakeFloatAlignmentCheck.cpp: ${OUTPUT_TEST_VAR}")
    elseif(STORM_CUDA_RUN_RESULT_FLOATALIGNMENT EQUAL 2)
        message(STATUS "StoRM (CudaPlugin) - Result of Float Type Alignment Check: 64bit alignment active.")
        set(STORM_CUDAPLUGIN_FLOAT_64BIT_ALIGN_DEF "define")
    elseif(STORM_CUDA_RUN_RESULT_FLOATALIGNMENT EQUAL 3)
        message(STATUS "StoRM (CudaPlugin) - Result of Float Type Alignment Check: 64bit alignment disabled.")
        set(STORM_CUDAPLUGIN_FLOAT_64BIT_ALIGN_DEF "undef")
    else()
        message(FATAL_ERROR "StoRM (CudaPlugin) - Result of Float Type Alignment Check: FAILED (Code ${STORM_CUDA_RUN_RESULT_FLOATALIGNMENT})")
    endif()
    #
    # Make a version file containing the current version from git.
    #
    include(GetGitRevisionDescription)
    git_describe_checkout(STORM_GIT_VERSION_STRING)
    # Parse the git Tag into variables
    string(REGEX REPLACE "^([0-9]+)\\..*" "\\1" STORM_CUDAPLUGIN_VERSION_MAJOR "${STORM_GIT_VERSION_STRING}")
    string(REGEX REPLACE "^[0-9]+\\.([0-9]+).*" "\\1" STORM_CUDAPLUGIN_VERSION_MINOR "${STORM_GIT_VERSION_STRING}")
    string(REGEX REPLACE "^[0-9]+\\.[0-9]+\\.([0-9]+).*" "\\1" STORM_CUDAPLUGIN_VERSION_PATCH "${STORM_GIT_VERSION_STRING}")
    string(REGEX REPLACE "^[0-9]+\\.[0-9]+\\.[0-9]+\\-([0-9]+)\\-.*" "\\1" STORM_CUDAPLUGIN_VERSION_COMMITS_AHEAD "${STORM_GIT_VERSION_STRING}")
    string(REGEX REPLACE "^[0-9]+\\.[0-9]+\\.[0-9]+\\-[0-9]+\\-([a-z0-9]+).*" "\\1" STORM_CUDAPLUGIN_VERSION_HASH "${STORM_GIT_VERSION_STRING}")
    string(REGEX REPLACE "^[0-9]+\\.[0-9]+\\.[0-9]+\\-[0-9]+\\-[a-z0-9]+\\-(.*)" "\\1" STORM_CUDAPLUGIN_VERSION_APPENDIX "${STORM_GIT_VERSION_STRING}")
    if ("${STORM_CUDAPLUGIN_VERSION_APPENDIX}" MATCHES "^.*dirty.*$")
        set(STORM_CUDAPLUGIN_VERSION_DIRTY 1)
    else()
        set(STORM_CUDAPLUGIN_VERSION_DIRTY 0)
    endif()
    message(STATUS "StoRM (CudaPlugin) - Version information: ${STORM_CUDAPLUGIN_VERSION_MAJOR}.${STORM_CUDAPLUGIN_VERSION_MINOR}.${STORM_CUDAPLUGIN_VERSION_PATCH} (${STORM_CUDAPLUGIN_VERSION_COMMITS_AHEAD} commits ahead of Tag) build from ${STORM_CUDAPLUGIN_VERSION_HASH} (Dirty: ${STORM_CUDAPLUGIN_VERSION_DIRTY})")


    # Configure a header file to pass some of the CMake settings to the source code
    configure_file (
            "${PROJECT_SOURCE_DIR}/cuda/storm-cudaplugin-config.h.in"
            "${PROJECT_BINARY_DIR}/include/storm-cudaplugin-config.h"
    )

    #create library
    find_package(CUDA REQUIRED)
    set(CUSP_INCLUDE_DIRS "${PROJECT_SOURCE_DIR}/resources/3rdparty/cusplibrary")
    find_package(Cusp REQUIRED)
    find_package(Thrust REQUIRED)

    set(STORM_CUDA_LIB_NAME "storm-cuda")

    file(GLOB_RECURSE STORM_CUDA_KERNEL_FILES ${PROJECT_SOURCE_DIR}/cuda/kernels/*.cu)
    file(GLOB_RECURSE STORM_CUDA_HEADER_FILES ${PROJECT_SOURCE_DIR}/cuda/kernels/*.h)

    source_group(kernels FILES ${STORM_CUDA_KERNEL_FILES} ${STORM_CUDA_HEADER_FILES})
    include_directories(${PROJECT_SOURCE_DIR}/cuda/kernels/)

    #set(CUDA_PROPAGATE_HOST_FLAGS OFF)
    set(CUDA_NVCC_FLAGS "-arch=sm_30")

    #############################################################
    ##
    ##	CUSP
    ##
    #############################################################
    if(CUSP_FOUND)
        include_directories(${CUSP_INCLUDE_DIR})
        cuda_include_directories(${CUSP_INCLUDE_DIR})
        message(STATUS "StoRM (CudaPlugin) - Found CUSP Version ${CUSP_VERSION} in location ${CUSP_INCLUDE_DIR}")
    else()
        message(FATAL_ERROR "StoRM (CudaPlugin) - Could not find CUSP!")
    endif()

    #############################################################
    ##
    ##	Thrust
    ##
    #############################################################
    if(THRUST_FOUND)
        include_directories(${THRUST_INCLUDE_DIR})
        cuda_include_directories(${THRUST_INCLUDE_DIR})
        message(STATUS "StoRM (CudaPlugin) - Found Thrust Version ${THRUST_VERSION} in location ${THRUST_INCLUDE_DIR}")
    else()
        message(FATAL_ERROR "StoRM (CudaPlugin) - Could not find Thrust! Check your CUDA installation.")
    endif()

    include_directories(${CUDA_INCLUDE_DIRS})
    include_directories(${ADDITIONAL_INCLUDE_DIRS})

    cuda_add_library(${STORM_CUDA_LIB_NAME}
            ${STORM_CUDA_KERNEL_FILES} ${STORM_CUDA_HEADER_FILES}
            )

    message (STATUS "StoRM - Linking with CUDA")
    list(APPEND STORM_LINK_LIBRARIES ${STORM_CUDA_LIB_NAME})
    include_directories("${PROJECT_SOURCE_DIR}/cuda/kernels/")
endif()<|MERGE_RESOLUTION|>--- conflicted
+++ resolved
@@ -15,39 +15,8 @@
 ##
 #############################################################
 
-<<<<<<< HEAD
-ExternalProject_Add(
-    glpk
-    DOWNLOAD_COMMAND ""
-    PREFIX ${CMAKE_CURRENT_BINARY_DIR}/glpk-4.57
-    SOURCE_DIR ${CMAKE_CURRENT_SOURCE_DIR}/glpk-4.57
-    CONFIGURE_COMMAND ${CMAKE_CURRENT_SOURCE_DIR}/glpk-4.57/configure --prefix=${CMAKE_CURRENT_BINARY_DIR}/glpk-4.57 --libdir=${CMAKE_CURRENT_BINARY_DIR}/glpk-4.57/lib CC=${CMAKE_C_COMPILER} CXX=${CMAKE_CXX_COMPILER}
-    BUILD_COMMAND make "CFLAGS=-O2 -w"
-    INSTALL_COMMAND make install
-    BUILD_IN_SOURCE 0
-    LOG_CONFIGURE ON
-    LOG_BUILD ON
-    LOG_INSTALL ON
-)
-=======
->>>>>>> cb97da88
-
 # Do not take a branch, needs internet connection.
 ExternalProject_Add(
-<<<<<<< HEAD
-    cudd3
-    DOWNLOAD_COMMAND ""
-    SOURCE_DIR ${CMAKE_CURRENT_SOURCE_DIR}/cudd-3.0.0
-    PREFIX ${CMAKE_CURRENT_BINARY_DIR}/cudd-3.0.0
-    UPDATE_COMMAND autoreconf
-    CONFIGURE_COMMAND ${CMAKE_CURRENT_SOURCE_DIR}/cudd-3.0.0/configure --enable-shared --enable-obj --prefix=${CMAKE_CURRENT_BINARY_DIR}/cudd-3.0.0 --libdir=${CMAKE_CURRENT_BINARY_DIR}/cudd-3.0.0/lib CC=${CMAKE_C_COMPILER} CXX=${CMAKE_CXX_COMPILER}
-    BUILD_COMMAND make "CFLAGS=-O2 -w"
-    INSTALL_COMMAND make install
-    BUILD_IN_SOURCE 0
-    LOG_CONFIGURE ON
-    LOG_BUILD ON
-    LOG_INSTALL ON
-=======
         l3pp
         GIT_REPOSITORY https://github.com/hbruintjes/l3pp.git
         GIT_TAG e4f8d7fe6c328849aff34d2dfd6fd592c14070d5
@@ -56,7 +25,6 @@
         BUILD_COMMAND ""
         INSTALL_COMMAND ""
         LOG_INSTALL ON
->>>>>>> cb97da88
 )
 ExternalProject_Get_Property(l3pp source_dir)
 set(l3pp_INCLUDE "${source_dir}/")
