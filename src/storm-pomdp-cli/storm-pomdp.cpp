--- conflicted
+++ resolved
@@ -217,11 +217,7 @@
         std::tie(symbolicInput, mpi) = storm::cli::preprocessSymbolicInput(symbolicInput);
         
         // We should not export here if we are going to do some processing first.
-<<<<<<< HEAD
-        auto model = storm::cli::buildPreprocessExportModelWithValueTypeAndDdlib<storm::dd::DdType::Sylvan, double>(symbolicInput, engine);
-=======
-        auto model = storm::cli::buildPreprocessExportModelWithValueTypeAndDdlib<storm::dd::DdType::Sylvan, storm::RationalNumber>(symbolicInput, mpi);
->>>>>>> afbfd42b
+        auto model = storm::cli::buildPreprocessExportModelWithValueTypeAndDdlib<storm::dd::DdType::Sylvan, VT>(symbolicInput, mpi);
         STORM_LOG_THROW(model && model->getType() == storm::models::ModelType::Pomdp, storm::exceptions::WrongFormatException, "Expected a POMDP.");
 
         std::shared_ptr<storm::models::sparse::Pomdp<VT>> pomdp = model->template as<storm::models::sparse::Pomdp<VT>>();
