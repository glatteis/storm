#pragma once

#include <memory>

#include "storm-pars/analysis/Order.h"
#include "storm-pars/analysis/OrderExtender.h"
#include "storm-pars/analysis/LocalMonotonicityResult.h"
#include "storm-pars/modelchecker/results/RegionCheckResult.h"
#include "storm-pars/modelchecker/results/RegionRefinementCheckResult.h"
#include "storm-pars/modelchecker/region/RegionResult.h"
#include "storm-pars/modelchecker/region/RegionResultHypothesis.h"
#include "storm-pars/storage/ParameterRegion.h"

#include "storm/models/ModelBase.h"
#include "storm/modelchecker/CheckTask.h"

namespace storm {
    
    class Environment;
    
    namespace modelchecker{
        
        template<typename ParametricType>
        class RegionModelChecker {
        public:
            
            typedef typename storm::storage::ParameterRegion<ParametricType>::CoefficientType CoefficientType;
            typedef typename storm::storage::ParameterRegion<ParametricType>::VariableType VariableType;

            RegionModelChecker();
            virtual ~RegionModelChecker() = default;
            
            virtual bool canHandle(std::shared_ptr<storm::models::ModelBase> parametricModel, CheckTask<storm::logic::Formula, ParametricType> const& checkTask) const = 0;
            virtual void specify(Environment const& env, std::shared_ptr<storm::models::ModelBase> parametricModel, CheckTask<storm::logic::Formula, ParametricType> const& checkTask, bool generateRegionSplitEstimates, bool allowModelSimplifications = true) = 0;

            
            /*!
             * Analyzes the given region.
             * @param hypothesis if not 'unknown', the region checker only tries to show the hypothesis
             * @param initialResult encodes what is already known about this region
             * @param sampleVerticesOfRegion enables sampling of the vertices of the region in cases where AllSat/AllViolated could not be shown.
             */
            virtual RegionResult analyzeRegion(Environment const& env, storm::storage::ParameterRegion<ParametricType> const& region, RegionResultHypothesis const& hypothesis = RegionResultHypothesis::Unknown, RegionResult const& initialResult = RegionResult::Unknown, bool sampleVerticesOfRegion = false, std::shared_ptr<storm::analysis::Order> reachabilityOrder = nullptr, std::shared_ptr<storm::analysis::LocalMonotonicityResult<VariableType>> localMonotonicityResult = nullptr) = 0;
            
             /*!
             * Analyzes the given regions.
             * @param hypothesis if not 'unknown', we only try to show the hypothesis for each region

             * If supported by this model checker, it is possible to sample the vertices of the regions whenever AllSat/AllViolated could not be shown.
             */
            std::unique_ptr<storm::modelchecker::RegionCheckResult<ParametricType>> analyzeRegions(Environment const& env, std::vector<storm::storage::ParameterRegion<ParametricType>> const& regions, std::vector<RegionResultHypothesis> const& hypotheses, bool sampleVerticesOfRegion = false) ;

            virtual ParametricType getBoundAtInitState(Environment const& env, storm::storage::ParameterRegion<ParametricType> const& region, storm::solver::OptimizationDirection const& dirForParameters);
            
            /*!
             * Iteratively refines the region until the region analysis yields a conclusive result (AllSat or AllViolated).
             * @param region the considered region
             * @param coverageThreshold if given, the refinement stops as soon as the fraction of the area of the subregions with inconclusive result is less then this threshold
             * @param depthThreshold if given, the refinement stops at the given depth. depth=0 means no refinement.
             * @param hypothesis if not 'unknown', it is only checked whether the hypothesis holds within the given region.
             * @param monThresh if given, determines at which depth to start using monotonicity
             */
            std::unique_ptr<storm::modelchecker::RegionRefinementCheckResult<ParametricType>> performRegionRefinement(Environment const& env, storm::storage::ParameterRegion<ParametricType> const& region, boost::optional<ParametricType> const& coverageThreshold, boost::optional<uint64_t> depthThreshold = boost::none, RegionResultHypothesis const& hypothesis = RegionResultHypothesis::Unknown, uint64_t monThresh = 0);
            
            /*!
             * Finds the extremal value within the given region and with the given precision.
             * The returned value v corresponds to the value at the returned valuation.
             * The actual maximum (minimum) lies in the interval [v, v+precision] ([v-precision, v])
             */
            virtual std::pair<ParametricType, typename storm::storage::ParameterRegion<ParametricType>::Valuation> computeExtremalValue(Environment const& env, storm::storage::ParameterRegion<ParametricType> const& region, storm::solver::OptimizationDirection const& dir, ParametricType const& precision);
            
            /*!
             * Returns true if region split estimation (a) was enabled when model and check task have been specified and (b) is supported by this region model checker.
             */
            virtual bool isRegionSplitEstimateSupported() const;
            
            /*!
             * Returns an estimate of the benefit of splitting the last checked region with respect to each parameter. This method should only be called if region split estimation is supported and enabled.
             * If a parameter is assigned a high value, we should prefer splitting with respect to this parameter.
             */
            virtual std::map<VariableType, double> getRegionSplitEstimate() const;

            virtual std::shared_ptr<storm::analysis::Order> extendOrder(std::shared_ptr<storm::analysis::Order> order, storm::storage::ParameterRegion<ParametricType> region);

            virtual void setConstantEntries(std::shared_ptr<storm::analysis::LocalMonotonicityResult<VariableType>> localMonotonicityResult);

            bool isUseMonotonicitySet();

            void setUseMonotonicityInFuture(bool monotonicity = true);

            virtual void setUseMonotonicityNow(bool monotonicity = true);
<<<<<<< HEAD

=======
        protected:
            uint_fast64_t numberOfRegionsKnownThroughMonotonicity;
>>>>>>> bc0a77ab
        private:
            virtual void splitAtCenter(Environment const& env, storm::storage::ParameterRegion<ParametricType> const& region, std::vector<storm::storage::ParameterRegion<ParametricType>>& regionVector, std::vector<storm::storage::ParameterRegion<ParametricType>>& knownRegionVector, storm::analysis::MonotonicityResult<VariableType> const& monRes, storm::modelchecker::RegionResult& regionRes);

            bool useMonotonicity = false;

        protected:

            // TODO @Jip Do we even need this if we get the monThresh via parameter in PerformRegionRefinement?

            void setMonThreshold(uint64_t monThresh = 0);

            uint64_t monThreshold = 0;
        };

    } //namespace modelchecker
} //namespace storm<|MERGE_RESOLUTION|>--- conflicted
+++ resolved
@@ -89,12 +89,7 @@
             void setUseMonotonicityInFuture(bool monotonicity = true);
 
             virtual void setUseMonotonicityNow(bool monotonicity = true);
-<<<<<<< HEAD
 
-=======
-        protected:
-            uint_fast64_t numberOfRegionsKnownThroughMonotonicity;
->>>>>>> bc0a77ab
         private:
             virtual void splitAtCenter(Environment const& env, storm::storage::ParameterRegion<ParametricType> const& region, std::vector<storm::storage::ParameterRegion<ParametricType>>& regionVector, std::vector<storm::storage::ParameterRegion<ParametricType>>& knownRegionVector, storm::analysis::MonotonicityResult<VariableType> const& monRes, storm::modelchecker::RegionResult& regionRes);
 
@@ -107,6 +102,8 @@
             void setMonThreshold(uint64_t monThresh = 0);
 
             uint64_t monThreshold = 0;
+
+            uint_fast64_t numberOfRegionsKnownThroughMonotonicity;
         };
 
     } //namespace modelchecker
