#include "storm-pars/settings/modules/MonotonicitySettings.h"

#include "storm/settings/Option.h"
#include "storm/settings/OptionBuilder.h"
#include "storm/settings/ArgumentBuilder.h"
#include "storm/settings/Argument.h"

#include "storm/utility/macros.h"
#include "storm/exceptions/IllegalArgumentValueException.h"

namespace storm {
    namespace settings {
        namespace modules {
    // TODO @Svenja, check what the module prefix is, maybe instead of doing mon- we could set this to true for the onces where we now have mon-"optionname"
            const std::string MonotonicitySettings::moduleName = "mon";
            const std::string MonotonicitySettings::monotonicityAnalysis = "monotonicity-analysis";
<<<<<<< HEAD
            const std::string MonotonicitySettings::usePLABounds = "mon-bounds";
            const std::string MonotonicitySettings::sccElimination = "mon-elim-scc";
            const std::string MonotonicitySettings::samplesMonotonicityAnalysis = "mon-samples";
            const std::string MonotonicitySettings::precision = "mon-precision";
            const std::string MonotonicitySettings::dotOutput = "dotOutput";
            const std::string MonotonicitySettings::dotOutputName = "exportDotOutput";
            const std::string MonotonicitySettings::exportMonotonicityName = "exportmonotonicity";
            const std::string MonotonicitySettings::monotonicityThreshold ="mon-threshold";
            const std::string MonotonicitySettings::monotoneParameters ="mon-parameters";
            const std::string MonotonicitySettings::monSolution ="mon-solution";


            MonotonicitySettings::MonotonicitySettings() : ModuleSettings(moduleName) {
                this->addOption(storm::settings::OptionBuilder(moduleName, monotonicityAnalysis, false, "Sets whether monotonicity analysis is done").setIsAdvanced().build());
                this->addOption(storm::settings::OptionBuilder(moduleName, usePLABounds, false, "Sets whether pla bounds should be used for monotonicity analysis").setIsAdvanced().build());
                this->addOption(storm::settings::OptionBuilder(moduleName, sccElimination, false, "Sets whether SCCs should be eliminated in the monotonicity analysis").setIsAdvanced().build());
                this->addOption(storm::settings::OptionBuilder(moduleName, samplesMonotonicityAnalysis, false, "Sets whether monotonicity should be checked on samples").setIsAdvanced()
                                        .addArgument(storm::settings::ArgumentBuilder::createUnsignedIntegerArgument("mon-samples", "The number of samples taken in monotonicity-analysis can be given, default is 0, no samples").setDefaultValueUnsignedInteger(0).build()).build());
                this->addOption(storm::settings::OptionBuilder(moduleName, monSolution, false, "Sets whether monotonicity should be checked on solutionfiunction").setIsAdvanced().build());
                this->addOption(storm::settings::OptionBuilder(moduleName, precision, false, "Sets precision of monotonicity checking on samples").setIsAdvanced()
                                        .addArgument(storm::settings::ArgumentBuilder::createDoubleArgument("mon-precision", "The precision of checking monotonicity on samples, default is 1e-6").setDefaultValueDouble(0.000001).build()).build());
                this->addOption(storm::settings::OptionBuilder(moduleName, dotOutput, false, "Sets whether a dot output of the ROs is needed").setIsAdvanced().build());
                this->addOption(storm::settings::OptionBuilder(moduleName, exportMonotonicityName, false, "Exports the result of monotonicity checking to the given file.").setIsAdvanced().addArgument(storm::settings::ArgumentBuilder::createStringArgument("filename", "The output file.").build()).build());
                this->addOption(storm::settings::OptionBuilder(moduleName, dotOutputName, false, "Exports the dot output to the given file.").setIsAdvanced().addArgument(storm::settings::ArgumentBuilder::createStringArgument("dotFilename", "The output file.").build()).build());
                this->addOption(storm::settings::OptionBuilder(moduleName, monotoneParameters, false, "Sets monotone parameters from file.").setIsAdvanced().addArgument(storm::settings::ArgumentBuilder::createStringArgument("monotoneParametersFilename", "The file where the monotone parameters are set").build()).build());

                this->addOption(storm::settings::OptionBuilder(moduleName, monotonicityThreshold, false, "Sets whether monotonotonicity should only be used beyond a certain depth threshold").setIsAdvanced()
                                        .addArgument(storm::settings::ArgumentBuilder::createUnsignedIntegerArgument("mon-threshold", "The depth threshold from which on monotonicity is used for Parameter Lifting").setDefaultValueUnsignedInteger(0).build()).build());
=======
            const std::string MonotonicitySettings::monotonicityAnalysisShortName = "ma";
            const std::string MonotonicitySettings::usePLABounds = "useBounds";
            const std::string MonotonicitySettings::sccElimination = "eliminateSCCs";
            const std::string MonotonicitySettings::samplesMonotonicityAnalysis = "samples";

            const std::string MonotonicitySettings::dotOutput = "dotOutput";
            const std::string MonotonicitySettings::exportMonotonicityName = "exportMonotonicity";
            const std::string MonotonicitySettings::monSolution ="solutionFunction";
            const std::string MonotonicitySettings::monSolutionShortName ="msf";
            const std::string MonotonicitySettings::monotonicityThreshold ="depth";

            const std::string MonotonicitySettings::monotoneParameters ="parameters";

            MonotonicitySettings::MonotonicitySettings() : ModuleSettings(moduleName) {
                this->addOption(storm::settings::OptionBuilder(moduleName, monotonicityAnalysis, false, "Sets whether monotonicity analysis is done").setIsAdvanced().setShortName(monotonicityAnalysisShortName).build());
                this->addOption(storm::settings::OptionBuilder(moduleName, usePLABounds, true, "Sets whether pla bounds should be used for monotonicity analysis").setIsAdvanced().build());
                this->addOption(storm::settings::OptionBuilder(moduleName, sccElimination, true, "Sets whether SCCs should be eliminated in the monotonicity analysis").setIsAdvanced().build());
                this->addOption(storm::settings::OptionBuilder(moduleName, samplesMonotonicityAnalysis, true, "Sets whether monotonicity should be checked on samples").setIsAdvanced()
                                        .addArgument(storm::settings::ArgumentBuilder::createUnsignedIntegerArgument(samplesMonotonicityAnalysis, "The number of samples taken in monotonicity-analysis can be given, default is 0, no samples").setDefaultValueUnsignedInteger(0).build()).build());
                this->addOption(storm::settings::OptionBuilder(moduleName, monSolution, true, "Sets whether monotonicity should be checked on solution function or reachability order").setIsAdvanced().setShortName(monSolutionShortName).build());
                this->addOption(storm::settings::OptionBuilder(moduleName, dotOutput, true, "Sets whether a dot output of the ROs is needed").setIsAdvanced().addArgument(storm::settings::ArgumentBuilder::createStringArgument("dotFilename", "The output file.").setDefaultValueString("dotOutput").makeOptional().build()).build());
                this->addOption(storm::settings::OptionBuilder(moduleName, exportMonotonicityName, true, "Exports the result of monotonicity checking to the given file.").setIsAdvanced().addArgument(storm::settings::ArgumentBuilder::createStringArgument("filename", "The output file.").build()).build());
                this->addOption(storm::settings::OptionBuilder(moduleName, monotonicityThreshold, true, "Sets for region refinement after which depth whether monotonicity checking should be used.").setIsAdvanced()
                                        .addArgument(storm::settings::ArgumentBuilder::createUnsignedIntegerArgument(monotonicityThreshold, "The depth threshold from which on monotonicity is used for Parameter Lifting").setDefaultValueUnsignedInteger(0).build()).build());
>>>>>>> 9d440dc4

                this->addOption(storm::settings::OptionBuilder(moduleName, monotoneParameters, true, "Sets monotone parameters from file.").setIsAdvanced().addArgument(storm::settings::ArgumentBuilder::createStringArgument("monotoneParametersFilename", "The file where the monotone parameters are set").build()).build());
            }

            bool MonotonicitySettings::isMonotonicityAnalysisSet() const {
                return this->getOption(monotonicityAnalysis).getHasOptionBeenSet();
            }

            bool MonotonicitySettings::isUsePLABoundsSet() const {
                return this->getOption(usePLABounds).getHasOptionBeenSet();
            }

            bool MonotonicitySettings::isSccEliminationSet() const {
                return this->getOption(sccElimination).getHasOptionBeenSet();
            }

            bool MonotonicitySettings::isDotOutputSet() const {
                return this->getOption(dotOutput).getHasOptionBeenSet();
            }

            bool MonotonicitySettings::isMonotoneParametersSet() const {
                return this->getOption(monotoneParameters).getHasOptionBeenSet();
            }

            std::string MonotonicitySettings::getDotOutputFilename() const {
<<<<<<< HEAD
                if(this->getOption(dotOutputName).getArgumentByName("dotFilename").getHasBeenSet()){
                    return this->getOption(dotOutputName).getArgumentByName("dotFilename").getValueAsString();
                }
                return "dotOutput";
=======
                return this->getOption(dotOutput).getArgumentByName("dotFilename").getValueAsString();
>>>>>>> 9d440dc4
            }

            std::string MonotonicitySettings::getMonotoneParameterFilename() const {
                return this->getOption(monotoneParameters).getArgumentByName("monotoneParametersFilename").getValueAsString();
            }

            uint_fast64_t MonotonicitySettings::getNumberOfSamples() const {
                return this->getOption(samplesMonotonicityAnalysis).getArgumentByName("samples").getValueAsUnsignedInteger();
            }

            bool MonotonicitySettings::isExportMonotonicitySet() const {
                return this->getOption(exportMonotonicityName).getHasOptionBeenSet();
            }

            std::string MonotonicitySettings::getExportMonotonicityFilename() const {
                return this->getOption(exportMonotonicityName).getArgumentByName("filename").getValueAsString();
            }

            uint_fast64_t MonotonicitySettings::getMonotonicityThreshold() const {
                return this->getOption(monotonicityThreshold).getArgumentByName("depth").getValueAsUnsignedInteger();
            }

            bool MonotonicitySettings::isMonSolutionSet() const {
                return this->getOption(monSolution).getHasOptionBeenSet();
            }

            bool MonotonicitySettings::isExportMonotonicitySet() const {
                return this->getOption(exportMonotonicityName).getHasOptionBeenSet();
            }

            std::string MonotonicitySettings::getExportMonotonicityFilename() const {
                return this->getOption(exportMonotonicityName).getArgumentByName("filename").getValueAsString();
            }

            uint_fast64_t MonotonicitySettings::getMonotonicityThreshold() const {
                if (this->isSet("mon-threshold")) {
                    return this->getOption(monotonicityThreshold).getArgumentByName(
                            "mon-threshold").getValueAsUnsignedInteger();
                } else {
                    return 0;
                }
            }

            bool MonotonicitySettings::isMonSolutionSet() const {
                return this->getOption(monSolution).getHasOptionBeenSet();
            }
        } // namespace modules
    } // namespace settings
} // namespace storm<|MERGE_RESOLUTION|>--- conflicted
+++ resolved
@@ -14,36 +14,6 @@
     // TODO @Svenja, check what the module prefix is, maybe instead of doing mon- we could set this to true for the onces where we now have mon-"optionname"
             const std::string MonotonicitySettings::moduleName = "mon";
             const std::string MonotonicitySettings::monotonicityAnalysis = "monotonicity-analysis";
-<<<<<<< HEAD
-            const std::string MonotonicitySettings::usePLABounds = "mon-bounds";
-            const std::string MonotonicitySettings::sccElimination = "mon-elim-scc";
-            const std::string MonotonicitySettings::samplesMonotonicityAnalysis = "mon-samples";
-            const std::string MonotonicitySettings::precision = "mon-precision";
-            const std::string MonotonicitySettings::dotOutput = "dotOutput";
-            const std::string MonotonicitySettings::dotOutputName = "exportDotOutput";
-            const std::string MonotonicitySettings::exportMonotonicityName = "exportmonotonicity";
-            const std::string MonotonicitySettings::monotonicityThreshold ="mon-threshold";
-            const std::string MonotonicitySettings::monotoneParameters ="mon-parameters";
-            const std::string MonotonicitySettings::monSolution ="mon-solution";
-
-
-            MonotonicitySettings::MonotonicitySettings() : ModuleSettings(moduleName) {
-                this->addOption(storm::settings::OptionBuilder(moduleName, monotonicityAnalysis, false, "Sets whether monotonicity analysis is done").setIsAdvanced().build());
-                this->addOption(storm::settings::OptionBuilder(moduleName, usePLABounds, false, "Sets whether pla bounds should be used for monotonicity analysis").setIsAdvanced().build());
-                this->addOption(storm::settings::OptionBuilder(moduleName, sccElimination, false, "Sets whether SCCs should be eliminated in the monotonicity analysis").setIsAdvanced().build());
-                this->addOption(storm::settings::OptionBuilder(moduleName, samplesMonotonicityAnalysis, false, "Sets whether monotonicity should be checked on samples").setIsAdvanced()
-                                        .addArgument(storm::settings::ArgumentBuilder::createUnsignedIntegerArgument("mon-samples", "The number of samples taken in monotonicity-analysis can be given, default is 0, no samples").setDefaultValueUnsignedInteger(0).build()).build());
-                this->addOption(storm::settings::OptionBuilder(moduleName, monSolution, false, "Sets whether monotonicity should be checked on solutionfiunction").setIsAdvanced().build());
-                this->addOption(storm::settings::OptionBuilder(moduleName, precision, false, "Sets precision of monotonicity checking on samples").setIsAdvanced()
-                                        .addArgument(storm::settings::ArgumentBuilder::createDoubleArgument("mon-precision", "The precision of checking monotonicity on samples, default is 1e-6").setDefaultValueDouble(0.000001).build()).build());
-                this->addOption(storm::settings::OptionBuilder(moduleName, dotOutput, false, "Sets whether a dot output of the ROs is needed").setIsAdvanced().build());
-                this->addOption(storm::settings::OptionBuilder(moduleName, exportMonotonicityName, false, "Exports the result of monotonicity checking to the given file.").setIsAdvanced().addArgument(storm::settings::ArgumentBuilder::createStringArgument("filename", "The output file.").build()).build());
-                this->addOption(storm::settings::OptionBuilder(moduleName, dotOutputName, false, "Exports the dot output to the given file.").setIsAdvanced().addArgument(storm::settings::ArgumentBuilder::createStringArgument("dotFilename", "The output file.").build()).build());
-                this->addOption(storm::settings::OptionBuilder(moduleName, monotoneParameters, false, "Sets monotone parameters from file.").setIsAdvanced().addArgument(storm::settings::ArgumentBuilder::createStringArgument("monotoneParametersFilename", "The file where the monotone parameters are set").build()).build());
-
-                this->addOption(storm::settings::OptionBuilder(moduleName, monotonicityThreshold, false, "Sets whether monotonotonicity should only be used beyond a certain depth threshold").setIsAdvanced()
-                                        .addArgument(storm::settings::ArgumentBuilder::createUnsignedIntegerArgument("mon-threshold", "The depth threshold from which on monotonicity is used for Parameter Lifting").setDefaultValueUnsignedInteger(0).build()).build());
-=======
             const std::string MonotonicitySettings::monotonicityAnalysisShortName = "ma";
             const std::string MonotonicitySettings::usePLABounds = "useBounds";
             const std::string MonotonicitySettings::sccElimination = "eliminateSCCs";
@@ -68,7 +38,6 @@
                 this->addOption(storm::settings::OptionBuilder(moduleName, exportMonotonicityName, true, "Exports the result of monotonicity checking to the given file.").setIsAdvanced().addArgument(storm::settings::ArgumentBuilder::createStringArgument("filename", "The output file.").build()).build());
                 this->addOption(storm::settings::OptionBuilder(moduleName, monotonicityThreshold, true, "Sets for region refinement after which depth whether monotonicity checking should be used.").setIsAdvanced()
                                         .addArgument(storm::settings::ArgumentBuilder::createUnsignedIntegerArgument(monotonicityThreshold, "The depth threshold from which on monotonicity is used for Parameter Lifting").setDefaultValueUnsignedInteger(0).build()).build());
->>>>>>> 9d440dc4
 
                 this->addOption(storm::settings::OptionBuilder(moduleName, monotoneParameters, true, "Sets monotone parameters from file.").setIsAdvanced().addArgument(storm::settings::ArgumentBuilder::createStringArgument("monotoneParametersFilename", "The file where the monotone parameters are set").build()).build());
             }
@@ -94,14 +63,7 @@
             }
 
             std::string MonotonicitySettings::getDotOutputFilename() const {
-<<<<<<< HEAD
-                if(this->getOption(dotOutputName).getArgumentByName("dotFilename").getHasBeenSet()){
-                    return this->getOption(dotOutputName).getArgumentByName("dotFilename").getValueAsString();
-                }
-                return "dotOutput";
-=======
                 return this->getOption(dotOutput).getArgumentByName("dotFilename").getValueAsString();
->>>>>>> 9d440dc4
             }
 
             std::string MonotonicitySettings::getMonotoneParameterFilename() const {
