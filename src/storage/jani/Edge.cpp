#include "src/storage/jani/Edge.h"

#include "src/storage/jani/Model.h"

#include "src/utility/macros.h"
#include "src/exceptions/InvalidArgumentException.h"

namespace storm {
    namespace jani {
        
        Edge::Edge(uint64_t sourceLocationIndex, uint64_t actionIndex, boost::optional<storm::expressions::Expression> const& rate, storm::expressions::Expression const& guard, std::vector<EdgeDestination> destinations) : sourceLocationIndex(sourceLocationIndex), actionIndex(actionIndex), rate(rate), guard(guard), destinations(destinations), assignments(), writtenGlobalVariables() {
            // Intentionally left empty.
        }
        
        uint64_t Edge::getSourceLocationIndex() const {
            return sourceLocationIndex;
        }
        
        uint64_t Edge::getActionIndex() const {
            return actionIndex;
        }
        
        bool Edge::hasRate() const {
            return static_cast<bool>(rate);
        }
        
        storm::expressions::Expression const& Edge::getRate() const {
            return rate.get();
        }
        
        void Edge::setRate(storm::expressions::Expression const& rate) {
            this->rate = rate;
        }
        
        storm::expressions::Expression const& Edge::getGuard() const {
            return guard;
        }
        
        void Edge::setGuard(storm::expressions::Expression const& guard) {
            this->guard = guard;
        }
        
        std::vector<EdgeDestination> const& Edge::getDestinations() const {
            return destinations;
        }
        
        std::vector<EdgeDestination>& Edge::getDestinations() {
            return destinations;
        }
        
        void Edge::addDestination(EdgeDestination const& destination) {
            destinations.push_back(destination);
        }
        
        OrderedAssignments const& Edge::getAssignments() const {
            return assignments;
        }
        
        void Edge::substitute(std::map<storm::expressions::Variable, storm::expressions::Expression> const& substitution) {
            this->setGuard(this->getGuard().substitute(substitution));
            if (this->hasRate()) {
                this->setRate(this->getRate().substitute(substitution));
            }
            for (auto& assignment : this->getAssignments()) {
                assignment.substitute(substitution);
            }
            for (auto& destination : this->getDestinations()) {
                destination.substitute(substitution);
            }
        }
        
        void Edge::finalize(Model const& containingModel) {
            for (auto const& destination : getDestinations()) {
                for (auto const& assignment : destination.getOrderedAssignments().getAllAssignments()) {
                    if (containingModel.getGlobalVariables().hasVariable(assignment.getExpressionVariable())) {
                        writtenGlobalVariables.insert(assignment.getExpressionVariable());
                    }
                }
            }
        }
        
        bool Edge::hasSilentAction() const {
            return actionIndex == Model::silentActionIndex;
        }
        
        bool Edge::addTransientAssignment(Assignment const& assignment) {
            STORM_LOG_THROW(assignment.isTransient(), storm::exceptions::InvalidArgumentException, "Must not add non-transient assignment to location.");
            return assignments.add(assignment);
        }
        
        void Edge::liftTransientDestinationAssignments() {
            if (!destinations.empty()) {
                auto const& destination = *destinations.begin();
                
<<<<<<< HEAD
                for (auto const& assignment : destination.getAssignments().getTransientAssignments()) {
=======
                for (auto const& assignment : destination.getOrderedAssignments().getTransientAssignments()) {
>>>>>>> 09ea2d68
                    // Check if we can lift the assignment to the edge.
                    bool canBeLifted = true;
                    for (auto const& destination : destinations) {
                        if (!destination.hasAssignment(assignment)) {
                            canBeLifted = false;
                            break;
                        }
                    }
                    
                    // If so, remove the assignment from all destinations.
                    if (canBeLifted) {
                        this->addTransientAssignment(assignment);
                        for (auto& destination : destinations) {
                            destination.removeAssignment(assignment);
                        }
                    }
                }
            }
        }
        
        boost::container::flat_set<storm::expressions::Variable> const& Edge::getWrittenGlobalVariables() const {
            return writtenGlobalVariables;
        }
        
        bool Edge::usesVariablesInNonTransientAssignments(std::set<storm::expressions::Variable> const& variables) const {
            for (auto const& destination : destinations) {
                for (auto const& assignment : destination.getAssignments().getNonTransientAssignments()) {
                    if (assignment.getAssignedExpression().containsVariable(variables)) {
                        return true;
                    }
                }
            }
            return false;
        }
    }
}<|MERGE_RESOLUTION|>--- conflicted
+++ resolved
@@ -80,7 +80,7 @@
         }
         
         bool Edge::hasSilentAction() const {
-            return actionIndex == Model::silentActionIndex;
+            return actionIndex == Model::SILENT_ACTION_INDEX;
         }
         
         bool Edge::addTransientAssignment(Assignment const& assignment) {
@@ -92,11 +92,7 @@
             if (!destinations.empty()) {
                 auto const& destination = *destinations.begin();
                 
-<<<<<<< HEAD
-                for (auto const& assignment : destination.getAssignments().getTransientAssignments()) {
-=======
                 for (auto const& assignment : destination.getOrderedAssignments().getTransientAssignments()) {
->>>>>>> 09ea2d68
                     // Check if we can lift the assignment to the edge.
                     bool canBeLifted = true;
                     for (auto const& destination : destinations) {
@@ -123,7 +119,7 @@
         
         bool Edge::usesVariablesInNonTransientAssignments(std::set<storm::expressions::Variable> const& variables) const {
             for (auto const& destination : destinations) {
-                for (auto const& assignment : destination.getAssignments().getNonTransientAssignments()) {
+                for (auto const& assignment : destination.getOrderedAssignments().getNonTransientAssignments()) {
                     if (assignment.getAssignedExpression().containsVariable(variables)) {
                         return true;
                     }
