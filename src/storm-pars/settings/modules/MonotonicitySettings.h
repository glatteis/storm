#ifndef STORM_SETTINGS_MODULES_MONOTONICITYSETTINGS_H_
#define STORM_SETTINGS_MODULES_MONOTONICITYSETTINGS_H_

#include "storm-pars/modelchecker/region/RegionModelChecker.h"
#include "storm/settings/modules/ModuleSettings.h"

namespace storm {
    namespace settings {
        namespace modules {

            /*!
             * This class represents the settings for monotonicity checking.
             */
            class MonotonicitySettings : public ModuleSettings {
            public:

                /*!
                 * Creates a new set of monotonicity checking settings.
                 */
                MonotonicitySettings();

                /*!
                 * Retrieves whether monotonicity analysis should be applied.
                 */
                bool isMonotonicityAnalysisSet() const;

                bool isUsePLABoundsSet() const;

                /*!
                 * Retrieves whether SCCs in the monotonicity analysis should be eliminated.
                 */
                bool isSccEliminationSet() const;
                bool isOptimisticOrderSet() const;

                /*!
                 * Retrieves whether a dot output of the reachability orders should be given
                 */
                bool isDotOutputSet() const;

                bool isMonotoneParametersSet() const;

                /*!
                 * Retrieves the name of the file for a possible dot output
                 */
                std::string getDotOutputFilename() const;

                std::string getMonotoneParameterFilename() const;

                /*!
                 * Retrieves the number of samples used for sampling in the monotonicity analysis
                 */
                uint_fast64_t getNumberOfSamples() const;

                /*!
                 *
                 */
                bool isExportMonotonicitySet() const;

                bool isMonSolutionSet() const;

                /*!
                 *
                 */
                std::string getExportMonotonicityFilename() const;

                /*!
                 * Retrieves the depth threshold from which on monotonicity should be used in parameter lifting
                 */
                uint64_t getMonotonicityThreshold() const;

<<<<<<< HEAD

                /*!
                 * Retrieves which type of monotonicity should be used
                 */
                storm::modelchecker::MonotonicityType getMonotonicityType() const;

=======
>>>>>>> 78d20b54
                const static std::string moduleName;

            private:
                const static std::string monotonicityAnalysis;
                const static std::string monotonicityAnalysisShortName;
                const static std::string usePLABounds;
                const static std::string sccElimination;
                const static std::string optimisticOrder;
                const static std::string samplesMonotonicityAnalysis;
                const static std::string dotOutput;
                static const std::string exportMonotonicityName;
                const static std::string monotonicityThreshold;
                const static std::string monotoneParameters;
                const static std::string monSolution;
                const static std::string monSolutionShortName;
                const static std::string monotonicityTypeOptionName;

            };

        } // namespace modules
    } // namespace settings
} // namespace storm

#endif /* STORM_SETTINGS_MODULES_MONOTONICITYSETTINGS_H_ */<|MERGE_RESOLUTION|>--- conflicted
+++ resolved
@@ -68,15 +68,12 @@
                  */
                 uint64_t getMonotonicityThreshold() const;
 
-<<<<<<< HEAD
 
                 /*!
                  * Retrieves which type of monotonicity should be used
                  */
                 storm::modelchecker::MonotonicityType getMonotonicityType() const;
 
-=======
->>>>>>> 78d20b54
                 const static std::string moduleName;
 
             private:
