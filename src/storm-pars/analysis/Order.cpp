--- conflicted
+++ resolved
@@ -81,13 +81,9 @@
         }
 
         void Order::addAbove(uint_fast64_t state, Node *node) {
-<<<<<<< HEAD
             STORM_LOG_ASSERT(node != nullptr, "Expecting node to not be a nullptr");
             STORM_LOG_ASSERT(state < numberOfStates, "Invalid state number");
             STORM_LOG_INFO("Add " << state << " above " << *node->states.begin() << std::endl);
-=======
-            STORM_LOG_INFO("Add " << state << " above " << *node->states.begin() << '\n');
->>>>>>> d4e352a1
 
             if (nodes[state] == nullptr) {
                 Node *newNode = new Node();
@@ -113,7 +109,6 @@
         }
 
         void Order::addBelow(uint_fast64_t state, Node *node) {
-<<<<<<< HEAD
             STORM_LOG_INFO("Add " << state << " below " << *node->states.begin()<< std::endl);
             STORM_LOG_ASSERT(node != nullptr, "Expecting node to not be a nullptr");
             STORM_LOG_ASSERT(state < numberOfStates, "Invalid state number");
@@ -133,23 +128,6 @@
                 }
             } else {
                 addRelationNodes(node, getNode(state));
-=======
-            STORM_LOG_INFO("Add " << state << " below " << *node->states.begin()<< '\n');
-
-            assert (nodes[state] == nullptr);
-            Node *newNode = new Node();
-            nodes[state] = newNode;
-            newNode->states.insert(state);
-            newNode->statesAbove = storm::storage::BitVector((node->statesAbove));
-            for (auto statesAbove : node->states) {
-                newNode->statesAbove.set(statesAbove);
-            }
-            bottom->statesAbove.set(state);
-            numberOfAddedStates++;
-            onlyBottomTopOrder = false;
-            if (numberOfAddedStates == numberOfStates) {
-                doneBuilding = doneStates.full();
->>>>>>> d4e352a1
             }
             assert (numberOfAddedStates <= numberOfStates);
 
@@ -209,21 +187,12 @@
         }
 
         void Order::addRelationNodes(Order::Node *above, Order::Node * below, bool allowMerge) {
-<<<<<<< HEAD
             if (above == below) {
                 this->invalid = true;
                 return;
             }
             if (compare(above, below) == BELOW) {
                 if (allowMerge) {
-=======
-            assert (allowMerge || compare(above, below) != BELOW);
-
-            STORM_LOG_INFO("Add relation between (above) " << *above->states.begin() << " and " << *below->states.begin() << '\n');
-
-            if (allowMerge) {
-                if (compare(below, above) == ABOVE) {
->>>>>>> d4e352a1
                     mergeNodes(above, below);
                     STORM_LOG_INFO("Merged nodes" << *above->states.begin() << " and " << *below->states.begin() << std::endl);
                 } else {
@@ -243,11 +212,7 @@
         }
 
         void Order::addToNode(uint_fast64_t state, Node *node) {
-<<<<<<< HEAD
             STORM_LOG_INFO("Add "<< state << " to " << *node->states.begin() << std::endl);
-=======
-            STORM_LOG_INFO("Add "<< state << " to between (above) " << *node->states.begin() << '\n');
->>>>>>> d4e352a1
 
             if (nodes[state] == nullptr) {
                 // State is not in the order yet
@@ -657,11 +622,7 @@
                 for (uint_fast64_t j = i + 1; j < numberOfStates; j++) {
                     if (getNode(j) == getNode(i)) stateCoverage.set(j, false);
                 }
-<<<<<<< HEAD
                 STORM_PRINT("\t" << nodeName(getNode(i)) << " [ label = \"" << nodeLabel(getNode(i)) << "\" ];" << std::endl);
-=======
-                STORM_PRINT("\t" << nodeName(*getNode(i)) << " [ label = \"" << nodeLabel(*getNode(i)) << "\" ];\n");
->>>>>>> d4e352a1
             }
 
             // Edges of the digraph
@@ -678,11 +639,7 @@
                     if (std::find(seenNodes.begin(), seenNodes.end(), n) == seenNodes.end()) {
                         seenNodes.insert(n);
                         if (!v[state]) {
-<<<<<<< HEAD
                             STORM_PRINT("\t" << nodeName(currentNode) << " ->  " << nodeName(getNode(state)) << ";" << std::endl);
-=======
-                            STORM_PRINT("\t" << nodeName(*currentNode) << " ->  " << nodeName(*getNode(state)) << ";\n");
->>>>>>> d4e352a1
                         }
                     }
                 }
@@ -705,11 +662,7 @@
                     if (getNode(j) == getNode(i)) stateCoverage.set(j, false);
                 }
 
-<<<<<<< HEAD
                 dotOutfile << "\t" << nodeName(getNode(i)) << " [ label = \"" << nodeLabel(getNode(i)) << "\" ];" << std::endl;
-=======
-                dotOutfile << "\t" << nodeName(*getNode(i)) << " [ label = \"" << nodeLabel(*getNode(i)) << "\" ];\n";
->>>>>>> d4e352a1
             }
 
             // Edges of the digraph
@@ -730,11 +683,7 @@
                     if (std::find(seenNodes.begin(), seenNodes.end(), n) == seenNodes.end()) {
                         seenNodes.insert(n);
                         if (!v[state]) {
-<<<<<<< HEAD
                             dotOutfile << "\t" << nodeName(currentNode) << " ->  " << nodeName(getNode(state)) << ";" << std::endl;
-=======
-                            dotOutfile << "\t" << nodeName(*currentNode) << " ->  " << nodeName(*getNode(state)) << ";\n";
->>>>>>> d4e352a1
                         }
 
                     }
