--- conflicted
+++ resolved
@@ -15,7 +15,7 @@
 namespace storm {
     namespace settings {
         namespace modules {
-            
+
             const std::string IOSettings::moduleName = "io";
             const std::string IOSettings::exportDotOptionName = "exportdot";
             const std::string IOSettings::exportDotMaxWidthOptionName = "dot-maxwidth";
@@ -25,10 +25,7 @@
             const std::string IOSettings::exportCdfOptionName = "exportcdf";
             const std::string IOSettings::exportCdfOptionShortName = "cdf";
             const std::string IOSettings::exportSchedulerOptionName = "exportscheduler";
-<<<<<<< HEAD
-=======
             const std::string IOSettings::exportCheckResultOptionName = "exportresult";
->>>>>>> 9d440dc4
             const std::string IOSettings::explicitOptionName = "explicit";
             const std::string IOSettings::explicitOptionShortName = "exp";
             const std::string IOSettings::explicitDrnOptionName = "explicit-drn";
@@ -50,14 +47,14 @@
             const std::string IOSettings::propertyOptionName = "prop";
             const std::string IOSettings::propertyOptionShortName = "prop";
             const std::string IOSettings::steadyStateDistrOptionName = "steadystate";
-            
+
             const std::string IOSettings::qvbsInputOptionName = "qvbs";
             const std::string IOSettings::qvbsInputOptionShortName = "qvbs";
             const std::string IOSettings::qvbsRootOptionName = "qvbsroot";
             const std::string IOSettings::propertiesAsMultiOptionName = "propsasmulti";
 
             std::string preventDRNPlaceholderOptionName = "no-drn-placeholders";
-            
+
             IOSettings::IOSettings() : ModuleSettings(moduleName) {
                 this->addOption(storm::settings::OptionBuilder(moduleName, exportDotOptionName, false, "If given, the loaded model will be written to the specified file in the dot format.").setIsAdvanced()
                                 .addArgument(storm::settings::ArgumentBuilder::createStringArgument("filename", "The name of the file to which the model is to be written.").build()).build());
@@ -67,10 +64,7 @@
                                         .addArgument(storm::settings::ArgumentBuilder::createStringArgument("filename", "The name of the file to which the model is to be written.").build()).build());
                 this->addOption(storm::settings::OptionBuilder(moduleName, exportCdfOptionName, false, "Exports the cumulative density function for reward bounded properties into a .csv file.").setIsAdvanced().setShortName(exportCdfOptionShortName).addArgument(storm::settings::ArgumentBuilder::createStringArgument("directory", "A path to an existing directory where the cdf files will be stored.").build()).build());
                 this->addOption(storm::settings::OptionBuilder(moduleName, exportSchedulerOptionName, false, "Exports the choices of an optimal scheduler to the given file (if supported by engine).").setIsAdvanced().addArgument(storm::settings::ArgumentBuilder::createStringArgument("filename", "The output file. Use file extension '.json' to export in json.").build()).build());
-<<<<<<< HEAD
-=======
                 this->addOption(storm::settings::OptionBuilder(moduleName, exportCheckResultOptionName, false, "Exports the result to a given file (if supported by engine). The export will be in json.").setIsAdvanced().addArgument(storm::settings::ArgumentBuilder::createStringArgument("filename", "The output file.").build()).build());
->>>>>>> 9d440dc4
                 this->addOption(storm::settings::OptionBuilder(moduleName, exportExplicitOptionName, "", "If given, the loaded model will be written to the specified file in the drn format.")
                                 .addArgument(storm::settings::ArgumentBuilder::createStringArgument("filename", "the name of the file to which the model is to be writen.").build()).build());
                 this->addOption(storm::settings::OptionBuilder(moduleName,  preventDRNPlaceholderOptionName, true, "If given, the exported DRN contains no placeholders").setIsAdvanced().build());
@@ -112,9 +106,9 @@
                         .addArgument(storm::settings::ArgumentBuilder::createUnsignedIntegerArgument("instance-index", "The selected instance of this model.").setDefaultValueUnsignedInteger(0).makeOptional().build())
                         .addArgument(storm::settings::ArgumentBuilder::createStringArgument("filter", "The comma separated list of property names to check. Omit to check all, \"\" to check none.").setDefaultValueString("").makeOptional().build())
                         .build());
-                
+
                 this->addOption(storm::settings::OptionBuilder(moduleName, propertiesAsMultiOptionName, false, "If set, the selected properties are interpreted as a multi-objective formula.").setIsAdvanced().build());
-                
+
 #ifdef STORM_HAVE_QVBS
                 std::string qvbsRootDefault = STORM_QVBS_ROOT;
 #else
@@ -163,11 +157,11 @@
             std::string IOSettings::getExportDdFilename() const {
                 return this->getOption(exportDdOptionName).getArgumentByName("filename").getValueAsString();
             }
-            
+
             bool IOSettings::isExportCdfSet() const {
                 return this->getOption(exportCdfOptionName).getHasOptionBeenSet();
             }
-            
+
             std::string IOSettings::getExportCdfDirectory() const {
                 std::string result = this->getOption(exportCdfOptionName).getArgumentByName("directory").getValueAsString();
                 if (result.back() != '/') {
@@ -175,17 +169,14 @@
                 }
                 return result;
             }
-            
+
             bool IOSettings::isExportSchedulerSet() const {
                 return this->getOption(exportSchedulerOptionName).getHasOptionBeenSet();
             }
-            
+
             std::string IOSettings::getExportSchedulerFilename() const {
                 return this->getOption(exportSchedulerOptionName).getArgumentByName("filename").getValueAsString();
             }
-<<<<<<< HEAD
-            
-=======
 
             bool IOSettings::isExportCheckResultSet() const {
                 return this->getOption(exportCheckResultOptionName).getHasOptionBeenSet();
@@ -195,7 +186,6 @@
                 return this->getOption(exportCheckResultOptionName).getArgumentByName("filename").getValueAsString();
             }
 
->>>>>>> 9d440dc4
             bool IOSettings::isExplicitSet() const {
                 return this->getOption(explicitOptionName).getHasOptionBeenSet();
             }
@@ -303,23 +293,23 @@
             std::string IOSettings::getPropertyFilter() const {
                 return this->getOption(propertyOptionName).getArgumentByName("filter").getValueAsString();
             }
-            
+
             bool IOSettings::isComputeSteadyStateDistributionSet() const {
                 return this->getOption(steadyStateDistrOptionName).getHasOptionBeenSet();
             }
-            
+
             bool IOSettings::isQvbsInputSet() const {
                 return this->getOption(qvbsInputOptionName).getHasOptionBeenSet();
             }
-            
+
             std::string IOSettings::getQvbsModelName() const {
                 return this->getOption(qvbsInputOptionName).getArgumentByName("model").getValueAsString();
             }
-            
+
             uint64_t IOSettings::getQvbsInstanceIndex() const {
                 return this->getOption(qvbsInputOptionName).getArgumentByName("instance-index").getValueAsUnsignedInteger();
             }
-            
+
             boost::optional<std::vector<std::string>> IOSettings::getQvbsPropertyFilter() const {
                 std::string listAsString = this->getOption(qvbsInputOptionName).getArgumentByName("filter").getValueAsString();
                 if (listAsString == "") {
@@ -332,7 +322,7 @@
                     return storm::parser::parseCommaSeperatedValues(listAsString);
                 }
             }
-            
+
             std::string IOSettings::getQvbsRoot() const {
                 auto const& path = this->getOption(qvbsRootOptionName).getArgumentByName("path");
 #ifndef STORM_HAVE_QVBS
@@ -340,11 +330,11 @@
 #endif
                 return path.getValueAsString();
             }
-            
+
             bool IOSettings::isPropertiesAsMultiSet() const {
                 return this->getOption(propertiesAsMultiOptionName).getHasOptionBeenSet();
             }
-            
+
 			void IOSettings::finalize() {
                 // Intentionally left empty.
             }
@@ -365,10 +355,10 @@
 
                 // Ensure that the model was given either symbolically or explicitly.
                 STORM_LOG_THROW(numSymbolicInputs + numExplicitInputs <= 1, storm::exceptions::InvalidSettingsException, "The model may be either given in an explicit or a symbolic format (PRISM or JANI), but not both.");
-                
+
                 // Make sure PRISM-to-JANI conversion is only set if the actual input is in PRISM format.
                 STORM_LOG_THROW(!isPrismToJaniSet() || isPrismInputSet(), storm::exceptions::InvalidSettingsException, "For the transformation from PRISM to JANI, the input model must be given in the prism format.");
-                
+
                 return true;
             }
 
