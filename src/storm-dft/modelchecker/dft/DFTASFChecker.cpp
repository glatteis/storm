#include "DFTASFChecker.h"
#include "SmtConstraint.cpp"
#include <string>

#include "storm/utility/file.h"
#include "storm/utility/bitoperations.h"
#include "storm-parsers/parser/ExpressionCreator.h"
#include "storm/solver/SmtSolver.h"
#include "storm/storage/expressions/ExpressionManager.h"
#include "storm/storage/expressions/Type.h"
#include "storm/exceptions/NotImplementedException.h"
#include "storm/exceptions/NotSupportedException.h"

namespace storm {

    namespace modelchecker {
        DFTASFChecker::DFTASFChecker(storm::storage::DFT<ValueType> const &dft) : dft(dft) {
            // Intentionally left empty.
        }

        uint64_t DFTASFChecker::getClaimVariableIndex(uint64_t spare, uint64_t child) const {
            return claimVariables.at(SpareAndChildPair(spare, child));
        }

        void DFTASFChecker::convert() {
            std::vector<uint64_t> beVariables;
            uint64_t failedBeVariables;
            std::vector<uint64_t> failsafeBeVariables;
            bool failedBeIsSet = false;
            notFailed = dft.nrBasicElements() + 1; // Value indicating the element is not failed

            // Initialize variables
            for (size_t i = 0; i < dft.nrElements(); ++i) {
                std::shared_ptr<storm::storage::DFTElement<ValueType> const> element = dft.getElement(i);
                varNames.push_back("t_" + element->name());
                timePointVariables.emplace(i, varNames.size() - 1);
                switch (element->type()) {
                    case storm::storage::DFTElementType::BE_EXP:
                        beVariables.push_back(varNames.size() - 1);
                        break;
                    case storm::storage::DFTElementType::BE_CONST: {
                        STORM_LOG_WARN("Constant BEs are only experimentally supported in the SMT encoding");
                        // Constant BEs are initially either failed or failsafe, treat them differently
                        auto be = std::static_pointer_cast<storm::storage::BEConst<double> const>(element);
                        if (be->failed()) {
                            STORM_LOG_THROW(!failedBeIsSet, storm::exceptions::NotSupportedException,
                                            "DFTs containing more than one constantly failed BE are not supported");
                            notFailed = dft.nrBasicElements();
                            failedBeVariables = varNames.size() - 1;
                            failedBeIsSet = true;
                        } else {
                            failsafeBeVariables.push_back(varNames.size() - 1);
                        }
                        break;
                    }
                    case storm::storage::DFTElementType::SPARE:
                    {
                        auto spare = std::static_pointer_cast<storm::storage::DFTSpare<double> const>(element);
                        for (auto const &spareChild : spare->children()) {
                            varNames.push_back("c_" + element->name() + "_" + spareChild->name());
                            claimVariables.emplace(SpareAndChildPair(element->id(), spareChild->id()),
                                                   varNames.size() - 1);
                        }
                        break;
                    }
                    case storm::storage::DFTElementType::PDEP: {
                        varNames.push_back("dep_" + element->name());
                        dependencyVariables.emplace(element->id(), varNames.size() - 1);
                        break;
                    }
                    default:
                        break;
                }
            }
            // Initialize variables indicating Markovian states
            for (size_t i = 0; i < dft.nrBasicElements(); ++i) {
                varNames.push_back("m_" + std::to_string(i));
                markovianVariables.emplace(i, varNames.size() - 1);
            }


            // Generate constraints

            // All exponential BEs have to fail (first part of constraint 12)
            for (auto const &beV : beVariables) {
                constraints.push_back(std::make_shared<BetweenValues>(beV, 1, notFailed - 1));
            }

            // Constantly failsafe BEs may also be fail-safe
            for (auto const &beV : failsafeBeVariables) {
                constraints.push_back(std::make_shared<BetweenValues>(beV, 1, notFailed));
            }

            // Constantly failed BEs fail before other types
            if (failedBeIsSet) {
                constraints.push_back(std::make_shared<IsConstantValue>(failedBeVariables, 0));
            }


            std::vector<uint64_t> allBeVariables;
            allBeVariables.insert(std::end(allBeVariables), std::begin(beVariables), std::end(beVariables));
            allBeVariables.insert(std::end(allBeVariables), std::begin(failsafeBeVariables),
                                  std::end(failsafeBeVariables));

            // No two exponential BEs fail at the same time (second part of constraint 12)
            if (beVariables.size() > 1) {
                constraints.push_back(std::make_shared<PairwiseDifferent>(beVariables));
                constraints.back()->setDescription("No two BEs fail at the same time");
            }

            bool descFlag = true;
            for (auto const &failsafeBe : failsafeBeVariables) {
                std::vector <std::shared_ptr<SmtConstraint>> unequalConstraints;
                for (auto const &otherBe: allBeVariables) {
                    if (otherBe != failsafeBe) {
                        unequalConstraints.push_back(std::make_shared<IsUnequal>(failsafeBe, otherBe));
                    }
                }
                constraints.push_back(
                        std::make_shared<Implies>(std::make_shared<IsNotConstantValue>(failsafeBe, notFailed),
                                                  std::make_shared<And>(unequalConstraints)));
                if (descFlag) {
                    constraints.back()->setDescription(
                            "Initially failsafe BEs don't fail at the same time as other BEs");
                    descFlag = false;
                }
            }

            // Initialize claim variables in [1, |BE|+1]
            for (auto const &claimVariable : claimVariables) {
                constraints.push_back(std::make_shared<BetweenValues>(claimVariable.second, 0, notFailed));
            }

            // Encoding for gates
            for (size_t i = 0; i < dft.nrElements(); ++i) {
                std::shared_ptr<storm::storage::DFTElement<ValueType> const> element = dft.getElement(i);
                STORM_LOG_ASSERT(i == element->id(), "Id and index should match.");

                // Get indices for gate children
                std::vector<uint64_t> childVarIndices;
                if (element->isGate()) {
                    std::shared_ptr<storm::storage::DFTGate<ValueType> const> gate = dft.getGate(i);
                    for (auto const &child : gate->children()) {
                        childVarIndices.push_back(timePointVariables.at(child->id()));
                    }
                }

                switch (element->type()) {
                    case storm::storage::DFTElementType::BE_EXP:
                    case storm::storage::DFTElementType::BE_CONST:
                        // BEs were already considered before
                        break;
                    case storm::storage::DFTElementType::AND:
                        generateAndConstraint(i, childVarIndices, element);
                        break;
                    case storm::storage::DFTElementType::OR:
                        generateOrConstraint(i, childVarIndices, element);
                        break;
                    case storm::storage::DFTElementType::VOT:
                        generateVotConstraint(i, childVarIndices, element);
                        break;
                    case storm::storage::DFTElementType::PAND:
                        generatePandConstraint(i, childVarIndices, element);
                        break;
                    case storm::storage::DFTElementType::POR:
                        generatePorConstraint(i, childVarIndices, element);
                        break;
                    case storm::storage::DFTElementType::SEQ:
                        generateSeqConstraint(childVarIndices, element);
                        break;
                    case storm::storage::DFTElementType::SPARE:
                        generateSpareConstraint(i, childVarIndices, element);
                        break;
                    case storm::storage::DFTElementType::PDEP:
                        generatePdepConstraint(i, childVarIndices, element);
                        break;
                    default:
                        STORM_LOG_THROW(false, storm::exceptions::NotSupportedException,
                                        "SMT encoding for type '" << element->type() << "' is not supported.");
                        break;
                }
            }

            // Constraint (8) intentionally commented out for testing purposes
            //addClaimingConstraints();

            // Handle dependencies
            addMarkovianConstraints();

            // Failsafe BEs may only fail in non-Markovian states (i.e. if they were triggered)
            std::vector<std::shared_ptr<SmtConstraint>> failsafeNotIConstr;
            for (uint64_t i = 0; i < dft.nrBasicElements(); ++i) {
                failsafeNotIConstr.clear();
                for (auto const &beV : failsafeBeVariables) {
                    failsafeNotIConstr.push_back(std::make_shared<IsNotConstantValue>(beV, i + 1));
                }
                // If state i+1 is Markovian (i.e. m_i = true), all failsafeBEVariables are not equal to i+1
                constraints.push_back(
                        std::make_shared<Implies>(std::make_shared<IsBoolValue>(markovianVariables.at(i), true),
                                                  std::make_shared<And>(failsafeNotIConstr)));
                if (i == 0) {
                    constraints.back()->setDescription("Failsafe BEs fail only if they are triggered");
                }
            }


            // A failsafe BE only stays failsafe if no trigger has been triggered
            std::vector<std::shared_ptr<SmtConstraint>> triggerConstraints;
            for (size_t i = 0; i < dft.nrElements(); ++i) {
                std::shared_ptr<storm::storage::DFTElement<ValueType> const> element = dft.getElement(i);
                if (element->type() == storm::storage::DFTElementType::BE_CONST) {
                    auto be = std::static_pointer_cast<storm::storage::DFTBE<double> const>(element);
                    triggerConstraints.clear();
                    for (auto const &dependency : be->ingoingDependencies()) {
                        triggerConstraints.push_back(std::make_shared<IsConstantValue>(
                                timePointVariables.at(dependency->triggerEvent()->id()), notFailed));
                    }
                    if (!triggerConstraints.empty()) {
                        constraints.push_back(std::make_shared<Implies>(
                                std::make_shared<IsConstantValue>(timePointVariables.at(be->id()), notFailed),
                                std::make_shared<And>(triggerConstraints)));
                        constraints.back()->setDescription(
                                "Failsafe BE " + be->name() + " stays failsafe if no trigger fails");
                    }
                }
            }

        }

        // Constraint Generator Functions

        void DFTASFChecker::generateAndConstraint(size_t i, std::vector<uint64_t> childVarIndices,
                                                  std::shared_ptr<storm::storage::DFTElement<ValueType> const> element) {
            // Constraint for AND gate (constraint 1)
            constraints.push_back(std::make_shared<IsMaximum>(timePointVariables.at(i), childVarIndices));
            constraints.back()->setDescription("AND gate " + element->name());
        }

        void DFTASFChecker::generateOrConstraint(size_t i, std::vector<uint64_t> childVarIndices,
                                                 std::shared_ptr<storm::storage::DFTElement<ValueType> const> element) {
            // Constraint for OR gate (constraint 2)
            constraints.push_back(std::make_shared<IsMinimum>(timePointVariables.at(i), childVarIndices));
            constraints.back()->setDescription("OR gate " + element->name());
        }

        void DFTASFChecker::generateVotConstraint(size_t i, std::vector<uint64_t> childVarIndices,
                                                  std::shared_ptr<storm::storage::DFTElement<ValueType> const> element) {
            auto vot = std::static_pointer_cast<storm::storage::DFTVot<double> const>(element);
            // VOTs are implemented via OR over ANDs with all possible combinations
            std::vector<uint64_t> tmpVars;
            size_t k = 0;
            // Generate all permutations of k out of n
            size_t combination = smallestIntWithNBitsSet(static_cast<size_t>(vot->threshold()));
            do {
                // Construct selected children from combination
                std::vector<uint64_t> combinationChildren;
                for (size_t j = 0; j < vot->nrChildren(); ++j) {
                    if (combination & (1 << j)) {
                        combinationChildren.push_back(childVarIndices.at(j));
                    }
                }
                // Introduce temporary variable for this AND
                varNames.push_back("v_" + vot->name() + "_" + std::to_string(k));
                size_t index = varNames.size() - 1;
                tmpVars.push_back(index);
                tmpTimePointVariables.push_back(index);
                // AND over the selected children
                constraints.push_back(std::make_shared<IsMaximum>(index, combinationChildren));
                constraints.back()->setDescription("VOT gate " + element->name() + ": AND no. " + std::to_string(k));
                // Generate next permutation
                combination = nextBitPermutation(combination);
                ++k;
            } while (combination < (1 << vot->nrChildren()) && combination != 0);

            // Constraint is OR over all possible combinations
            constraints.push_back(std::make_shared<IsMinimum>(timePointVariables.at(i), tmpVars));
            constraints.back()->setDescription("VOT gate " + element->name() + ": OR");
        }

        void DFTASFChecker::generatePandConstraint(size_t i, std::vector<uint64_t> childVarIndices,
                                                   std::shared_ptr<storm::storage::DFTElement<ValueType> const> element) {
            // Constraint for PAND gate (constraint 3)
            std::shared_ptr<SmtConstraint> ifC = std::make_shared<Sorted>(childVarIndices);
            std::shared_ptr<SmtConstraint> thenC = std::make_shared<IsEqual>(timePointVariables.at(i),
                                                                             childVarIndices.back());
            std::shared_ptr<SmtConstraint> elseC = std::make_shared<IsConstantValue>(timePointVariables.at(i),
                                                                                     notFailed);
            constraints.push_back(std::make_shared<IfThenElse>(ifC, thenC, elseC));
            constraints.back()->setDescription("PAND gate " + element->name());
        }

        void DFTASFChecker::generatePorConstraint(size_t i, std::vector<uint64_t> childVarIndices,
                                                  std::shared_ptr<storm::storage::DFTElement<ValueType> const> element) {
            // Constraint for POR gate
            // First child fails before all others
            std::vector<std::shared_ptr<SmtConstraint>> firstSmallestC;
            uint64_t timeFirstChild = childVarIndices.front();
            for (uint64_t i = 1; i < childVarIndices.size(); ++i) {
                firstSmallestC.push_back(std::make_shared<IsLess>(timeFirstChild, childVarIndices.at(i)));
            }
            std::shared_ptr<SmtConstraint> ifC = std::make_shared<And>(firstSmallestC);
            std::shared_ptr<SmtConstraint> thenC = std::make_shared<IsEqual>(timePointVariables.at(i),
                                                                             childVarIndices.front());
            std::shared_ptr<SmtConstraint> elseC = std::make_shared<IsConstantValue>(timePointVariables.at(i),
                                                                                     notFailed);
            constraints.push_back(std::make_shared<IfThenElse>(ifC, thenC, elseC));
            constraints.back()->setDescription("POR gate " + element->name());
        }

        void DFTASFChecker::generateSeqConstraint(std::vector<uint64_t> childVarIndices,
                                                  std::shared_ptr<storm::storage::DFTElement<ValueType> const> element) {
            // Constraint for SEQ gate (constraint 4)
            // As the restriction is not a gate we have to enumerate its children here
            auto seq = std::static_pointer_cast<storm::storage::DFTRestriction<double> const>(element);
            for (auto const &child : seq->children()) {
                childVarIndices.push_back(timePointVariables.at(child->id()));
            }

            constraints.push_back(std::make_shared<Sorted>(childVarIndices));
            constraints.back()->setDescription("SEQ gate " + element->name());
        }

        void DFTASFChecker::generateSpareConstraint(size_t i, std::vector<uint64_t> childVarIndices,
                                                    std::shared_ptr<storm::storage::DFTElement<ValueType> const> element) {
            auto spare = std::static_pointer_cast<storm::storage::DFTSpare<double> const>(element);
            auto const &children = spare->children();
            uint64_t firstChild = children.front()->id();
            uint64_t lastChild = children.back()->id();

            // First child of each spare is claimed in the beginning
            constraints.push_back(std::make_shared<IsConstantValue>(getClaimVariableIndex(spare->id(), firstChild), 0));
            constraints.back()->setDescription("SPARE gate " + spare->name() + " claims first child");

            // If last child is claimed before failure, then the spare fails when the last child fails (constraint 5)
            std::shared_ptr<SmtConstraint> leftC = std::make_shared<IsLess>(
                    getClaimVariableIndex(spare->id(), lastChild), childVarIndices.back());
            constraints.push_back(std::make_shared<Implies>(leftC, std::make_shared<IsEqual>(timePointVariables.at(i),
                                                                                             childVarIndices.back())));
            constraints.back()->setDescription("Last child & claimed -> SPARE fails");

            // Construct constraint for trying to claim next child
            STORM_LOG_ASSERT(children.size() >= 2, "Spare has only one child");
            for (uint64_t currChild = 0; currChild < children.size() - 1; ++currChild) {
                uint64_t timeCurrChild = childVarIndices.at(currChild); // Moment when current child fails
                // If i-th child fails after being claimed, then try to claim next child (constraint 6)
                std::shared_ptr<SmtConstraint> tryClaimC = generateTryToClaimConstraint(spare, currChild + 1,
                                                                                        timeCurrChild);
                constraints.push_back(std::make_shared<Iff>(
                        std::make_shared<IsLess>(getClaimVariableIndex(spare->id(), children.at(currChild)->id()),
                                                 timeCurrChild), tryClaimC));
                constraints.back()->setDescription("Try to claim " + std::to_string(currChild + 2) + "th child");
            }
        }

        std::shared_ptr<SmtConstraint>
        DFTASFChecker::generateTryToClaimConstraint(std::shared_ptr<storm::storage::DFTSpare<ValueType> const> spare,
                                                    uint64_t childIndex, uint64_t timepoint) const {
            auto child = spare->children().at(childIndex);
            uint64_t timeChild = timePointVariables.at(child->id()); // Moment when the child fails
            uint64_t claimChild = getClaimVariableIndex(spare->id(), child->id()); // Moment the spare claims the child

            std::vector<std::shared_ptr<SmtConstraint>> noClaimingPossible;
            // Child cannot be claimed.
            if (childIndex + 1 < spare->children().size()) {
                // Consider next child for claiming (second case in constraint 7)
                noClaimingPossible.push_back(generateTryToClaimConstraint(spare, childIndex + 1, timepoint));
            } else {
                // Last child: spare fails at same point as this child (third case in constraint 7)
                noClaimingPossible.push_back(std::make_shared<IsEqual>(timePointVariables.at(spare->id()), timepoint));
            }
            std::shared_ptr<SmtConstraint> elseCaseC = std::make_shared<And>(noClaimingPossible);

            // Check if next child is available (first case in constraint 7)
            std::vector<std::shared_ptr<SmtConstraint>> claimingPossibleC;
            // Next child is not yet failed
            claimingPossibleC.push_back(std::make_shared<IsLess>(timepoint, timeChild));
            // Child is not yet claimed by a different spare
            for (auto const &otherSpare : child->parents()) {
                if (otherSpare->id() == spare->id()) {
                    // not a different spare.
                    continue;
                }
                claimingPossibleC.push_back(std::make_shared<IsLess>(timepoint,
                                                                     getClaimVariableIndex(otherSpare->id(),
                                                                                           child->id())));
            }

            // Claim child if available
            std::shared_ptr<SmtConstraint> firstCaseC = std::make_shared<IfThenElse>(
                    std::make_shared<And>(claimingPossibleC), std::make_shared<IsEqual>(claimChild, timepoint),
                    elseCaseC);
            return firstCaseC;
        }

        void DFTASFChecker::addClaimingConstraints() {
            // Only one spare can claim a child (constraint 8)
            // and only not failed children can be claimed (addition to constrain 8)
            for (size_t i = 0; i < dft.nrElements(); ++i) {
                std::shared_ptr<storm::storage::DFTElement<ValueType> const> element = dft.getElement(i);
                if (element->isSpareGate()) {
                    auto spare = std::static_pointer_cast<storm::storage::DFTSpare<double> const>(element);
                    for (auto const &child : spare->children()) {
                        std::vector<std::shared_ptr<SmtConstraint>> additionalC;
                        uint64_t timeClaiming = getClaimVariableIndex(spare->id(), child->id());
                        std::shared_ptr<SmtConstraint> leftC = std::make_shared<IsLessConstant>(timeClaiming,
                                                                                                notFailed);
                        // Child must be operational at time of claiming
                        additionalC.push_back(
                                std::make_shared<IsLess>(timeClaiming, timePointVariables.at(child->id())));
                        // No other spare claims this child
                        for (auto const &parent : child->parents()) {
                            if (parent->isSpareGate() && parent->id() != spare->id()) {
                                // Different spare
                                additionalC.push_back(std::make_shared<IsConstantValue>(
                                        getClaimVariableIndex(parent->id(), child->id()), notFailed));
                            }
                        }
                        constraints.push_back(std::make_shared<Implies>(leftC, std::make_shared<And>(additionalC)));
                        constraints.back()->setDescription(
                                "Child " + child->name() + " must be operational at time of claiming by spare " +
                                spare->name() + " and can only be claimed by one spare.");
                    }
                }
            }
        }

        void DFTASFChecker::generatePdepConstraint(size_t i, std::vector<uint64_t> childVarIndices,
                                                   std::shared_ptr<storm::storage::DFTElement<ValueType> const> element) {
            auto dependency = std::static_pointer_cast<storm::storage::DFTDependency<double> const>(element);
            auto const &dependentEvents = dependency->dependentEvents();
            auto const &trigger = dependency->triggerEvent();
            std::vector<uint64_t> dependentIndices;
            for (size_t j = 0; j < dependentEvents.size(); ++j) {
                dependentIndices.push_back(timePointVariables.at(dependentEvents[j]->id()));
            }

            constraints.push_back(std::make_shared<IsMaximum>(dependencyVariables.at(i), dependentIndices));
            constraints.back()->setDescription("Dependency " + element->name() + ": Last element");
            constraints.push_back(
                    std::make_shared<IsEqual>(timePointVariables.at(i), timePointVariables.at(trigger->id())));
            constraints.back()->setDescription("Dependency " + element->name() + ": Trigger element");
        }

        void DFTASFChecker::addMarkovianConstraints() {
            uint64_t nrMarkovian = dft.nrBasicElements();
            std::set<size_t> depElements;
            // Vector containing (non-)Markovian constraints for each timepoint
            std::vector<std::vector<std::shared_ptr<SmtConstraint>>> markovianC(nrMarkovian);
            std::vector<std::vector<std::shared_ptr<SmtConstraint>>> nonMarkovianC(nrMarkovian);
            std::vector<std::vector<std::shared_ptr<SmtConstraint>>> notColdC(nrMarkovian);

            // All dependent events of a failed trigger have failed as well (constraint 9)
            for (size_t j = 0; j < dft.nrElements(); ++j) {
                std::shared_ptr<storm::storage::DFTElement<ValueType> const> element = dft.getElement(j);
                if (element->hasOutgoingDependencies()) {
                    for (uint64_t i = 0; i < nrMarkovian; ++i) {
                        std::shared_ptr<SmtConstraint> triggerFailed = std::make_shared<IsLessEqualConstant>(
                                timePointVariables.at(j), i);
                        std::vector<std::shared_ptr<SmtConstraint>> depFailed;
                        for (auto const &dependency : element->outgoingDependencies()) {
                            for (auto const &depElement : dependency->dependentEvents()) {
                                depFailed.push_back(
                                        std::make_shared<IsLessEqualConstant>(timePointVariables.at(depElement->id()),
                                                                              i));
                            }
                        }
                        markovianC[i].push_back(
                                std::make_shared<Implies>(triggerFailed, std::make_shared<And>(depFailed)));
                    }
                }
            }
            for (uint64_t i = 0; i < nrMarkovian; ++i) {
                constraints.push_back(
                        std::make_shared<Iff>(std::make_shared<IsBoolValue>(markovianVariables.at(i), true),
                                              std::make_shared<And>(markovianC[i])));
                constraints.back()->setDescription("Markovian (" + std::to_string(i) +
                                                   ") iff all dependent events which trigger failed also failed.");
            }

            // In non-Markovian steps the next failed element is a dependent BE (constraint 10) + additions to specification in paper
            for (size_t j = 0; j < dft.nrElements(); ++j) {
                std::shared_ptr<storm::storage::DFTElement<ValueType> const> element = dft.getElement(j);
                if (element->isBasicElement()) {
                    auto be = std::static_pointer_cast<storm::storage::DFTBE<double> const>(element);

                    if (be->hasIngoingDependencies()) {
                        depElements.emplace(j);
                        for (uint64_t i = 0; i < nrMarkovian - 1; ++i) {
                            std::shared_ptr<SmtConstraint> nextFailure = std::make_shared<IsConstantValue>(
                                    timePointVariables.at(j), i + 1);
                            std::vector<std::shared_ptr<SmtConstraint>> triggerFailed;
                            for (auto const &dependency : be->ingoingDependencies()) {
                                triggerFailed.push_back(std::make_shared<IsLessEqualConstant>(
                                        timePointVariables.at(dependency->triggerEvent()->id()), i));
                            }
                            nonMarkovianC[i].push_back(
                                    std::make_shared<Implies>(nextFailure, std::make_shared<Or>(triggerFailed)));
                        }
                    }
                }
            }
            for (uint64_t i = 0; i < nrMarkovian; ++i) {
                std::vector<std::shared_ptr<SmtConstraint>> dependentConstr;
                for (auto dependentEvent: depElements) {
                    std::shared_ptr<SmtConstraint> nextFailure = std::make_shared<IsConstantValue>(
                            timePointVariables.at(dependentEvent), i + 1);
                    dependentConstr.push_back(nextFailure);
                }
                // Add Constraint that any DEPENDENT event has to fail next
                nonMarkovianC[i].push_back(std::make_shared<Or>(dependentConstr));
                constraints.push_back(
                        std::make_shared<Implies>(std::make_shared<IsBoolValue>(markovianVariables.at(i), false),
                                                  std::make_shared<And>(nonMarkovianC[i])));
                constraints.back()->setDescription(
                        "Non-Markovian (" + std::to_string(i) + ") -> next failure is dependent BE.");
            }

            // In Markovian steps the failure rate is positive (constraint 11)
            for (size_t j = 0; j < dft.nrElements(); ++j) {
                std::shared_ptr<storm::storage::DFTElement<ValueType> const> element = dft.getElement(j);
                if (element->isBasicElement()) {
                    auto be = std::static_pointer_cast<storm::storage::DFTBE<double> const>(element);
                    for (uint64_t i = 0; i < nrMarkovian; ++i) {
                        std::shared_ptr<SmtConstraint> nextFailure = std::make_shared<IsConstantValue>(
                                timePointVariables.at(j), i + 1);
                        // BE is not cold
                        // TODO: implement use of activation variables here
                        notColdC[i].push_back(std::make_shared<Implies>(nextFailure, std::make_shared<IsTrue>(be->canFail())));
                    }
                }
            }
            for (uint64_t i = 0; i < nrMarkovian; ++i) {
                constraints.push_back(
                        std::make_shared<Implies>(std::make_shared<IsBoolValue>(markovianVariables.at(i), true),
                                                  std::make_shared<And>(notColdC[i])));
                constraints.back()->setDescription("Markovian (" + std::to_string(i) + ") -> positive failure rate.");
            }

        }


        void DFTASFChecker::toFile(std::string const &filename) {
            std::ofstream stream;
            storm::utility::openFile(filename, stream);
            stream << "; time point variables" << std::endl;
            for (auto const &timeVarEntry : timePointVariables) {
                stream << "(declare-fun " << varNames[timeVarEntry.second] << "()  Int)" << std::endl;
            }
            stream << "; claim variables" << std::endl;
            for (auto const &claimVarEntry : claimVariables) {
                stream << "(declare-fun " << varNames[claimVarEntry.second] << "() Int)" << std::endl;
            }
            stream << "; Markovian variables" << std::endl;
            for (auto const &markovianVarEntry : markovianVariables) {
                stream << "(declare-fun " << varNames[markovianVarEntry.second] << "() Bool)" << std::endl;
            }
            stream << "; Dependency variables" << std::endl;
            for (auto const &depVarEntry : dependencyVariables) {
                stream << "(declare-fun " << varNames[depVarEntry.second] << "() Int)" << std::endl;
            }
            if (!tmpTimePointVariables.empty()) {
                stream << "; Temporary variables" << std::endl;
                for (auto const &tmpVar : tmpTimePointVariables) {
                    stream << "(declare-fun " << varNames[tmpVar] << "() Int)" << std::endl;
                }
            }
            for (auto const &constraint : constraints) {
                if (!constraint->description().empty()) {
                    stream << "; " << constraint->description() << std::endl;
                }
                stream << "(assert " << constraint->toSmtlib2(varNames) << ")" << std::endl;
            }
            stream << "(check-sat)" << std::endl;
            storm::utility::closeFile(stream);
        }

        void DFTASFChecker::toSolver() {
            // First convert the DFT
            convert();

            std::shared_ptr<storm::expressions::ExpressionManager> manager(new storm::expressions::ExpressionManager());
            solver = storm::utility::solver::SmtSolverFactory().create(
                    *manager);
            //Add variables to manager
            for (auto const &timeVarEntry : timePointVariables) {
                manager->declareIntegerVariable(varNames[timeVarEntry.second]);
            }
            for (auto const &claimVarEntry : claimVariables) {
                manager->declareIntegerVariable(varNames[claimVarEntry.second]);
            }
            for (auto const &markovianVarEntry : markovianVariables) {
                manager->declareBooleanVariable(varNames[markovianVarEntry.second]);
            }
            if (!tmpTimePointVariables.empty()) {
                for (auto const &tmpVar : tmpTimePointVariables) {
                    manager->declareIntegerVariable(varNames[tmpVar]);
                }
            }
            for (auto const &depVarEntry : dependencyVariables) {
                manager->declareIntegerVariable(varNames[depVarEntry.second]);
            }
            // Add constraints to solver
            for (auto const &constraint : constraints) {
                solver->add(constraint->toExpression(varNames, manager));
            }
        }

        storm::solver::SmtSolver::CheckResult DFTASFChecker::checkTleFailsWithEq(uint64_t bound) {
            STORM_LOG_ASSERT(solver, "SMT Solver was not initialized, call toSolver() before checking queries");

            // Set backtracking marker to check several properties without reconstructing DFT encoding
            solver->push();
            // Constraint that toplevel element can fail with less or equal 'bound' failures
            std::shared_ptr<SmtConstraint> tleFailedConstr = std::make_shared<IsConstantValue>(
                    timePointVariables.at(dft.getTopLevelIndex()), bound);
            std::shared_ptr<storm::expressions::ExpressionManager> manager = solver->getManager().getSharedPointer();
            solver->add(tleFailedConstr->toExpression(varNames, manager));
            storm::solver::SmtSolver::CheckResult res = solver->check();
            solver->pop();
            return res;
        }

        storm::solver::SmtSolver::CheckResult DFTASFChecker::checkTleFailsWithLeq(uint64_t bound) {
            STORM_LOG_ASSERT(solver, "SMT Solver was not initialized, call toSolver() before checking queries");

            // Set backtracking marker to check several properties without reconstructing DFT encoding
            solver->push();
            // Constraint that toplevel element can fail with less or equal 'bound' failures
            std::shared_ptr<SmtConstraint> tleNeverFailedConstr = std::make_shared<IsLessEqualConstant>(
                    timePointVariables.at(dft.getTopLevelIndex()), bound);
            std::shared_ptr<storm::expressions::ExpressionManager> manager = solver->getManager().getSharedPointer();
            solver->add(tleNeverFailedConstr->toExpression(varNames, manager));
            storm::solver::SmtSolver::CheckResult res = solver->check();
            solver->pop();
            return res;
        }

        void DFTASFChecker::setSolverTimeout(uint_fast64_t milliseconds) {
            STORM_LOG_ASSERT(solver, "SMT Solver was not initialized, timeout cannot be set");
            solver->setTimeout(milliseconds);
        }

        void DFTASFChecker::unsetSolverTimeout() {
            STORM_LOG_ASSERT(solver, "SMT Solver was not initialized, timeout cannot be unset");
            solver->unsetTimeout();
        }

        storm::solver::SmtSolver::CheckResult DFTASFChecker::checkTleNeverFailed() {
            STORM_LOG_ASSERT(solver, "SMT Solver was not initialized, call toSolver() before checking queries");
            return checkTleFailsWithEq(notFailed);
        }

        storm::solver::SmtSolver::CheckResult
        DFTASFChecker::checkFailsLeqWithEqNonMarkovianState(uint64_t checkbound, uint64_t nrNonMarkovian) {
            STORM_LOG_ASSERT(solver, "SMT Solver was not initialized, call toSolver() before checking queries");
            std::vector<uint64_t> markovianIndices;
            checkbound = std::min<int>(checkbound, markovianVariables.size());
            // Get Markovian variable indices up until given timepoint
            for (uint64_t i = 0; i < checkbound; ++i) {
                markovianIndices.push_back(markovianVariables.at(i));
            }
            // Set backtracking marker to check several properties without reconstructing DFT encoding
            solver->push();
            // Constraint that TLE fails before or during given timepoint
            std::shared_ptr<SmtConstraint> tleFailedConstr = std::make_shared<IsLessEqualConstant>(
                    timePointVariables.at(dft.getTopLevelIndex()), checkbound);
            std::shared_ptr<storm::expressions::ExpressionManager> manager = solver->getManager().getSharedPointer();
            solver->add(tleFailedConstr->toExpression(varNames, manager));
            // Constraint that a given number of non-Markovian states are visited
            std::shared_ptr<SmtConstraint> nonMarkovianConstr = std::make_shared<FalseCountIsEqualConstant>(
                    markovianIndices, nrNonMarkovian);
            solver->add(nonMarkovianConstr->toExpression(varNames, manager));
            storm::solver::SmtSolver::CheckResult res = solver->check();
            solver->pop();
            return res;
        }

        storm::solver::SmtSolver::CheckResult
        DFTASFChecker::checkFailsAtTimepointWithEqNonMarkovianState(uint64_t timepoint, uint64_t nrNonMarkovian) {
            STORM_LOG_ASSERT(solver, "SMT Solver was not initialized, call toSolver() before checking queries");
            std::vector<uint64_t> markovianIndices;
            timepoint = std::min<int>(timepoint, markovianVariables.size());
            // Get Markovian variable indices up until given timepoint
            for (uint64_t i = 0; i < timepoint; ++i) {
                markovianIndices.push_back(markovianVariables.at(i));
            }
            // Set backtracking marker to check several properties without reconstructing DFT encoding
            solver->push();
            // Constraint that TLE fails before or during given timepoint
            std::shared_ptr<SmtConstraint> tleFailedConstr = std::make_shared<IsConstantValue>(
                    timePointVariables.at(dft.getTopLevelIndex()), timepoint);
            std::shared_ptr<storm::expressions::ExpressionManager> manager = solver->getManager().getSharedPointer();
            solver->add(tleFailedConstr->toExpression(varNames, manager));
            // Constraint that a given number of non-Markovian states are visited
            std::shared_ptr<SmtConstraint> nonMarkovianConstr = std::make_shared<FalseCountIsEqualConstant>(
                    markovianIndices, nrNonMarkovian);
            solver->add(nonMarkovianConstr->toExpression(varNames, manager));
            storm::solver::SmtSolver::CheckResult res = solver->check();
            solver->pop();
            return res;
        }

<<<<<<< HEAD
        uint64_t DFTASFChecker::correctLowerBound(uint64_t bound, uint_fast64_t timeout) {
            STORM_LOG_ASSERT(solver, "SMT Solver was not initialized, call toSolver() before checking queries");
            STORM_LOG_DEBUG("Lower bound correction - try to correct bound " << std::to_string(bound));
            uint64_t boundCandidate = bound;
            uint64_t nrDepEvents = 0;
            uint64_t nrNonMarkovian = 0;
            // Count dependent events
            for (size_t i = 0; i < dft.nrElements(); ++i) {
                std::shared_ptr<storm::storage::DFTElement<ValueType> const> element = dft.getElement(i);
                if (element->isBasicElement()) {
                    auto be = std::static_pointer_cast<storm::storage::DFTBE<double> const>(element);
                    if (be->hasIngoingDependencies()) {
                        ++nrDepEvents;
                    }
                }
            }
            // Only need to check as long as bound candidate + nr of non-Markovians to check is smaller than number of dependent events
            while (nrNonMarkovian <= nrDepEvents && boundCandidate > 0) {
                STORM_LOG_TRACE(
                        "Lower bound correction - check possible bound " << std::to_string(boundCandidate) << " with "
                                                                         << std::to_string(nrNonMarkovian)
                                                                         << " non-Markovian states");
                setSolverTimeout(timeout * 1000);
                storm::solver::SmtSolver::CheckResult tmp_res =
                        checkFailsLeqWithEqNonMarkovianState(boundCandidate + nrNonMarkovian, nrNonMarkovian);
                unsetSolverTimeout();
                switch (tmp_res) {
                    case storm::solver::SmtSolver::CheckResult::Sat:
                        /* If SAT, there is a sequence where only boundCandidate-many BEs fail directly and rest is nonMarkovian.
                         * Bound candidate is vaild, therefore check the next one */
                        STORM_LOG_TRACE("Lower bound correction - SAT");
                        --boundCandidate;
                        break;
                    case storm::solver::SmtSolver::CheckResult::Unknown:
                        // If any query returns unknown, we cannot be sure about the bound and fall back to the naive one
                        STORM_LOG_DEBUG("Lower bound correction - Solver returned 'Unknown', corrected to 1");
                        return 1;
                    default:
                        // if query is UNSAT, increase number of non-Markovian states and try again
                        STORM_LOG_TRACE("Lower bound correction - UNSAT");
                        ++nrNonMarkovian;
                        break;
                }
            }
            // if for one candidate all queries are UNSAT, it is not valid. Return last valid candidate
            STORM_LOG_DEBUG("Lower bound correction - corrected bound to " << std::to_string(boundCandidate + 1));
            return boundCandidate + 1;
        }

        uint64_t DFTASFChecker::correctUpperBound(uint64_t bound, uint_fast64_t timeout) {
            STORM_LOG_ASSERT(solver, "SMT Solver was not initialized, call toSolver() before checking queries");
            STORM_LOG_DEBUG("Upper bound correction - try to correct bound " << std::to_string(bound));

            while (bound > 1) {
                setSolverTimeout(timeout * 1000);
                storm::solver::SmtSolver::CheckResult tmp_res =
                        checkFailsAtTimepointWithOnlyMarkovianState(bound);
                unsetSolverTimeout();
                switch (tmp_res) {
                    case storm::solver::SmtSolver::CheckResult::Sat:
                        STORM_LOG_DEBUG("Upper bound correction - corrected bound to " << std::to_string(bound));
                        return bound;
                    case storm::solver::SmtSolver::CheckResult::Unknown:
                        STORM_LOG_DEBUG("Upper bound correction - Solver returned 'Unknown', corrected to ");
                        return bound;
                    default:
                        --bound;
                        break;

                }
            }
            STORM_LOG_DEBUG("Upper bound correction - corrected bound to " << std::to_string(bound));
            return bound;
        }

        uint64_t DFTASFChecker::getLeastFailureBound(uint_fast64_t timeout) {
            STORM_LOG_TRACE("Compute lower bound for number of BE failures necessary for the DFT to fail");
            STORM_LOG_ASSERT(solver, "SMT Solver was not initialized, call toSolver() before checking queries");
            uint64_t bound = 0;
            while (bound < notFailed) {
                setSolverTimeout(timeout * 1000);
                storm::solver::SmtSolver::CheckResult tmp_res = checkTleFailsWithLeq(bound);
                unsetSolverTimeout();
                switch (tmp_res) {
                    case storm::solver::SmtSolver::CheckResult::Sat:
                        if (!dft.getDependencies().empty()) {
                            return correctLowerBound(bound, timeout);
                        } else {
                            return bound;
                        }
                    case storm::solver::SmtSolver::CheckResult::Unknown:
                        STORM_LOG_DEBUG("Lower bound: Solver returned 'Unknown'");
                        return bound;
                    default:
                        ++bound;
                        break;
                }
=======
        storm::solver::SmtSolver::CheckResult
        DFTASFChecker::checkDependencyConflict(uint64_t dep1Index, uint64_t dep2Index, uint64_t timeout) {
            std::vector<std::shared_ptr<SmtConstraint>> andConstr;
            std::vector<std::shared_ptr<SmtConstraint>> orConstr;
            STORM_LOG_DEBUG(
                    "Check " << dft.getElement(dep1Index)->name() << " and " << dft.getElement(dep2Index)->name());
            andConstr.clear();
            // AND FDEP1 is triggered before FDEP2 is resolved
            andConstr.push_back(std::make_shared<IsGreaterEqual>(
                    timePointVariables.at(dep1Index), timePointVariables.at(dep2Index)));
            andConstr.push_back(std::make_shared<IsLess>(
                    timePointVariables.at(dep1Index), dependencyVariables.at(dep2Index)));
            std::shared_ptr<SmtConstraint> betweenConstr1 = std::make_shared<And>(andConstr);

            andConstr.clear();
            // AND FDEP2 is triggered before FDEP1 is resolved
            andConstr.push_back(std::make_shared<IsGreaterEqual>(
                    timePointVariables.at(dep2Index), timePointVariables.at(dep1Index)));
            andConstr.push_back(std::make_shared<IsLess>(
                    timePointVariables.at(dep2Index), dependencyVariables.at(dep1Index)));
            std::shared_ptr<SmtConstraint> betweenConstr2 = std::make_shared<And>(andConstr);

            orConstr.clear();
            // Either one of the above constraints holds
            orConstr.push_back(betweenConstr1);
            orConstr.push_back(betweenConstr2);

            // Both FDEPs were triggered before dependent elements have failed
            andConstr.clear();
            andConstr.push_back(std::make_shared<IsLess>(
                    timePointVariables.at(dep1Index), dependencyVariables.at(dep1Index)));
            andConstr.push_back(std::make_shared<IsLess>(
                    timePointVariables.at(dep2Index), dependencyVariables.at(dep2Index)));
            andConstr.push_back(std::make_shared<Or>(orConstr));

            std::shared_ptr<SmtConstraint> checkConstr = std::make_shared<And>(andConstr);
>>>>>>> 49ca253c

            std::shared_ptr<storm::expressions::ExpressionManager> manager = solver->getManager().getSharedPointer();
            solver->push();
            solver->add(checkConstr->toExpression(varNames, manager));
            setSolverTimeout(timeout * 1000);
            storm::solver::SmtSolver::CheckResult res = solver->check();
            unsetSolverTimeout();
            solver->pop();
            return res;
        }

    }
}<|MERGE_RESOLUTION|>--- conflicted
+++ resolved
@@ -700,105 +700,6 @@
             return res;
         }
 
-<<<<<<< HEAD
-        uint64_t DFTASFChecker::correctLowerBound(uint64_t bound, uint_fast64_t timeout) {
-            STORM_LOG_ASSERT(solver, "SMT Solver was not initialized, call toSolver() before checking queries");
-            STORM_LOG_DEBUG("Lower bound correction - try to correct bound " << std::to_string(bound));
-            uint64_t boundCandidate = bound;
-            uint64_t nrDepEvents = 0;
-            uint64_t nrNonMarkovian = 0;
-            // Count dependent events
-            for (size_t i = 0; i < dft.nrElements(); ++i) {
-                std::shared_ptr<storm::storage::DFTElement<ValueType> const> element = dft.getElement(i);
-                if (element->isBasicElement()) {
-                    auto be = std::static_pointer_cast<storm::storage::DFTBE<double> const>(element);
-                    if (be->hasIngoingDependencies()) {
-                        ++nrDepEvents;
-                    }
-                }
-            }
-            // Only need to check as long as bound candidate + nr of non-Markovians to check is smaller than number of dependent events
-            while (nrNonMarkovian <= nrDepEvents && boundCandidate > 0) {
-                STORM_LOG_TRACE(
-                        "Lower bound correction - check possible bound " << std::to_string(boundCandidate) << " with "
-                                                                         << std::to_string(nrNonMarkovian)
-                                                                         << " non-Markovian states");
-                setSolverTimeout(timeout * 1000);
-                storm::solver::SmtSolver::CheckResult tmp_res =
-                        checkFailsLeqWithEqNonMarkovianState(boundCandidate + nrNonMarkovian, nrNonMarkovian);
-                unsetSolverTimeout();
-                switch (tmp_res) {
-                    case storm::solver::SmtSolver::CheckResult::Sat:
-                        /* If SAT, there is a sequence where only boundCandidate-many BEs fail directly and rest is nonMarkovian.
-                         * Bound candidate is vaild, therefore check the next one */
-                        STORM_LOG_TRACE("Lower bound correction - SAT");
-                        --boundCandidate;
-                        break;
-                    case storm::solver::SmtSolver::CheckResult::Unknown:
-                        // If any query returns unknown, we cannot be sure about the bound and fall back to the naive one
-                        STORM_LOG_DEBUG("Lower bound correction - Solver returned 'Unknown', corrected to 1");
-                        return 1;
-                    default:
-                        // if query is UNSAT, increase number of non-Markovian states and try again
-                        STORM_LOG_TRACE("Lower bound correction - UNSAT");
-                        ++nrNonMarkovian;
-                        break;
-                }
-            }
-            // if for one candidate all queries are UNSAT, it is not valid. Return last valid candidate
-            STORM_LOG_DEBUG("Lower bound correction - corrected bound to " << std::to_string(boundCandidate + 1));
-            return boundCandidate + 1;
-        }
-
-        uint64_t DFTASFChecker::correctUpperBound(uint64_t bound, uint_fast64_t timeout) {
-            STORM_LOG_ASSERT(solver, "SMT Solver was not initialized, call toSolver() before checking queries");
-            STORM_LOG_DEBUG("Upper bound correction - try to correct bound " << std::to_string(bound));
-
-            while (bound > 1) {
-                setSolverTimeout(timeout * 1000);
-                storm::solver::SmtSolver::CheckResult tmp_res =
-                        checkFailsAtTimepointWithOnlyMarkovianState(bound);
-                unsetSolverTimeout();
-                switch (tmp_res) {
-                    case storm::solver::SmtSolver::CheckResult::Sat:
-                        STORM_LOG_DEBUG("Upper bound correction - corrected bound to " << std::to_string(bound));
-                        return bound;
-                    case storm::solver::SmtSolver::CheckResult::Unknown:
-                        STORM_LOG_DEBUG("Upper bound correction - Solver returned 'Unknown', corrected to ");
-                        return bound;
-                    default:
-                        --bound;
-                        break;
-
-                }
-            }
-            STORM_LOG_DEBUG("Upper bound correction - corrected bound to " << std::to_string(bound));
-            return bound;
-        }
-
-        uint64_t DFTASFChecker::getLeastFailureBound(uint_fast64_t timeout) {
-            STORM_LOG_TRACE("Compute lower bound for number of BE failures necessary for the DFT to fail");
-            STORM_LOG_ASSERT(solver, "SMT Solver was not initialized, call toSolver() before checking queries");
-            uint64_t bound = 0;
-            while (bound < notFailed) {
-                setSolverTimeout(timeout * 1000);
-                storm::solver::SmtSolver::CheckResult tmp_res = checkTleFailsWithLeq(bound);
-                unsetSolverTimeout();
-                switch (tmp_res) {
-                    case storm::solver::SmtSolver::CheckResult::Sat:
-                        if (!dft.getDependencies().empty()) {
-                            return correctLowerBound(bound, timeout);
-                        } else {
-                            return bound;
-                        }
-                    case storm::solver::SmtSolver::CheckResult::Unknown:
-                        STORM_LOG_DEBUG("Lower bound: Solver returned 'Unknown'");
-                        return bound;
-                    default:
-                        ++bound;
-                        break;
-                }
-=======
         storm::solver::SmtSolver::CheckResult
         DFTASFChecker::checkDependencyConflict(uint64_t dep1Index, uint64_t dep2Index, uint64_t timeout) {
             std::vector<std::shared_ptr<SmtConstraint>> andConstr;
@@ -835,7 +736,6 @@
             andConstr.push_back(std::make_shared<Or>(orConstr));
 
             std::shared_ptr<SmtConstraint> checkConstr = std::make_shared<And>(andConstr);
->>>>>>> 49ca253c
 
             std::shared_ptr<storm::expressions::ExpressionManager> manager = solver->getManager().getSharedPointer();
             solver->push();
