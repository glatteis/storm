#pragma once

#include <memory>
#include <optional>
#include <set>
#include <string>
#include <vector>

#include "storm-pars/modelchecker/region/AnnotatedRegion.h"
#include "storm-pars/modelchecker/region/RegionCheckEngine.h"
<<<<<<< HEAD
#include "storm-pars/modelchecker/region/RegionResult.h"
=======
#include "storm-pars/modelchecker/region/RegionRefinementChecker.h"
>>>>>>> eb1e3b03
#include "storm-pars/modelchecker/region/RegionResultHypothesis.h"
#include "storm-pars/modelchecker/region/RegionSplitEstimateKind.h"
#include "storm-pars/modelchecker/region/RegionSplittingStrategy.h"
#include "storm-pars/modelchecker/region/SparseDtmcParameterLiftingModelChecker.h"
#include "storm-pars/modelchecker/region/SparseMdpParameterLiftingModelChecker.h"
<<<<<<< HEAD
#include "storm-pars/modelchecker/region/SparseRobustDtmcParameterLiftingModelChecker.h"
#include "storm-pars/modelchecker/region/ValidatingSparseDtmcParameterLiftingModelChecker.h"
#include "storm-pars/modelchecker/region/ValidatingSparseMdpParameterLiftingModelChecker.h"
=======
#include "storm-pars/modelchecker/region/ValidatingSparseParameterLiftingModelChecker.h"
#include "storm-pars/modelchecker/region/monotonicity/MonotonicityBackend.h"
#include "storm-pars/modelchecker/region/monotonicity/OrderBasedMonotonicityBackend.h"
>>>>>>> eb1e3b03
#include "storm-pars/modelchecker/results/RegionCheckResult.h"
#include "storm-pars/modelchecker/results/RegionRefinementCheckResult.h"
#include "storm-pars/parser/MonotonicityParser.h"
#include "storm-pars/parser/ParameterRegionParser.h"
#include "storm-pars/storage/ParameterRegion.h"
#include "storm-pars/utility/parameterlifting.h"

#include "storm/environment/Environment.h"

#include "storm/api/properties.h"
#include "storm/api/transformation.h"
#include "storm/exceptions/InvalidOperationException.h"
#include "storm/exceptions/NotSupportedException.h"
#include "storm/exceptions/UnexpectedException.h"
#include "storm/io/file.h"
#include "storm/models/sparse/Model.h"

namespace storm {

namespace api {
struct MonotonicitySetting {
    bool useMonotonicity;
    bool useOnlyGlobalMonotonicity;
    bool useBoundsFromPLA;

    explicit MonotonicitySetting(bool useMonotonicity = false, bool useOnlyGlobalMonotonicity = false, bool useBoundsFromPLA = false) {
        this->useMonotonicity = useMonotonicity;
        this->useOnlyGlobalMonotonicity = useOnlyGlobalMonotonicity;
        this->useBoundsFromPLA = useBoundsFromPLA;
    }
};

template<typename ValueType>
std::vector<storm::storage::ParameterRegion<ValueType>> parseRegions(
    std::string const& inputString, std::set<typename storm::storage::ParameterRegion<ValueType>::VariableType> const& consideredVariables) {
    // If the given input string looks like a file (containing a dot and there exists a file with that name),
    // we try to parse it as a file, otherwise we assume it's a region string.
    if (inputString.find(".") != std::string::npos && std::ifstream(inputString).good()) {
        return storm::parser::ParameterRegionParser<ValueType>().parseMultipleRegionsFromFile(inputString, consideredVariables);
    } else {
        return storm::parser::ParameterRegionParser<ValueType>().parseMultipleRegions(inputString, consideredVariables);
    }
}

template<typename ValueType>
storm::storage::ParameterRegion<ValueType> createRegion(
    std::string const& inputString, std::set<typename storm::storage::ParameterRegion<ValueType>::VariableType> const& consideredVariables) {
    return storm::parser::ParameterRegionParser<ValueType>().createRegion(inputString, consideredVariables);
}

template<typename ValueType>
std::vector<storm::storage::ParameterRegion<ValueType>> parseRegions(std::string const& inputString, storm::models::ModelBase const& model) {
    std::set<typename storm::storage::ParameterRegion<ValueType>::VariableType> modelParameters;
    if (model.isSparseModel()) {
        auto const& sparseModel = dynamic_cast<storm::models::sparse::Model<ValueType> const&>(model);
        modelParameters = storm::models::sparse::getProbabilityParameters(sparseModel);
        auto rewParameters = storm::models::sparse::getRewardParameters(sparseModel);
        modelParameters.insert(rewParameters.begin(), rewParameters.end());
    } else {
        STORM_LOG_THROW(false, storm::exceptions::NotSupportedException, "Retrieving model parameters is not supported for the given model type.");
    }
    return parseRegions<ValueType>(inputString, modelParameters);
}

template<typename ValueType>
std::vector<storm::storage::ParameterRegion<ValueType>> createRegion(std::string const& inputString, storm::models::ModelBase const& model) {
    std::set<typename storm::storage::ParameterRegion<ValueType>::VariableType> modelParameters;
    if (model.isSparseModel()) {
        auto const& sparseModel = dynamic_cast<storm::models::sparse::Model<ValueType> const&>(model);
        modelParameters = storm::models::sparse::getProbabilityParameters(sparseModel);
        auto rewParameters = storm::models::sparse::getRewardParameters(sparseModel);
        modelParameters.insert(rewParameters.begin(), rewParameters.end());
    } else {
        STORM_LOG_THROW(false, storm::exceptions::NotSupportedException, "Retrieving model parameters is not supported for the given model type.");
    }
    return std::vector<storm::storage::ParameterRegion<ValueType>>({createRegion<ValueType>(inputString, modelParameters)});
}

template<typename ValueType>
storm::storage::ParameterRegion<ValueType> parseRegion(std::string const& inputString,
                                                       std::set<typename storm::storage::ParameterRegion<ValueType>::VariableType> const& consideredVariables) {
    // Handle the "empty region" case
    if (inputString == "" && consideredVariables.empty()) {
        return storm::storage::ParameterRegion<ValueType>();
    }

    auto res = parseRegions<ValueType>(inputString, consideredVariables);
    STORM_LOG_THROW(res.size() == 1, storm::exceptions::InvalidOperationException, "Parsed " << res.size() << " regions but exactly one was expected.");
    return res.front();
}

template<typename ValueType>
storm::storage::ParameterRegion<ValueType> parseRegion(std::string const& inputString, storm::models::ModelBase const& model) {
    // Handle the "empty region" case
    if (inputString == "" && !model.hasParameters()) {
        return storm::storage::ParameterRegion<ValueType>();
    }

    auto res = parseRegions<ValueType>(inputString, model);
    STORM_LOG_THROW(res.size() == 1, storm::exceptions::InvalidOperationException, "Parsed " << res.size() << " regions but exactly one was expected.");
    return res.front();
}

template<typename ValueType>
std::pair<std::set<typename storm::storage::ParameterRegion<ValueType>::VariableType>,
          std::set<typename storm::storage::ParameterRegion<ValueType>::VariableType>>
parseMonotoneParameters(std::string const& fileName, std::shared_ptr<storm::models::sparse::Model<ValueType>> const& model) {
    std::set<typename storm::storage::ParameterRegion<ValueType>::VariableType> modelParameters;
    modelParameters = storm::models::sparse::getProbabilityParameters(*model);
    auto rewParameters = storm::models::sparse::getRewardParameters(*model);
    modelParameters.insert(rewParameters.begin(), rewParameters.end());
    return std::move(storm::parser::MonotonicityParser<typename storm::storage::ParameterRegion<ValueType>::VariableType>().parseMonotoneVariablesFromFile(
        fileName, modelParameters));
}

template<typename ParametricType>
std::shared_ptr<storm::models::sparse::Model<ParametricType>> preprocessSparseModelForParameterLifting(
    std::shared_ptr<storm::models::sparse::Model<ParametricType>> const& model,
    storm::modelchecker::CheckTask<storm::logic::Formula, ParametricType> const& task, bool preconditionsValidatedManually = false) {
    STORM_LOG_WARN_COND(preconditionsValidatedManually || storm::utility::parameterlifting::validateParameterLiftingSound(*model, task.getFormula()),
                        "Could not validate whether parameter lifting is applicable. Please validate manually...");
    std::shared_ptr<storm::models::sparse::Model<ParametricType>> consideredModel = model;

    // Treat continuous time models
    if (consideredModel->isOfType(storm::models::ModelType::Ctmc) || consideredModel->isOfType(storm::models::ModelType::MarkovAutomaton)) {
        STORM_LOG_WARN("Parameter lifting not supported for continuous time models. Transforming continuous model to discrete model...");
        std::vector<std::shared_ptr<storm::logic::Formula const>> taskFormulaAsVector{task.getFormula().asSharedPointer()};
        consideredModel = storm::api::transformContinuousToDiscreteTimeSparseModel(consideredModel, taskFormulaAsVector).first;
        STORM_LOG_THROW(consideredModel->isOfType(storm::models::ModelType::Dtmc) || consideredModel->isOfType(storm::models::ModelType::Mdp),
                        storm::exceptions::UnexpectedException, "Transformation to discrete time model has failed.");
    }
    return consideredModel;
}

<<<<<<< HEAD
    // Obtain the region model checker
    std::shared_ptr<storm::modelchecker::RegionModelChecker<ParametricType>> checker;
    if (consideredModel->isOfType(storm::models::ModelType::Dtmc)) {
        // TODO if robust use robust
        checker = std::make_shared<storm::modelchecker::SparseDtmcParameterLiftingModelChecker<storm::models::sparse::Dtmc<ParametricType>, ConstantType>>();
        checker->setUseMonotonicity(monotonicitySetting.useMonotonicity);
        checker->setUseOnlyGlobal(monotonicitySetting.useOnlyGlobalMonotonicity);
        checker->setUseBounds(monotonicitySetting.useBoundsFromPLA);
        if (monotonicitySetting.useMonotonicity && monotoneParameters) {
            checker->setMonotoneParameters(monotoneParameters.get());
        }
    } else if (consideredModel->isOfType(storm::models::ModelType::Mdp)) {
        STORM_LOG_WARN_COND(!monotonicitySetting.useMonotonicity,
                            "Usage of monotonicity not supported for this type of model, continuing without montonicity checking");
        checker = std::make_shared<storm::modelchecker::SparseMdpParameterLiftingModelChecker<storm::models::sparse::Mdp<ParametricType>, ConstantType>>();
    } else {
        STORM_LOG_THROW(false, storm::exceptions::InvalidOperationException, "Unable to perform parameterLifting on the provided model type.");
    }

    checker->specify(env, consideredModel, task, generateSplitEstimates, allowModelSimplification);
=======
template<typename ParametricType, typename ImpreciseType = double, typename PreciseType = storm::RationalNumber>
std::unique_ptr<storm::modelchecker::RegionModelChecker<ParametricType>> createRegionModelChecker(storm::modelchecker::RegionCheckEngine engine,
                                                                                                  storm::models::ModelType modelType) {
    STORM_LOG_THROW(modelType == storm::models::ModelType::Dtmc || modelType == storm::models::ModelType::Mdp, storm::exceptions::NotSupportedException,
                    "Unable to create a region checker for the provided model type.");
>>>>>>> eb1e3b03

    switch (engine) {
        case storm::modelchecker::RegionCheckEngine::ParameterLifting:
            if (modelType == storm::models::ModelType::Dtmc) {
                return std::make_unique<
                    storm::modelchecker::SparseDtmcParameterLiftingModelChecker<storm::models::sparse::Dtmc<ParametricType>, ImpreciseType>>();
            } else {
                return std::make_unique<
                    storm::modelchecker::SparseMdpParameterLiftingModelChecker<storm::models::sparse::Mdp<ParametricType>, ImpreciseType>>();
            }
        case storm::modelchecker::RegionCheckEngine::ExactParameterLifting:
            if (modelType == storm::models::ModelType::Dtmc) {
                return std::make_unique<
                    storm::modelchecker::SparseDtmcParameterLiftingModelChecker<storm::models::sparse::Dtmc<ParametricType>, PreciseType>>();
            } else {
                return std::make_unique<storm::modelchecker::SparseMdpParameterLiftingModelChecker<storm::models::sparse::Mdp<ParametricType>, PreciseType>>();
            }
        case storm::modelchecker::RegionCheckEngine::ValidatingParameterLifting:
            if (modelType == storm::models::ModelType::Dtmc) {
                return std::make_unique<storm::modelchecker::ValidatingSparseParameterLiftingModelChecker<storm::models::sparse::Dtmc<ParametricType>,
                                                                                                          ImpreciseType, PreciseType>>();
            } else {
                return std::make_unique<storm::modelchecker::ValidatingSparseParameterLiftingModelChecker<storm::models::sparse::Mdp<ParametricType>,
                                                                                                          ImpreciseType, PreciseType>>();
            }
        default:
            STORM_LOG_THROW(false, storm::exceptions::UnexpectedException, "Unexpected region model checker type.");
    }
    return nullptr;
}

<<<<<<< HEAD
template<typename ParametricType>
std::shared_ptr<storm::modelchecker::RegionModelChecker<ParametricType>> initializeRobustParameterLiftingRegionModelChecker(
    Environment const& env, std::shared_ptr<storm::models::sparse::Model<ParametricType>> const& model,
    storm::modelchecker::CheckTask<storm::logic::Formula, ParametricType> const& task, bool allowModelSimplification = true) {
    std::shared_ptr<storm::models::sparse::Model<ParametricType>> consideredModel = model;

    // Treat continuous time models
    if (consideredModel->isOfType(storm::models::ModelType::Ctmc) || consideredModel->isOfType(storm::models::ModelType::MarkovAutomaton)) {
        STORM_LOG_WARN("Parameter lifting not supported for continuous time models. Transforming continuous model to discrete model...");
        std::vector<std::shared_ptr<storm::logic::Formula const>> taskFormulaAsVector{task.getFormula().asSharedPointer()};
        consideredModel = storm::api::transformContinuousToDiscreteTimeSparseModel(consideredModel, taskFormulaAsVector).first;
        STORM_LOG_THROW(consideredModel->isOfType(storm::models::ModelType::Dtmc) || consideredModel->isOfType(storm::models::ModelType::Mdp),
                        storm::exceptions::UnexpectedException, "Transformation to discrete time model has failed.");
    }

    // Obtain the region model checker
    std::shared_ptr<storm::modelchecker::RegionModelChecker<ParametricType>> checker;
    if (consideredModel->isOfType(storm::models::ModelType::Dtmc)) {
        checker = std::make_shared<storm::modelchecker::SparseRobustDtmcParameterLiftingModelChecker<storm::models::sparse::Dtmc<ParametricType>, double>>();
    } else {
        STORM_LOG_THROW(false, storm::exceptions::InvalidOperationException, "Unable to perform robust parameter lifting on the provided model type.");
    }

    checker->specify(env, consideredModel, task, false, allowModelSimplification);

    return checker;
}

template<typename ParametricType, typename ImpreciseType, typename PreciseType>
std::shared_ptr<storm::modelchecker::RegionModelChecker<ParametricType>> initializeValidatingRegionModelChecker(
    Environment const& env, std::shared_ptr<storm::models::sparse::Model<ParametricType>> const& model,
    storm::modelchecker::CheckTask<storm::logic::Formula, ParametricType> const& task, bool generateSplitEstimates = false,
    bool allowModelSimplification = true) {
    STORM_LOG_WARN_COND(storm::utility::parameterlifting::validateParameterLiftingSound(*model, task.getFormula()),
                        "Could not validate whether parameter lifting is applicable. Please validate manually...");
=======
template<typename ParametricType, typename ImpreciseType = double, typename PreciseType = storm::RationalNumber>
std::unique_ptr<storm::modelchecker::MonotonicityBackend<ParametricType>> initializeMonotonicityBackend(
    storm::modelchecker::RegionModelChecker<ParametricType> const& regionChecker, storm::modelchecker::RegionCheckEngine engine,
    storm::modelchecker::CheckTask<storm::logic::Formula, ParametricType> const& task, MonotonicitySetting const& monotonicitySetting,
    std::optional<std::pair<std::set<typename storm::storage::ParameterRegion<ParametricType>::VariableType>,
                            std::set<typename storm::storage::ParameterRegion<ParametricType>::VariableType>>>
        monotoneParameters = std::nullopt) {
    // Initialize default backend
    auto monotonicityBackend = std::make_unique<storm::modelchecker::MonotonicityBackend<ParametricType>>();

    // Potentially replace default by order-based monotonicity
    if (monotonicitySetting.useMonotonicity) {
        std::unique_ptr<storm::modelchecker::MonotonicityBackend<ParametricType>> orderBasedBackend;
        if (engine == storm::modelchecker::RegionCheckEngine::ExactParameterLifting) {
            orderBasedBackend = std::make_unique<storm::modelchecker::OrderBasedMonotonicityBackend<ParametricType, PreciseType>>(
                monotonicitySetting.useOnlyGlobalMonotonicity, monotonicitySetting.useBoundsFromPLA);
        } else {
            orderBasedBackend = std::make_unique<storm::modelchecker::OrderBasedMonotonicityBackend<ParametricType, ImpreciseType>>(
                monotonicitySetting.useOnlyGlobalMonotonicity, monotonicitySetting.useBoundsFromPLA);
        }
        if (regionChecker.isMonotonicitySupported(*orderBasedBackend, task)) {
            monotonicityBackend = std::move(orderBasedBackend);
        } else {
            STORM_LOG_WARN("Order-based Monotonicity enabled for region checking engine " << engine << " but not supported in this configuration.");
        }
    }
>>>>>>> eb1e3b03

    // Insert monotone parameters if available
    if (monotoneParameters) {
        for (auto const& incrPar : monotoneParameters->first) {
            monotonicityBackend->setMonotoneParameter(incrPar, storm::analysis::MonotonicityKind::Incr);
        }
        for (auto const& decrPar : monotoneParameters->second) {
            monotonicityBackend->setMonotoneParameter(decrPar, storm::analysis::MonotonicityKind::Decr);
        }
    }
    return monotonicityBackend;
}

template<typename ParametricType>
storm::modelchecker::RegionSplittingStrategy initializeSplittingStrategy(storm::modelchecker::RegionModelChecker<ParametricType> const& regionChecker,
                                                                         storm::modelchecker::CheckTask<storm::logic::Formula, ParametricType> const& task,
                                                                         storm::modelchecker::RegionSplittingStrategy::Heuristic heuristic,
                                                                         std::optional<storm::modelchecker::RegionSplitEstimateKind> estimateKind,
                                                                         std::optional<uint64_t> maxSplitsPerStepThreshold = std::nullopt) {
    storm::modelchecker::RegionSplittingStrategy strat;
    if (maxSplitsPerStepThreshold) {
        strat.maxSplitDimensions = *maxSplitsPerStepThreshold;
    }
    strat.heuristic = heuristic;
    strat.estimateKind = estimateKind;

    if (strat.heuristic == storm::modelchecker::RegionSplittingStrategy::Heuristic::EstimateBased) {
        if (!strat.estimateKind) {
            strat.estimateKind = regionChecker.getDefaultRegionSplitEstimateKind(task);
        }
        STORM_LOG_THROW(regionChecker.isRegionSplitEstimateKindSupported(*strat.estimateKind, task), storm::exceptions::NotSupportedException,
                        "The chosen region split estimate kind is not supported by the region model checker.");
    }

    return strat;
}

template<typename ValueType, typename ImpreciseType = double, typename PreciseType = storm::RationalNumber>
std::unique_ptr<storm::modelchecker::RegionModelChecker<ValueType>> initializeRegionModelChecker(
    Environment const& env, std::shared_ptr<storm::models::sparse::Model<ValueType>> const& model,
    storm::modelchecker::CheckTask<storm::logic::Formula, ValueType> const& task, storm::modelchecker::RegionCheckEngine engine,
<<<<<<< HEAD
    bool generateSplitEstimates = false, bool allowModelSimplification = true, bool preconditionsValidated = false,
    MonotonicitySetting monotonicitySetting = MonotonicitySetting(),
    boost::optional<std::pair<std::set<typename storm::storage::ParameterRegion<ValueType>::VariableType>,
                              std::set<typename storm::storage::ParameterRegion<ValueType>::VariableType>>>
        monotoneParameters = boost::none) {
    switch (engine) {
            // TODO: now we always use regionsplitestimates
        case storm::modelchecker::RegionCheckEngine::ParameterLifting:
            return initializeParameterLiftingRegionModelChecker<ValueType, double>(env, model, task, generateSplitEstimates, allowModelSimplification,
                                                                                   preconditionsValidated, monotonicitySetting, monotoneParameters);
        case storm::modelchecker::RegionCheckEngine::ExactParameterLifting:
            return initializeParameterLiftingRegionModelChecker<ValueType, storm::RationalNumber>(
                env, model, task, generateSplitEstimates, allowModelSimplification, preconditionsValidated, monotonicitySetting, monotoneParameters);
        case storm::modelchecker::RegionCheckEngine::ValidatingParameterLifting:
            // TODO should this also apply to monotonicity?
            STORM_LOG_WARN_COND(preconditionsValidated, "Preconditions are checked anyway by a valicating model checker...");
            return initializeValidatingRegionModelChecker<ValueType, double, storm::RationalNumber>(env, model, task, generateSplitEstimates,
                                                                                                    allowModelSimplification);
        case storm::modelchecker::RegionCheckEngine::RobustParameterLifting:
            return initializeRobustParameterLiftingRegionModelChecker<ValueType>(env, model, task, allowModelSimplification);
        default:
            STORM_LOG_THROW(false, storm::exceptions::UnexpectedException, "Unexpected region model checker type.");
=======
    bool allowModelSimplification = true, bool preconditionsValidated = false, MonotonicitySetting monotonicitySetting = MonotonicitySetting(),
    std::optional<std::pair<std::set<typename storm::storage::ParameterRegion<ValueType>::VariableType>,
                            std::set<typename storm::storage::ParameterRegion<ValueType>::VariableType>>>
        monotoneParameters = std::nullopt) {
    auto consideredModel = preprocessSparseModelForParameterLifting(model, task, preconditionsValidated);
    auto regionChecker = createRegionModelChecker<ValueType, ImpreciseType, PreciseType>(engine, model->getType());
    auto monotonicityBackend =
        initializeMonotonicityBackend<ValueType, ImpreciseType, PreciseType>(*regionChecker, engine, task, monotonicitySetting, monotoneParameters);
    if (allowModelSimplification) {
        allowModelSimplification = monotonicityBackend->recommendModelSimplifications();
        STORM_LOG_WARN_COND(allowModelSimplification, "Model simplification is disabled because the monotonicity algorithm does not recommend it.");
>>>>>>> eb1e3b03
    }
    regionChecker->specify(env, consideredModel, task, std::nullopt, std::move(monotonicityBackend), allowModelSimplification);
    return regionChecker;
}

template<typename ValueType>
std::unique_ptr<storm::modelchecker::RegionModelChecker<ValueType>> initializeRegionModelChecker(
    std::shared_ptr<storm::models::sparse::Model<ValueType>> const& model, storm::modelchecker::CheckTask<storm::logic::Formula, ValueType> const& task,
    storm::modelchecker::RegionCheckEngine engine) {
    Environment env;
    return initializeRegionModelChecker(env, model, task, engine);
}

template<typename ValueType>
std::unique_ptr<storm::modelchecker::RegionCheckResult<ValueType>> checkRegionsWithSparseEngine(
    std::shared_ptr<storm::models::sparse::Model<ValueType>> const& model, storm::modelchecker::CheckTask<storm::logic::Formula, ValueType> const& task,
    std::vector<storm::storage::ParameterRegion<ValueType>> const& regions, storm::modelchecker::RegionCheckEngine engine,
    std::vector<storm::modelchecker::RegionResultHypothesis> const& hypotheses, bool sampleVerticesOfRegions) {
    Environment env;
    auto regionChecker = initializeRegionModelChecker(env, model, task, engine);
    return regionChecker->analyzeRegions(env, regions, hypotheses, sampleVerticesOfRegions);
}

template<typename ValueType>
std::unique_ptr<storm::modelchecker::RegionCheckResult<ValueType>> checkRegionsWithSparseEngine(
    std::shared_ptr<storm::models::sparse::Model<ValueType>> const& model, storm::modelchecker::CheckTask<storm::logic::Formula, ValueType> const& task,
    std::vector<storm::storage::ParameterRegion<ValueType>> const& regions, storm::modelchecker::RegionCheckEngine engine,
    storm::modelchecker::RegionResultHypothesis const& hypothesis = storm::modelchecker::RegionResultHypothesis::Unknown,
    bool sampleVerticesOfRegions = false) {
    std::vector<storm::modelchecker::RegionResultHypothesis> hypotheses(regions.size(), hypothesis);
    return checkRegionsWithSparseEngine(model, task, regions, engine, hypotheses, sampleVerticesOfRegions);
}

template<typename ValueType, typename ImpreciseType = double, typename PreciseType = storm::RationalNumber>
std::unique_ptr<storm::modelchecker::RegionRefinementChecker<ValueType>> initializeRegionRefinementChecker(
    Environment const& env, std::shared_ptr<storm::models::sparse::Model<ValueType>> const& model,
    storm::modelchecker::CheckTask<storm::logic::Formula, ValueType> const& task, storm::modelchecker::RegionCheckEngine engine,
    storm::modelchecker::RegionSplittingStrategy::Heuristic heuristic = storm::modelchecker::RegionSplittingStrategy::Heuristic::EstimateBased,
    std::optional<storm::modelchecker::RegionSplitEstimateKind> estimateKind = storm::modelchecker::RegionSplitEstimateKind::Distance,
    std::optional<uint64_t> maxSplitsPerStepThreshold = std::nullopt, bool allowModelSimplification = true,
    bool preconditionsValidated = false, MonotonicitySetting monotonicitySetting = MonotonicitySetting(),
    std::optional<std::pair<std::set<typename storm::storage::ParameterRegion<ValueType>::VariableType>,
                            std::set<typename storm::storage::ParameterRegion<ValueType>::VariableType>>>
        monotoneParameters = std::nullopt) {
    auto consideredModel = preprocessSparseModelForParameterLifting(model, task, preconditionsValidated);
    auto regionChecker = createRegionModelChecker<ValueType, ImpreciseType, PreciseType>(engine, model->getType());
    auto monotonicityBackend =
        initializeMonotonicityBackend<ValueType, ImpreciseType, PreciseType>(*regionChecker, engine, task, monotonicitySetting, monotoneParameters);
    auto splitStrat = initializeSplittingStrategy(*regionChecker, task, heuristic, estimateKind, maxSplitsPerStepThreshold);
    allowModelSimplification = allowModelSimplification && monotonicityBackend->recommendModelSimplifications();
    auto refinementChecker = std::make_unique<storm::modelchecker::RegionRefinementChecker<ValueType>>(std::move(regionChecker));
    refinementChecker->specify(env, consideredModel, task, splitStrat, std::move(monotonicityBackend), allowModelSimplification);
    return refinementChecker;
}

/*!
 * Checks and iteratively refines the given region with the sparse engine
 * @param engine The considered region checking engine
 * @param coverageThreshold if given, the refinement stops as soon as the fraction of the area of the subregions with inconclusive result is less then this
 * threshold
 * @param refinementDepthThreshold if given, the refinement stops at the given depth. depth=0 means no refinement.
 * @param hypothesis if not 'unknown', it is only checked whether the hypothesis holds (and NOT the complementary result).
 * @param allowModelSimplification
 * @param useMonotonicity
 * @param monThresh if given, determines at which depth to start using monotonicity
 */
template<typename ValueType>
std::unique_ptr<storm::modelchecker::RegionRefinementCheckResult<ValueType>> checkAndRefineRegionWithSparseEngine(
    std::shared_ptr<storm::models::sparse::Model<ValueType>> const& model, storm::modelchecker::CheckTask<storm::logic::Formula, ValueType> const& task,
    storm::storage::ParameterRegion<ValueType> const& region, storm::modelchecker::RegionCheckEngine engine, std::optional<ValueType> const& coverageThreshold,
    std::optional<uint64_t> const& refinementDepthThreshold = std::nullopt,
    storm::modelchecker::RegionResultHypothesis hypothesis = storm::modelchecker::RegionResultHypothesis::Unknown, bool allowModelSimplification = true,
    storm::modelchecker::RegionSplittingStrategy::Heuristic splittingStrategy = storm::modelchecker::RegionSplittingStrategy::Heuristic::EstimateBased,
    std::optional<storm::modelchecker::RegionSplitEstimateKind> estimateKind = storm::modelchecker::RegionSplitEstimateKind::Distance,
    std::optional<uint64_t> const& maxSplitsPerStepThreshold = std::nullopt,
    MonotonicitySetting monotonicitySetting = MonotonicitySetting(), uint64_t monThresh = 0) {
    Environment env;
    // TODO: allow passing these settings? Maybe also pass monotone parameters?
    bool const preconditionsValidated = false;
    auto refinementChecker = initializeRegionRefinementChecker(env, model, task, engine, splittingStrategy, estimateKind, maxSplitsPerStepThreshold,
                                                               allowModelSimplification, preconditionsValidated, monotonicitySetting);
    return refinementChecker->performRegionPartitioning(env, region, coverageThreshold, refinementDepthThreshold, hypothesis, monThresh);
}

// TODO: update documentation
/*!
 * Finds the extremal value in the given region
 */
template<typename ValueType>
std::pair<storm::RationalNumber, typename storm::storage::ParameterRegion<ValueType>::Valuation> computeExtremalValue(
    std::shared_ptr<storm::models::sparse::Model<ValueType>> const& model, storm::modelchecker::CheckTask<storm::logic::Formula, ValueType> const& task,
    storm::storage::ParameterRegion<ValueType> const& region, storm::modelchecker::RegionCheckEngine engine, storm::solver::OptimizationDirection const& dir,
    std::optional<ValueType> const& precision, bool absolutePrecision, MonotonicitySetting const& monotonicitySetting,
    std::optional<storm::logic::Bound> const& boundInvariant,
    storm::modelchecker::RegionSplittingStrategy::Heuristic splittingStrategy = storm::modelchecker::RegionSplittingStrategy::Heuristic::RoundRobin,
    std::optional<storm::modelchecker::RegionSplitEstimateKind> estimateKind = storm::modelchecker::RegionSplitEstimateKind::Distance,
    std::optional<uint64_t> maxSplitsPerStepThreshold = std::nullopt) {
    Environment env;
    // TODO: allow passing these settings? Maybe also pass monotone parameters?
    bool const preconditionsValidated = false;
    bool const allowModelSimplification = true;
    auto refinementChecker = initializeRegionRefinementChecker(env, model, task, engine, splittingStrategy, estimateKind, maxSplitsPerStepThreshold,
                                                               allowModelSimplification, preconditionsValidated, monotonicitySetting);
    auto res =
        refinementChecker->computeExtremalValue(env, region, dir, precision.value_or(storm::utility::zero<ValueType>()), absolutePrecision, boundInvariant);
    return {storm::utility::convertNumber<storm::RationalNumber>(res.first), std::move(res.second)};
}

/*!
 * Verifies whether a region satisfies a property.
 */
template<typename ValueType>
bool verifyRegion(std::shared_ptr<storm::models::sparse::Model<ValueType>> const& model, storm::logic::Formula const& formula,
                  storm::storage::ParameterRegion<ValueType> const& region, storm::modelchecker::RegionCheckEngine engine,
                  MonotonicitySetting const& monotonicitySetting,
                  storm::modelchecker::RegionSplittingStrategy::Heuristic heuristic = storm::modelchecker::RegionSplittingStrategy::Heuristic::RoundRobin,
                  std::optional<storm::modelchecker::RegionSplitEstimateKind> estimateKind = storm::modelchecker::RegionSplitEstimateKind::Distance,
                  std::optional<uint64_t> maxSplitsPerStepThreshold = std::numeric_limits<uint64_t>::max()) {
    Environment env;
    STORM_LOG_THROW(formula.isProbabilityOperatorFormula() || formula.isRewardOperatorFormula(), storm::exceptions::NotSupportedException,
                    "Only probability and reward operators supported");
    STORM_LOG_THROW(formula.asOperatorFormula().hasBound(), storm::exceptions::NotSupportedException, "Verification requires a bounded operator formula.");

    storm::logic::Bound const& bound = formula.asOperatorFormula().getBound();
    std::shared_ptr<storm::logic::Formula> formulaWithoutBounds = formula.clone();
    formulaWithoutBounds->asOperatorFormula().removeBound();
    // TODO: allow passing these settings? Maybe also pass monotone parameters?
    bool preconditionsValidated = false;
    bool const allowModelSimplification = true;
    auto refinementChecker = initializeRegionRefinementChecker(
        env, model, storm::modelchecker::CheckTask<storm::logic::Formula, ValueType>(*formulaWithoutBounds, true), engine, heuristic, estimateKind,
        maxSplitsPerStepThreshold, allowModelSimplification, preconditionsValidated, monotonicitySetting);
    return refinementChecker->verifyRegion(env, region, bound);
}

template<typename ValueType>
void exportRegionCheckResultToFile(std::unique_ptr<storm::modelchecker::CheckResult> const& checkResult, std::string const& filename,
                                   bool onlyConclusiveResults = false) {
    auto const* regionCheckResult = dynamic_cast<storm::modelchecker::RegionCheckResult<ValueType> const*>(checkResult.get());
    STORM_LOG_THROW(regionCheckResult != nullptr, storm::exceptions::UnexpectedException,
                    "Can not export region check result: The given checkresult does not have the expected type.");

    std::ofstream filestream;
    storm::utility::openFile(filename, filestream);
    for (auto const& res : regionCheckResult->getRegionResults()) {
        if (!onlyConclusiveResults || res.second == storm::modelchecker::RegionResult::AllViolated || res.second == storm::modelchecker::RegionResult::AllSat ||
            res.second == storm::modelchecker::RegionResult::AllIllDefined) {
            filestream << res.second << ": " << res.first << '\n';
        }
    }
}

}  // namespace api
}  // namespace storm<|MERGE_RESOLUTION|>--- conflicted
+++ resolved
@@ -8,25 +8,19 @@
 
 #include "storm-pars/modelchecker/region/AnnotatedRegion.h"
 #include "storm-pars/modelchecker/region/RegionCheckEngine.h"
-<<<<<<< HEAD
 #include "storm-pars/modelchecker/region/RegionResult.h"
-=======
 #include "storm-pars/modelchecker/region/RegionRefinementChecker.h"
->>>>>>> eb1e3b03
 #include "storm-pars/modelchecker/region/RegionResultHypothesis.h"
 #include "storm-pars/modelchecker/region/RegionSplitEstimateKind.h"
 #include "storm-pars/modelchecker/region/RegionSplittingStrategy.h"
 #include "storm-pars/modelchecker/region/SparseDtmcParameterLiftingModelChecker.h"
 #include "storm-pars/modelchecker/region/SparseMdpParameterLiftingModelChecker.h"
-<<<<<<< HEAD
 #include "storm-pars/modelchecker/region/SparseRobustDtmcParameterLiftingModelChecker.h"
 #include "storm-pars/modelchecker/region/ValidatingSparseDtmcParameterLiftingModelChecker.h"
 #include "storm-pars/modelchecker/region/ValidatingSparseMdpParameterLiftingModelChecker.h"
-=======
 #include "storm-pars/modelchecker/region/ValidatingSparseParameterLiftingModelChecker.h"
 #include "storm-pars/modelchecker/region/monotonicity/MonotonicityBackend.h"
 #include "storm-pars/modelchecker/region/monotonicity/OrderBasedMonotonicityBackend.h"
->>>>>>> eb1e3b03
 #include "storm-pars/modelchecker/results/RegionCheckResult.h"
 #include "storm-pars/modelchecker/results/RegionRefinementCheckResult.h"
 #include "storm-pars/parser/MonotonicityParser.h"
@@ -161,34 +155,11 @@
     return consideredModel;
 }
 
-<<<<<<< HEAD
-    // Obtain the region model checker
-    std::shared_ptr<storm::modelchecker::RegionModelChecker<ParametricType>> checker;
-    if (consideredModel->isOfType(storm::models::ModelType::Dtmc)) {
-        // TODO if robust use robust
-        checker = std::make_shared<storm::modelchecker::SparseDtmcParameterLiftingModelChecker<storm::models::sparse::Dtmc<ParametricType>, ConstantType>>();
-        checker->setUseMonotonicity(monotonicitySetting.useMonotonicity);
-        checker->setUseOnlyGlobal(monotonicitySetting.useOnlyGlobalMonotonicity);
-        checker->setUseBounds(monotonicitySetting.useBoundsFromPLA);
-        if (monotonicitySetting.useMonotonicity && monotoneParameters) {
-            checker->setMonotoneParameters(monotoneParameters.get());
-        }
-    } else if (consideredModel->isOfType(storm::models::ModelType::Mdp)) {
-        STORM_LOG_WARN_COND(!monotonicitySetting.useMonotonicity,
-                            "Usage of monotonicity not supported for this type of model, continuing without montonicity checking");
-        checker = std::make_shared<storm::modelchecker::SparseMdpParameterLiftingModelChecker<storm::models::sparse::Mdp<ParametricType>, ConstantType>>();
-    } else {
-        STORM_LOG_THROW(false, storm::exceptions::InvalidOperationException, "Unable to perform parameterLifting on the provided model type.");
-    }
-
-    checker->specify(env, consideredModel, task, generateSplitEstimates, allowModelSimplification);
-=======
 template<typename ParametricType, typename ImpreciseType = double, typename PreciseType = storm::RationalNumber>
 std::unique_ptr<storm::modelchecker::RegionModelChecker<ParametricType>> createRegionModelChecker(storm::modelchecker::RegionCheckEngine engine,
                                                                                                   storm::models::ModelType modelType) {
     STORM_LOG_THROW(modelType == storm::models::ModelType::Dtmc || modelType == storm::models::ModelType::Mdp, storm::exceptions::NotSupportedException,
                     "Unable to create a region checker for the provided model type.");
->>>>>>> eb1e3b03
 
     switch (engine) {
         case storm::modelchecker::RegionCheckEngine::ParameterLifting:
@@ -206,6 +177,8 @@
             } else {
                 return std::make_unique<storm::modelchecker::SparseMdpParameterLiftingModelChecker<storm::models::sparse::Mdp<ParametricType>, PreciseType>>();
             }
+        case storm::modelchecker::RegionCheckEngine::RobustParameterLifting:
+            return std::make_unique<storm::modelchecker::SparseRobustDtmcParameterLiftingModelChecker<storm::models::sparse::Dtmc<ParametricType>, ImpreciseType>;
         case storm::modelchecker::RegionCheckEngine::ValidatingParameterLifting:
             if (modelType == storm::models::ModelType::Dtmc) {
                 return std::make_unique<storm::modelchecker::ValidatingSparseParameterLiftingModelChecker<storm::models::sparse::Dtmc<ParametricType>,
@@ -220,43 +193,6 @@
     return nullptr;
 }
 
-<<<<<<< HEAD
-template<typename ParametricType>
-std::shared_ptr<storm::modelchecker::RegionModelChecker<ParametricType>> initializeRobustParameterLiftingRegionModelChecker(
-    Environment const& env, std::shared_ptr<storm::models::sparse::Model<ParametricType>> const& model,
-    storm::modelchecker::CheckTask<storm::logic::Formula, ParametricType> const& task, bool allowModelSimplification = true) {
-    std::shared_ptr<storm::models::sparse::Model<ParametricType>> consideredModel = model;
-
-    // Treat continuous time models
-    if (consideredModel->isOfType(storm::models::ModelType::Ctmc) || consideredModel->isOfType(storm::models::ModelType::MarkovAutomaton)) {
-        STORM_LOG_WARN("Parameter lifting not supported for continuous time models. Transforming continuous model to discrete model...");
-        std::vector<std::shared_ptr<storm::logic::Formula const>> taskFormulaAsVector{task.getFormula().asSharedPointer()};
-        consideredModel = storm::api::transformContinuousToDiscreteTimeSparseModel(consideredModel, taskFormulaAsVector).first;
-        STORM_LOG_THROW(consideredModel->isOfType(storm::models::ModelType::Dtmc) || consideredModel->isOfType(storm::models::ModelType::Mdp),
-                        storm::exceptions::UnexpectedException, "Transformation to discrete time model has failed.");
-    }
-
-    // Obtain the region model checker
-    std::shared_ptr<storm::modelchecker::RegionModelChecker<ParametricType>> checker;
-    if (consideredModel->isOfType(storm::models::ModelType::Dtmc)) {
-        checker = std::make_shared<storm::modelchecker::SparseRobustDtmcParameterLiftingModelChecker<storm::models::sparse::Dtmc<ParametricType>, double>>();
-    } else {
-        STORM_LOG_THROW(false, storm::exceptions::InvalidOperationException, "Unable to perform robust parameter lifting on the provided model type.");
-    }
-
-    checker->specify(env, consideredModel, task, false, allowModelSimplification);
-
-    return checker;
-}
-
-template<typename ParametricType, typename ImpreciseType, typename PreciseType>
-std::shared_ptr<storm::modelchecker::RegionModelChecker<ParametricType>> initializeValidatingRegionModelChecker(
-    Environment const& env, std::shared_ptr<storm::models::sparse::Model<ParametricType>> const& model,
-    storm::modelchecker::CheckTask<storm::logic::Formula, ParametricType> const& task, bool generateSplitEstimates = false,
-    bool allowModelSimplification = true) {
-    STORM_LOG_WARN_COND(storm::utility::parameterlifting::validateParameterLiftingSound(*model, task.getFormula()),
-                        "Could not validate whether parameter lifting is applicable. Please validate manually...");
-=======
 template<typename ParametricType, typename ImpreciseType = double, typename PreciseType = storm::RationalNumber>
 std::unique_ptr<storm::modelchecker::MonotonicityBackend<ParametricType>> initializeMonotonicityBackend(
     storm::modelchecker::RegionModelChecker<ParametricType> const& regionChecker, storm::modelchecker::RegionCheckEngine engine,
@@ -283,7 +219,6 @@
             STORM_LOG_WARN("Order-based Monotonicity enabled for region checking engine " << engine << " but not supported in this configuration.");
         }
     }
->>>>>>> eb1e3b03
 
     // Insert monotone parameters if available
     if (monotoneParameters) {
@@ -325,30 +260,6 @@
 std::unique_ptr<storm::modelchecker::RegionModelChecker<ValueType>> initializeRegionModelChecker(
     Environment const& env, std::shared_ptr<storm::models::sparse::Model<ValueType>> const& model,
     storm::modelchecker::CheckTask<storm::logic::Formula, ValueType> const& task, storm::modelchecker::RegionCheckEngine engine,
-<<<<<<< HEAD
-    bool generateSplitEstimates = false, bool allowModelSimplification = true, bool preconditionsValidated = false,
-    MonotonicitySetting monotonicitySetting = MonotonicitySetting(),
-    boost::optional<std::pair<std::set<typename storm::storage::ParameterRegion<ValueType>::VariableType>,
-                              std::set<typename storm::storage::ParameterRegion<ValueType>::VariableType>>>
-        monotoneParameters = boost::none) {
-    switch (engine) {
-            // TODO: now we always use regionsplitestimates
-        case storm::modelchecker::RegionCheckEngine::ParameterLifting:
-            return initializeParameterLiftingRegionModelChecker<ValueType, double>(env, model, task, generateSplitEstimates, allowModelSimplification,
-                                                                                   preconditionsValidated, monotonicitySetting, monotoneParameters);
-        case storm::modelchecker::RegionCheckEngine::ExactParameterLifting:
-            return initializeParameterLiftingRegionModelChecker<ValueType, storm::RationalNumber>(
-                env, model, task, generateSplitEstimates, allowModelSimplification, preconditionsValidated, monotonicitySetting, monotoneParameters);
-        case storm::modelchecker::RegionCheckEngine::ValidatingParameterLifting:
-            // TODO should this also apply to monotonicity?
-            STORM_LOG_WARN_COND(preconditionsValidated, "Preconditions are checked anyway by a valicating model checker...");
-            return initializeValidatingRegionModelChecker<ValueType, double, storm::RationalNumber>(env, model, task, generateSplitEstimates,
-                                                                                                    allowModelSimplification);
-        case storm::modelchecker::RegionCheckEngine::RobustParameterLifting:
-            return initializeRobustParameterLiftingRegionModelChecker<ValueType>(env, model, task, allowModelSimplification);
-        default:
-            STORM_LOG_THROW(false, storm::exceptions::UnexpectedException, "Unexpected region model checker type.");
-=======
     bool allowModelSimplification = true, bool preconditionsValidated = false, MonotonicitySetting monotonicitySetting = MonotonicitySetting(),
     std::optional<std::pair<std::set<typename storm::storage::ParameterRegion<ValueType>::VariableType>,
                             std::set<typename storm::storage::ParameterRegion<ValueType>::VariableType>>>
@@ -360,7 +271,6 @@
     if (allowModelSimplification) {
         allowModelSimplification = monotonicityBackend->recommendModelSimplifications();
         STORM_LOG_WARN_COND(allowModelSimplification, "Model simplification is disabled because the monotonicity algorithm does not recommend it.");
->>>>>>> eb1e3b03
     }
     regionChecker->specify(env, consideredModel, task, std::nullopt, std::move(monotonicityBackend), allowModelSimplification);
     return regionChecker;
