--- conflicted
+++ resolved
@@ -8,266 +8,6 @@
 
 
 namespace storm {
-<<<<<<< HEAD
-    namespace parser {
- 
-        MarkovAutomatonSparseTransitionParser::FirstPassResult MarkovAutomatonSparseTransitionParser::firstPass(char* buf, SupportedLineEndingsEnum lineEndings) {
-            MarkovAutomatonSparseTransitionParser::FirstPassResult result;
-
-            bool fixDeadlocks = storm::settings::Settings::getInstance()->isSet("fixDeadlocks");
-            
-            // Skip the format hint.
-            buf = storm::parser::forwardToNextLine(buf, lineEndings);
-            
-            // Now read the transitions.
-            int_fast64_t source, target = -1;
-            int_fast64_t lastsource = -1;
-            bool encounteredEOF = false;
-            bool stateHasMarkovianChoice = false;
-            bool stateHasProbabilisticChoice = false;
-            while (buf[0] != '\0' && !encounteredEOF) {
-                // At the current point, the next thing to read is the source state of the next choice to come.
-                source = checked_strtol(buf, &buf);
-                
-                // Check if we encountered a state index that is bigger than all previously seen ones and record it if necessary.
-                if (source > result.highestStateIndex) {
-                    result.highestStateIndex = source;
-                }
-                
-                // If we have skipped some states, we need to reserve the space for the self-loop insertion in the second pass.
-                if (source > lastsource + 1) {
-                    if (fixDeadlocks) {
-                        result.numberOfNonzeroEntries += source - lastsource - 1;
-                        result.numberOfChoices += source - lastsource - 1;
-                    } else {
-                        LOG4CPLUS_ERROR(logger, "Found deadlock states (e.g. " << lastsource + 1 << ") during parsing. Please fix them or set the appropriate flag.");
-                        throw storm::exceptions::WrongFormatException() << "Found deadlock states (e.g. " << lastsource + 1 << ") during parsing. Please fix them or set the appropriate flag.";
-                    }
-                } else if (source < lastsource) {
-                    LOG4CPLUS_ERROR(logger, "Illegal state choice order. A choice of state " << source << " appears at an illegal position.");
-                    throw storm::exceptions::WrongFormatException() << "Illegal state choice order. A choice of state " << source << " appears at an illegal position.";
-                }
-                
-                ++result.numberOfChoices;
-                
-                // If we have moved to the next state, we need to clear the flag that stores whether or not the source has a Markovian or probabilistic choice.
-                if (source != lastsource) {
-                    stateHasMarkovianChoice = false;
-                    stateHasProbabilisticChoice = false;
-                }
-                
-                // Record that the current source was the last source.
-                lastsource = source;
-                
-                buf = trimWhitespaces(buf);
-                
-                // Depending on the action name, the choice is either a probabilitic one or a markovian one.
-                bool isMarkovianChoice = false;
-                if (buf[0] == '!') {
-                    isMarkovianChoice = true;
-                } else {
-                    isMarkovianChoice = false;
-                }
-                ++buf;
-                
-                if (isMarkovianChoice) {
-                    if (stateHasMarkovianChoice) {
-                        LOG4CPLUS_ERROR(logger, "The state " << source << " has multiple Markovian choices.");
-                        throw storm::exceptions::WrongFormatException() << "The state " << source << " has multiple Markovian choices.";
-                    }
-                    if (stateHasProbabilisticChoice) {
-                        LOG4CPLUS_ERROR(logger, "The state " << source << " has a probabilistic choice preceding a Markovian choice. The Markovian choice must be the first choice listed.");
-                        throw storm::exceptions::WrongFormatException() << "The state " << source << " has a probabilistic choice preceding a Markovian choice. The Markovian choice must be the first choice listed.";
-                    }
-                    stateHasMarkovianChoice = true;
-                } else {
-                    stateHasProbabilisticChoice = true;
-                }
-                
-                buf = forwardToNextLine(buf, lineEndings);
-                
-                // Now that we have the source state and the information whether or not the current choice is probabilistic or Markovian, we need to read the list of successors and the probabilities/rates.
-                bool hasSuccessorState = false;
-                bool encounteredNewDistribution = false;
-                uint_fast64_t lastSuccessorState = 0;
-                
-                // At this point, we need to check whether there is an additional successor or we have reached the next choice for the same or a different state.
-                do {
-                    buf = trimWhitespaces(buf);
-                    // If the end of the file was reached, we need to abort and check whether we are in a legal state.
-                    if (buf[0] == '\0') {
-                        if (!hasSuccessorState) {
-                            LOG4CPLUS_ERROR(logger, "Premature end-of-file. Expected at least one successor state for state " << source << ".");
-                            throw storm::exceptions::WrongFormatException() << "Premature end-of-file. Expected at least one successor state for state " << source << ".";
-                        } else {
-                            // If there was at least one successor for the current choice, this is legal and we need to move on.
-                            encounteredEOF = true;
-                        }
-                    } else if (buf[0] == '*') {
-                        // As we have encountered a "*", we know that there is an additional successor state for the current choice.
-                        ++buf;
-                        
-                        // Now we need to read the successor state and check if we already saw a higher state index.
-                        target = checked_strtol(buf, &buf);
-                        if (target > result.highestStateIndex) {
-                            result.highestStateIndex = target;
-                        }
-                        if (hasSuccessorState && target <= lastSuccessorState) {
-                            LOG4CPLUS_ERROR(logger, "Illegal transition order for source state " << source << ".");
-                            throw storm::exceptions::WrongFormatException() << "Illegal transition order for source state " << source << ".";
-                        }
-                        
-                        // And the corresponding probability/rate.
-                        double val = checked_strtod(buf, &buf);
-                        if (val <= 0.0) {
-                            LOG4CPLUS_ERROR(logger, "Illegal probability/rate value for transition from " << source << " to " << target << ": " << val << ".");
-                            throw storm::exceptions::WrongFormatException() << "Illegal probability/rate value for transition from " << source << " to " << target << ": " << val << ".";
-                        }
-                        
-                        // We need to record that we found at least one successor state for the current choice.
-                        hasSuccessorState = true;
-                        lastSuccessorState = target;
-                        
-                        // As we found a new successor, we need to increase the number of nonzero entries.
-                        ++result.numberOfNonzeroEntries;
-                        
-                        buf = forwardToNextLine(buf, lineEndings);
-                    } else {
-                        // If it was not a "*", we have to assume that we encountered the beginning of a new choice definition. In this case, we don't move the pointer
-                        // to the buffer, because we still need to read the new source state.
-                        encounteredNewDistribution = true;
-                    }
-                } while (!encounteredEOF && !encounteredNewDistribution);
-            }
-            
-            return result;
-        }
-        
-        MarkovAutomatonSparseTransitionParser::ResultType MarkovAutomatonSparseTransitionParser::secondPass(char* buf, SupportedLineEndingsEnum lineEndings, FirstPassResult const& firstPassResult) {
-            ResultType result(firstPassResult);
-            storm::storage::SparseMatrixBuilder<double> matrixBuilder(firstPassResult.numberOfChoices, firstPassResult.highestStateIndex + 1, firstPassResult.numberOfNonzeroEntries, true);
-            
-            bool fixDeadlocks = storm::settings::Settings::getInstance()->isSet("fixDeadlocks");
-            
-            // Skip the format hint.
-            buf = storm::parser::forwardToNextLine(buf, lineEndings);
-            
-            // Now read the transitions.
-            int_fast64_t source, target = -1;
-            int_fast64_t lastsource = -1;
-            bool encounteredEOF = false;
-            uint_fast64_t currentChoice = 0;
-            while (buf[0] != '\0' && !encounteredEOF) {
-                // At the current point, the next thing to read is the source state of the next choice to come.
-                source = checked_strtol(buf, &buf);
-                                
-                // If we have skipped some states, we need to insert self-loops if requested.
-                if (source > lastsource + 1) {
-                    if (fixDeadlocks) {
-                        for (uint_fast64_t index = lastsource + 1; index < source; ++index) {
-                            matrixBuilder.newRowGroup(currentChoice);
-                            matrixBuilder.addNextValue(currentChoice, index, 1);
-                            ++currentChoice;
-                        }
-                    } else {
-                        LOG4CPLUS_ERROR(logger, "Found deadlock states (e.g. " << lastsource + 1 << ") during parsing. Please fix them or set the appropriate flag.");
-                        throw storm::exceptions::WrongFormatException() << "Found deadlock states (e.g. " << lastsource + 1 << ") during parsing. Please fix them or set the appropriate flag.";
-                    }
-                }
-                
-                if (source != lastsource) {
-                    // If we skipped to a new state we need to record the beginning of the choices in the nondeterministic choice indices.
-                    matrixBuilder.newRowGroup(currentChoice);
-                }
-                
-                // Record that the current source was the last source.
-                lastsource = source;
-                
-                buf = trimWhitespaces(buf);
-                
-                // Depending on the action name, the choice is either a probabilitic one or a markovian one.
-                bool isMarkovianChoice = false;
-                if (buf[0] == '!') {
-                    isMarkovianChoice = true;
-                    
-                    // Mark the current state as a Markovian one.
-                    result.markovianStates.set(source, true);
-                } else {
-                    isMarkovianChoice = false;
-                }
-                
-                buf = forwardToNextLine(buf, lineEndings);
-                
-                // Now that we have the source state and the information whether or not the current choice is probabilistic or Markovian, we need to read the list of successors and the probabilities/rates.
-                bool hasSuccessorState = false;
-                bool encounteredNewDistribution = false;
-                
-                // At this point, we need to check whether there is an additional successor or we have reached the next choice for the same or a different state.
-                do {
-                    buf = trimWhitespaces(buf);
-                    
-                    // If the end of the file was reached, we need to abort and check whether we are in a legal state.
-                    if (buf[0] == '\0') {
-                        // Under the assumption that the currently open choice has at least one successor (which is given after the first run)
-                        // we may legally stop reading here.
-                        encounteredEOF = true;
-                    } else if (buf[0] == '*') {
-                        // We need to record that we found at least one successor state for the current choice.
-                        hasSuccessorState = true;
-                        
-                        // As we have encountered a "*", we know that there is an additional successor state for the current choice.
-                        ++buf;
-                        
-                        // Now we need to read the successor state and check if we already saw a higher state index.
-                        target = checked_strtol(buf, &buf);
-                        
-                        // And the corresponding probability/rate.
-                        double val = checked_strtod(buf, &buf);
-                        
-                        // Record the value as well as the exit rate in case of a Markovian choice.
-                        matrixBuilder.addNextValue(currentChoice, target, val);
-                        if (isMarkovianChoice) {
-                            result.exitRates[source] += val;
-                        }
-                        
-                        buf = forwardToNextLine(buf, lineEndings);
-                    } else {
-                        // If it was not a "*", we have to assume that we encountered the beginning of a new choice definition. In this case, we don't move the pointer
-                        // to the buffer, because we still need to read the new source state.
-                        encounteredNewDistribution = true;
-                    }
-                } while (!encounteredEOF && !encounteredNewDistribution);
-                
-                ++currentChoice;
-            }
-            
-            // As we have added all entries at this point, we need to finalize the matrix.
-            result.transitionMatrix = matrixBuilder.build();
-            
-            return result;
-        }
-        
-        MarkovAutomatonSparseTransitionParser::ResultType MarkovAutomatonSparseTransitionParser::parseMarkovAutomatonTransitions(std::string const& filename) {
-            // Set the locale to correctly recognize floating point numbers.
-            setlocale(LC_NUMERIC, "C");
-            
-            if (!fileExistsAndIsReadable(filename.c_str())) {
-                LOG4CPLUS_ERROR(logger, "Error while parsing " << filename << ": File does not exist or is not readable.");
-                throw storm::exceptions::WrongFormatException() << "Error while parsing " << filename << ": File does not exist or is not readable.";
-            }
-            
-            // Determine used line endings.
-            SupportedLineEndingsEnum lineEndings = findUsedLineEndings(filename, true);
-            
-            // Open file and prepare pointer to buffer.
-            MappedFile file(filename.c_str());
-            char* buf = file.data;
-            
-            return secondPass(buf, lineEndings, firstPass(buf, lineEndings));
-        }
-        
-    } // namespace parser
-=======
 	namespace parser {
 
 		using namespace storm::utility::cstring;
@@ -535,5 +275,4 @@
 		}
 
 	} // namespace parser
->>>>>>> 6444fc51
 } // namespace storm