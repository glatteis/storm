#ifndef STORM_MODELCHECKER_CSL_SPARSEMARKOVAUTOMATONCSLMODELCHECKER_H_
#define STORM_MODELCHECKER_CSL_SPARSEMARKOVAUTOMATONCSLMODELCHECKER_H_

#include <utility>

#include "src/modelchecker/csl/AbstractModelChecker.h"
#include "src/modelchecker/prctl/SparseMdpPrctlModelChecker.h"
#include "src/models/MarkovAutomaton.h"
#include "src/storage/BitVector.h"
#include "src/storage/MaximalEndComponentDecomposition.h"
#include "src/solver/NondeterministicLinearEquationSolver.h"
#include "src/solver/LpSolver.h"
#include "src/utility/solver.h"
#include "src/utility/graph.h"
#include "src/exceptions/NotImplementedException.h"

namespace storm {
namespace modelchecker {
namespace csl {

template<typename ValueType>
class SparseMarkovAutomatonCslModelChecker : public AbstractModelChecker<ValueType> {
public:
	explicit SparseMarkovAutomatonCslModelChecker(storm::models::MarkovAutomaton<ValueType> const& model, std::shared_ptr<storm::solver::NondeterministicLinearEquationSolver<ValueType>> nondeterministicLinearEquationSolver) : AbstractModelChecker<ValueType>(model), nondeterministicLinearEquationSolver(nondeterministicLinearEquationSolver) {
		// Intentionally left empty.
	}

	/*
		This Second constructor is NEEDED and a workaround for a common Bug in C++ with nested templates
		See: http://stackoverflow.com/questions/14401308/visual-c-cannot-deduce-given-template-arguments-for-function-used-as-defaul
	*/
	explicit SparseMarkovAutomatonCslModelChecker(storm::models::MarkovAutomaton<ValueType> const& model) : AbstractModelChecker<ValueType>(model), nondeterministicLinearEquationSolver(storm::utility::solver::getNondeterministicLinearEquationSolver<ValueType>()) {
		// Intentionally left empty.
	}

	/*!
	 * Virtual destructor. Needs to be virtual, because this class has virtual methods.
	 */
	virtual ~SparseMarkovAutomatonCslModelChecker() {
		// Intentionally left empty.
	}

	/*!
	 * Returns a constant reference to the MDP associated with this model checker.
	 * @returns A constant reference to the MDP associated with this model checker.
	 */
	storm::models::MarkovAutomaton<ValueType> const& getModel() const {
		return AbstractModelChecker<ValueType>::template getModel<storm::models::MarkovAutomaton<ValueType>>();
	}

	/*!
	 * Checks the given formula that is a P operator over a path formula featuring a value bound.
	 *
	 * @param formula The formula to check.
	 * @returns The set of states satisfying the formula represented by a bit vector.
	 */
	virtual storm::storage::BitVector checkProbabilisticBoundOperator(storm::properties::csl::ProbabilisticBoundOperator<ValueType> const& formula) const override{
		// For P< and P<= the MA satisfies the formula iff the probability maximizing scheduler is used.
		// For P> and P>=               "              iff the probability minimizing         "        .
		if(formula.getComparisonOperator() == storm::properties::LESS || formula.getComparisonOperator() == storm::properties::LESS_EQUAL) {
			this->minimumOperatorStack.push(false);
		}
		else {
			this->minimumOperatorStack.push(true);
		}

		// First, we need to compute the probability for satisfying the path formula for each state.
		std::vector<ValueType> quantitativeResult = formula.getChild()->check(*this, false);

		//Remove the minimizing operator entry from the stack.
		this->minimumOperatorStack.pop();

		// Create resulting bit vector that will hold the yes/no-answer for every state.
		storm::storage::BitVector result(quantitativeResult.size());

		// Now, we can compute which states meet the bound specified in this operator and set the
		// corresponding bits to true in the resulting vector.
		for (uint_fast64_t i = 0; i < quantitativeResult.size(); ++i) {
			if (formula.meetsBound(quantitativeResult[i])) {
				result.set(i, true);
			}
		}

		return result;
	}

	std::vector<ValueType> checkUntil(storm::properties::csl::Until<ValueType> const& formula, bool qualitative) const {
		// Test whether it is specified if the minimum or maximum probabilities are to be computed.
		if(this->minimumOperatorStack.empty()) {
			LOG4CPLUS_ERROR(logger, "Formula does not specify neither min nor max optimality, which is not meaningful over nondeterministic models.");
			throw storm::exceptions::InvalidArgumentException() << "Formula does not specify neither min nor max optimality, which is not meaningful over nondeterministic models.";
		}

		storm::storage::BitVector leftStates = formula.getLeft()->check(*this);
		storm::storage::BitVector rightStates = formula.getRight()->check(*this);
		return computeUnboundedUntilProbabilities(this->minimumOperatorStack.top(), leftStates, rightStates, qualitative).first;
	}

	std::pair<std::vector<ValueType>, storm::storage::TotalScheduler> computeUnboundedUntilProbabilities(bool min, storm::storage::BitVector const& leftStates, storm::storage::BitVector const& rightStates, bool qualitative) const {
		return storm::modelchecker::prctl::SparseMdpPrctlModelChecker<ValueType>::computeUnboundedUntilProbabilities(min, this->getModel().getTransitionMatrix(), this->getModel().getBackwardTransitions(), this->getModel().getInitialStates(), leftStates, rightStates, nondeterministicLinearEquationSolver, qualitative);
	}

	std::vector<ValueType> checkTimeBoundedUntil(storm::properties::csl::TimeBoundedUntil<ValueType> const& formula, bool qualitative) const {
		throw storm::exceptions::NotImplementedException() << "Model checking Until formulas on Markov automata is not yet implemented.";
	}

	std::vector<ValueType> checkTimeBoundedEventually(storm::properties::csl::TimeBoundedEventually<ValueType> const& formula, bool qualitative) const {
		// Test whether it is specified if the minimum or maximum probabilities are to be computed.
		if(this->minimumOperatorStack.empty()) {
			LOG4CPLUS_ERROR(logger, "Formula does not specify neither min nor max optimality, which is not meaningful over nondeterministic models.");
			throw storm::exceptions::InvalidArgumentException() << "Formula does not specify neither min nor max optimality, which is not meaningful over nondeterministic models.";
		}

		storm::storage::BitVector goalStates = formula.getChild()->check(*this);
		return this->checkTimeBoundedEventually(this->minimumOperatorStack.top(), goalStates, formula.getLowerBound(), formula.getUpperBound());
	}

	std::vector<ValueType> checkGlobally(storm::properties::csl::Globally<ValueType> const& formula, bool qualitative) const {
		throw storm::exceptions::NotImplementedException() << "Model checking Globally formulas on Markov automata is not yet implemented.";
	}

	std::vector<ValueType> checkEventually(storm::properties::csl::Eventually<ValueType> const& formula, bool qualitative) const {
		// Test whether it is specified if the minimum or maximum probabilities are to be computed.
		if(this->minimumOperatorStack.empty()) {
			LOG4CPLUS_ERROR(logger, "Formula does not specify neither min nor max optimality, which is not meaningful over nondeterministic models.");
			throw storm::exceptions::InvalidArgumentException() << "Formula does not specify neither min nor max optimality, which is not meaningful over nondeterministic models.";
		}

		storm::storage::BitVector subFormulaStates = formula.getChild()->check(*this);
		return computeUnboundedUntilProbabilities(this->minimumOperatorStack.top(), storm::storage::BitVector(this->getModel().getNumberOfStates(), true), subFormulaStates, qualitative).first;
	}

	std::vector<ValueType> checkNext(storm::properties::csl::Next<ValueType> const& formula, bool qualitative) const {
		throw storm::exceptions::NotImplementedException() << "Model checking Next formulas on Markov automata is not yet implemented.";
	}

	static void computeBoundedReachabilityProbabilities(bool min, storm::storage::SparseMatrix<ValueType> const& transitionMatrix, std::vector<ValueType> const& exitRates, storm::storage::BitVector const& markovianStates, storm::storage::BitVector const& goalStates, storm::storage::BitVector const& markovianNonGoalStates, storm::storage::BitVector const& probabilisticNonGoalStates, std::vector<ValueType>& markovianNonGoalValues, std::vector<ValueType>& probabilisticNonGoalValues, ValueType delta, uint_fast64_t numberOfSteps) {
		// Start by computing four sparse matrices:
		// * a matrix aMarkovian with all (discretized) transitions from Markovian non-goal states to all Markovian non-goal states.
		// * a matrix aMarkovianToProbabilistic with all (discretized) transitions from Markovian non-goal states to all probabilistic non-goal states.
		// * a matrix aProbabilistic with all (non-discretized) transitions from probabilistic non-goal states to other probabilistic non-goal states.
		// * a matrix aProbabilisticToMarkovian with all (non-discretized) transitions from probabilistic non-goal states to all Markovian non-goal states.
		typename storm::storage::SparseMatrix<ValueType> aMarkovian = transitionMatrix.getSubmatrix(true, markovianNonGoalStates, markovianNonGoalStates, true);
		typename storm::storage::SparseMatrix<ValueType> aMarkovianToProbabilistic = transitionMatrix.getSubmatrix(true, markovianNonGoalStates, probabilisticNonGoalStates);
		typename storm::storage::SparseMatrix<ValueType> aProbabilistic = transitionMatrix.getSubmatrix(true, probabilisticNonGoalStates, probabilisticNonGoalStates);
		typename storm::storage::SparseMatrix<ValueType> aProbabilisticToMarkovian = transitionMatrix.getSubmatrix(true, probabilisticNonGoalStates, markovianNonGoalStates);

		// The matrices with transitions from Markovian states need to be digitized.
		// Digitize aMarkovian. Based on whether the transition is a self-loop or not, we apply the two digitization rules.
		uint_fast64_t rowIndex = 0;
		for (auto state : markovianNonGoalStates) {
			for (auto& element : aMarkovian.getRow(rowIndex)) {
				ValueType eTerm = std::exp(-exitRates[state] * delta);
				if (element.first == rowIndex) {
					element.second = (storm::utility::constantOne<ValueType>() - eTerm) * element.second + eTerm;
				} else {
					element.second = (storm::utility::constantOne<ValueType>() - eTerm) * element.second;
				}
			}
			++rowIndex;
		}

		// Digitize aMarkovianToProbabilistic. As there are no self-loops in this case, we only need to apply the digitization formula for regular successors.
		rowIndex = 0;
		for (auto state : markovianNonGoalStates) {
			for (auto& element : aMarkovianToProbabilistic.getRow(rowIndex)) {
				element.second = (1 - std::exp(-exitRates[state] * delta)) * element.second;
			}
			++rowIndex;
		}

		// Initialize the two vectors that hold the variable one-step probabilities to all target states for probabilistic and Markovian (non-goal) states.
		std::vector<ValueType> bProbabilistic(aProbabilistic.getRowCount());
		std::vector<ValueType> bMarkovian(markovianNonGoalStates.getNumberOfSetBits());

		// Compute the two fixed right-hand side vectors, one for Markovian states and one for the probabilistic ones.
		std::vector<ValueType> bProbabilisticFixed = transitionMatrix.getConstrainedRowSumVector(probabilisticNonGoalStates, goalStates);
		std::vector<ValueType> bMarkovianFixed;
		bMarkovianFixed.reserve(markovianNonGoalStates.getNumberOfSetBits());
		for (auto state : markovianNonGoalStates) {
			bMarkovianFixed.push_back(storm::utility::constantZero<ValueType>());

			for (auto& element : transitionMatrix.getRowGroup(state)) {
				if (goalStates.get(element.first)) {
					bMarkovianFixed.back() += (1 - std::exp(-exitRates[state] * delta)) * element.second;
				}
			}
		}

		std::shared_ptr<storm::solver::NondeterministicLinearEquationSolver<ValueType>> nondeterministiclinearEquationSolver = storm::utility::solver::getNondeterministicLinearEquationSolver<ValueType>();

		// Perform the actual value iteration
		// * loop until the step bound has been reached
		// * in the loop:
		// *    perform value iteration using A_PSwG, v_PS and the vector b where b = (A * 1_G)|PS + A_PStoMS * v_MS
		//      and 1_G being the characteristic vector for all goal states.
		// *    perform one timed-step using v_MS := A_MSwG * v_MS + A_MStoPS * v_PS + (A * 1_G)|MS
		std::vector<ValueType> markovianNonGoalValuesSwap(markovianNonGoalValues);
		std::vector<ValueType> multiplicationResultScratchMemory(aProbabilistic.getRowCount());
		std::vector<ValueType> aProbabilisticScratchMemory(probabilisticNonGoalValues.size());
		for (uint_fast64_t currentStep = 0; currentStep < numberOfSteps; ++currentStep) {
			// Start by (re-)computing bProbabilistic = bProbabilisticFixed + aProbabilisticToMarkovian * vMarkovian.
			aProbabilisticToMarkovian.multiplyWithVector(markovianNonGoalValues, bProbabilistic);
			storm::utility::vector::addVectorsInPlace(bProbabilistic, bProbabilisticFixed);

			// Now perform the inner value iteration for probabilistic states.
			nondeterministiclinearEquationSolver->solveEquationSystem(min, aProbabilistic, probabilisticNonGoalValues, bProbabilistic, &multiplicationResultScratchMemory, &aProbabilisticScratchMemory);

			// (Re-)compute bMarkovian = bMarkovianFixed + aMarkovianToProbabilistic * vProbabilistic.
			aMarkovianToProbabilistic.multiplyWithVector(probabilisticNonGoalValues, bMarkovian);
			storm::utility::vector::addVectorsInPlace(bMarkovian, bMarkovianFixed);
			aMarkovian.multiplyWithVector(markovianNonGoalValues, markovianNonGoalValuesSwap);
			std::swap(markovianNonGoalValues, markovianNonGoalValuesSwap);
			storm::utility::vector::addVectorsInPlace(markovianNonGoalValues, bMarkovian);
		}

		// After the loop, perform one more step of the value iteration for PS states.
		aProbabilisticToMarkovian.multiplyWithVector(markovianNonGoalValues, bProbabilistic);
		storm::utility::vector::addVectorsInPlace(bProbabilistic, bProbabilisticFixed);
		nondeterministiclinearEquationSolver->solveEquationSystem(min, aProbabilistic, probabilisticNonGoalValues, bProbabilistic, &multiplicationResultScratchMemory, &aProbabilisticScratchMemory);
	}

	std::vector<ValueType> checkTimeBoundedEventually(bool min, storm::storage::BitVector const& goalStates, ValueType lowerBound, ValueType upperBound) const {
		// Check whether the automaton is closed.
		if (!this->getModel().isClosed()) {
			throw storm::exceptions::InvalidArgumentException() << "Unable to compute time-bounded reachability on non-closed Markov automaton.";
		}

		// Check whether the given bounds were valid.
		if (lowerBound < storm::utility::constantZero<ValueType>() || upperBound < storm::utility::constantZero<ValueType>() || upperBound < lowerBound) {
			throw storm::exceptions::InvalidArgumentException() << "Illegal interval [";
		}

		// Get some data fields for convenient access.
		typename storm::storage::SparseMatrix<ValueType> const& transitionMatrix = this->getModel().getTransitionMatrix();
		std::vector<ValueType> const& exitRates = this->getModel().getExitRates();
		storm::storage::BitVector const& markovianStates = this->getModel().getMarkovianStates();

		// (1) Compute the accuracy we need to achieve the required error bound.
		ValueType maxExitRate = this->getModel().getMaximalExitRate();
		ValueType delta = (2 * storm::settings::Settings::getInstance()->getOptionByLongName("digiprecision").getArgument(0).getValueAsDouble()) / (upperBound * maxExitRate * maxExitRate);

		// (2) Compute the number of steps we need to make for the interval.
		uint_fast64_t numberOfSteps = static_cast<uint_fast64_t>(std::ceil((upperBound - lowerBound) / delta));
		std::cout << "Performing " << numberOfSteps << " iterations (delta=" << delta << ") for interval [" << lowerBound << ", " << upperBound << "]." << std::endl;

		// (3) Compute the non-goal states and initialize two vectors
		// * vProbabilistic holds the probability values of probabilistic non-goal states.
		// * vMarkovian holds the probability values of Markovian non-goal states.
		storm::storage::BitVector const& markovianNonGoalStates = markovianStates & ~goalStates;
		storm::storage::BitVector const& probabilisticNonGoalStates = ~markovianStates & ~goalStates;
		std::vector<ValueType> vProbabilistic(probabilisticNonGoalStates.getNumberOfSetBits());
		std::vector<ValueType> vMarkovian(markovianNonGoalStates.getNumberOfSetBits());

		computeBoundedReachabilityProbabilities(min, transitionMatrix, exitRates, markovianStates, goalStates, markovianNonGoalStates, probabilisticNonGoalStates, vMarkovian, vProbabilistic, delta, numberOfSteps);

		// (4) If the lower bound of interval was non-zero, we need to take the current values as the starting values for a subsequent value iteration.
		if (lowerBound != storm::utility::constantZero<ValueType>()) {
			std::vector<ValueType> vAllProbabilistic((~markovianStates).getNumberOfSetBits());
			std::vector<ValueType> vAllMarkovian(markovianStates.getNumberOfSetBits());

			// Create the starting value vectors for the next value iteration based on the results of the previous one.
			storm::utility::vector::setVectorValues<ValueType>(vAllProbabilistic, goalStates % ~markovianStates, storm::utility::constantOne<ValueType>());
			storm::utility::vector::setVectorValues<ValueType>(vAllProbabilistic, ~goalStates % ~markovianStates, vProbabilistic);
			storm::utility::vector::setVectorValues<ValueType>(vAllMarkovian, goalStates % markovianStates, storm::utility::constantOne<ValueType>());
			storm::utility::vector::setVectorValues<ValueType>(vAllMarkovian, ~goalStates % markovianStates, vMarkovian);

			// Compute the number of steps to reach the target interval.
			numberOfSteps = static_cast<uint_fast64_t>(std::ceil(lowerBound / delta));
			std::cout << "Performing " << numberOfSteps << " iterations (delta=" << delta << ") for interval [0, " << lowerBound << "]." << std::endl;

			// Compute the bounded reachability for interval [0, b-a].
			computeBoundedReachabilityProbabilities(min, transitionMatrix, exitRates, markovianStates, storm::storage::BitVector(this->getModel().getNumberOfStates()), markovianStates, ~markovianStates, vAllMarkovian, vAllProbabilistic, delta, numberOfSteps);

			// Create the result vector out of vAllProbabilistic and vAllMarkovian and return it.
			std::vector<ValueType> result(this->getModel().getNumberOfStates());
			storm::utility::vector::setVectorValues(result, ~markovianStates, vAllProbabilistic);
			storm::utility::vector::setVectorValues(result, markovianStates, vAllMarkovian);

			return result;
		} else {
			// Create the result vector out of 1_G, vProbabilistic and vMarkovian and return it.
			std::vector<ValueType> result(this->getModel().getNumberOfStates());
			storm::utility::vector::setVectorValues<ValueType>(result, goalStates, storm::utility::constantOne<ValueType>());
			storm::utility::vector::setVectorValues(result, probabilisticNonGoalStates, vProbabilistic);
			storm::utility::vector::setVectorValues(result, markovianNonGoalStates, vMarkovian);
			return result;
		}
	}

	std::vector<ValueType> checkLongRunAverage(bool min, storm::storage::BitVector const& goalStates) const {
		// Check whether the automaton is closed.
		if (!this->getModel().isClosed()) {
			throw storm::exceptions::InvalidArgumentException() << "Unable to compute long-run average on non-closed Markov automaton.";
		}

		// If there are no goal states, we avoid the computation and directly return zero.
		if (goalStates.empty()) {
			return std::vector<ValueType>(this->getModel().getNumberOfStates(), storm::utility::constantZero<ValueType>());
		}

		// Likewise, if all bits are set, we can avoid the computation and set.
		if ((~goalStates).empty()) {
			return std::vector<ValueType>(this->getModel().getNumberOfStates(), storm::utility::constantOne<ValueType>());
		}

		// Start by decomposing the Markov automaton into its MECs.
		storm::storage::MaximalEndComponentDecomposition<double> mecDecomposition(this->getModel());

		// Get some data members for convenience.
		typename storm::storage::SparseMatrix<ValueType> const& transitionMatrix = this->getModel().getTransitionMatrix();
		std::vector<uint_fast64_t> const& nondeterministicChoiceIndices = this->getModel().getNondeterministicChoiceIndices();

		// Now start with compute the long-run average for all end components in isolation.
		std::vector<ValueType> lraValuesForEndComponents;

		// While doing so, we already gather some information for the following steps.
		std::vector<uint_fast64_t> stateToMecIndexMap(this->getModel().getNumberOfStates());
		storm::storage::BitVector statesInMecs(this->getModel().getNumberOfStates());

		for (uint_fast64_t currentMecIndex = 0; currentMecIndex < mecDecomposition.size(); ++currentMecIndex) {
			storm::storage::MaximalEndComponent const& mec = mecDecomposition[currentMecIndex];

			// Gather information for later use.
			for (auto const& stateChoicesPair : mec) {
				uint_fast64_t state = stateChoicesPair.first;

				statesInMecs.set(state);
				stateToMecIndexMap[state] = currentMecIndex;
			}

			// Compute the LRA value for the current MEC.
			lraValuesForEndComponents.push_back(this->computeLraForMaximalEndComponent(min, transitionMatrix, nondeterministicChoiceIndices, this->getModel().getMarkovianStates(), this->getModel().getExitRates(), goalStates, mec, currentMecIndex));
		}

		// For fast transition rewriting, we build some auxiliary data structures.
		storm::storage::BitVector statesNotContainedInAnyMec = ~statesInMecs;
		uint_fast64_t firstAuxiliaryStateIndex = statesNotContainedInAnyMec.getNumberOfSetBits();
		uint_fast64_t lastStateNotInMecs = 0;
		uint_fast64_t numberOfStatesNotInMecs = 0;
		std::vector<uint_fast64_t> statesNotInMecsBeforeIndex;
		statesNotInMecsBeforeIndex.reserve(this->getModel().getNumberOfStates());
		for (auto state : statesNotContainedInAnyMec) {
			while (lastStateNotInMecs <= state) {
				statesNotInMecsBeforeIndex.push_back(numberOfStatesNotInMecs);
				++lastStateNotInMecs;
			}
			++numberOfStatesNotInMecs;
		}

		// Finally, we are ready to create the SSP matrix and right-hand side of the SSP.
		std::vector<ValueType> b;
		typename storm::storage::SparseMatrixBuilder<ValueType> sspMatrixBuilder(0, 0, 0, true, numberOfStatesNotInMecs + mecDecomposition.size() + 1);

		// If the source state is not contained in any MEC, we copy its choices (and perform the necessary modifications).
		uint_fast64_t currentChoice = 0;
		for (auto state : statesNotContainedInAnyMec) {
			sspMatrixBuilder.newRowGroup(currentChoice);

			for (uint_fast64_t choice = nondeterministicChoiceIndices[state]; choice < nondeterministicChoiceIndices[state + 1]; ++choice, ++currentChoice) {
				std::vector<ValueType> auxiliaryStateToProbabilityMap(mecDecomposition.size());
				b.push_back(storm::utility::constantZero<ValueType>());

				for (auto element : transitionMatrix.getRow(choice)) {
					if (statesNotContainedInAnyMec.get(element.first)) {
						// If the target state is not contained in an MEC, we can copy over the entry.
						sspMatrixBuilder.addNextValue(currentChoice, statesNotInMecsBeforeIndex[element.first], element.second);
					} else {
						// If the target state is contained in MEC i, we need to add the probability to the corresponding field in the vector
						// so that we are able to write the cumulative probability to the MEC into the matrix.
						auxiliaryStateToProbabilityMap[stateToMecIndexMap[element.first]] += element.second;
					}
				}

				// Now insert all (cumulative) probability values that target an MEC.
				for (uint_fast64_t mecIndex = 0; mecIndex < auxiliaryStateToProbabilityMap.size(); ++mecIndex) {
					if (auxiliaryStateToProbabilityMap[mecIndex] != 0) {
						sspMatrixBuilder.addNextValue(currentChoice, firstAuxiliaryStateIndex + mecIndex, auxiliaryStateToProbabilityMap[mecIndex]);
					}
				}
			}
		}

		// Now we are ready to construct the choices for the auxiliary states.
		for (uint_fast64_t mecIndex = 0; mecIndex < mecDecomposition.size(); ++mecIndex) {
			storm::storage::MaximalEndComponent const& mec = mecDecomposition[mecIndex];
			sspMatrixBuilder.newRowGroup(currentChoice);

			for (auto const& stateChoicesPair : mec) {
				uint_fast64_t state = stateChoicesPair.first;
				boost::container::flat_set<uint_fast64_t> const& choicesInMec = stateChoicesPair.second;

				for (uint_fast64_t choice = nondeterministicChoiceIndices[state]; choice < nondeterministicChoiceIndices[state + 1]; ++choice) {
					std::vector<ValueType> auxiliaryStateToProbabilityMap(mecDecomposition.size());

					// If the choice is not contained in the MEC itself, we have to add a similar distribution to the auxiliary state.
					if (choicesInMec.find(choice) == choicesInMec.end()) {
						b.push_back(storm::utility::constantZero<ValueType>());

						for (auto element : transitionMatrix.getRow(choice)) {
							if (statesNotContainedInAnyMec.get(element.first)) {
								// If the target state is not contained in an MEC, we can copy over the entry.
								sspMatrixBuilder.addNextValue(currentChoice, statesNotInMecsBeforeIndex[element.first], element.second);
							} else {
								// If the target state is contained in MEC i, we need to add the probability to the corresponding field in the vector
								// so that we are able to write the cumulative probability to the MEC into the matrix.
								auxiliaryStateToProbabilityMap[stateToMecIndexMap[element.first]] += element.second;
							}
						}

						// Now insert all (cumulative) probability values that target an MEC.
						for (uint_fast64_t targetMecIndex = 0; targetMecIndex < auxiliaryStateToProbabilityMap.size(); ++targetMecIndex) {
							if (auxiliaryStateToProbabilityMap[targetMecIndex] != 0) {
								// If the target MEC is the same as the current one, instead of adding a transition, we need to add the weighted reward
								// to the right-hand side vector of the SSP.
								if (mecIndex == targetMecIndex) {
									b.back() += auxiliaryStateToProbabilityMap[mecIndex] * lraValuesForEndComponents[mecIndex];
								} else {
									// Otherwise, we add a transition to the auxiliary state that is associated with the target MEC.
									sspMatrixBuilder.addNextValue(currentChoice, firstAuxiliaryStateIndex + targetMecIndex, auxiliaryStateToProbabilityMap[targetMecIndex]);
								}
							}
						}

						++currentChoice;
					}
				}
			}

			// For each auxiliary state, there is the option to achieve the reward value of the LRA associated with the MEC.
			++currentChoice;
			b.push_back(lraValuesForEndComponents[mecIndex]);
		}

		// Finalize the matrix and solve the corresponding system of equations.
		storm::storage::SparseMatrix<ValueType> sspMatrix = sspMatrixBuilder.build(currentChoice + 1);

		std::vector<ValueType> x(numberOfStatesNotInMecs + mecDecomposition.size());
		nondeterministicLinearEquationSolver->solveEquationSystem(min, sspMatrix, x, b);

		// Prepare result vector.
		std::vector<ValueType> result(this->getModel().getNumberOfStates());

		// Set the values for states not contained in MECs.
		storm::utility::vector::setVectorValues(result, statesNotContainedInAnyMec, x);

		// Set the values for all states in MECs.
		for (auto state : statesInMecs) {
			result[state] = lraValuesForEndComponents[stateToMecIndexMap[state]];
		}

		return result;
	}

	std::vector<ValueType> checkExpectedTime(bool min, storm::storage::BitVector const& goalStates) const {
		// Reduce the problem of computing the expected time to computing expected rewards where the rewards
		// for all probabilistic states are zero and the reward values of Markovian states is 1.
		std::vector<ValueType> rewardValues(this->getModel().getNumberOfStates(), storm::utility::constantZero<ValueType>());
		storm::utility::vector::setVectorValues(rewardValues, this->getModel().getMarkovianStates(), storm::utility::constantOne<ValueType>());
		return this->computeExpectedRewards(min, goalStates, rewardValues);
	}

protected:
	/*!
	 * Computes the long-run average value for the given maximal end component of a Markov automaton.
	 *
	 * @param min Sets whether the long-run average is to be minimized or maximized.
	 * @param transitionMatrix The transition matrix of the underlying Markov automaton.
	 * @param nondeterministicChoiceIndices A vector indicating at which row the choice of a given state begins.
	 * @param markovianStates A bit vector storing all markovian states.
	 * @param exitRates A vector with exit rates for all states. Exit rates of probabilistic states are assumed to be zero.
	 * @param goalStates A bit vector indicating which states are to be considered as goal states.
	 * @param mec The maximal end component to consider for computing the long-run average.
	 * @param mecIndex The index of the MEC.
	 * @return The long-run average of being in a goal state for the given MEC.
	 */
	static ValueType computeLraForMaximalEndComponent(bool min, storm::storage::SparseMatrix<ValueType> const& transitionMatrix, std::vector<uint_fast64_t> const& nondeterministicChoiceIndices, storm::storage::BitVector const& markovianStates, std::vector<ValueType> const& exitRates, storm::storage::BitVector const& goalStates, storm::storage::MaximalEndComponent const& mec, uint_fast64_t mecIndex = 0) {
		std::shared_ptr<storm::solver::LpSolver> solver = storm::utility::solver::getLpSolver("LRA for MEC");
		solver->setModelSense(min ? storm::solver::LpSolver::MAXIMIZE : storm::solver::LpSolver::MINIMIZE);

		// First, we need to create the variables for the problem.
		std::map<uint_fast64_t, uint_fast64_t> stateToVariableIndexMap;
		for (auto const& stateChoicesPair : mec) {
			stateToVariableIndexMap[stateChoicesPair.first] = solver->createContinuousVariable("x" + std::to_string(stateChoicesPair.first), storm::solver::LpSolver::UNBOUNDED, 0, 0, 0);
		}
		uint_fast64_t lraValueVariableIndex = solver->createContinuousVariable("k", storm::solver::LpSolver::UNBOUNDED, 0, 0, 1);
		solver->update();

		// Now we encode the problem as constraints.
		std::vector<uint_fast64_t> variables;
		std::vector<double> coefficients;
		for (auto const& stateChoicesPair : mec) {
			uint_fast64_t state = stateChoicesPair.first;

			// Now, based on the type of the state, create a suitable constraint.
			if (markovianStates.get(state)) {
				variables.clear();
				coefficients.clear();

				variables.push_back(stateToVariableIndexMap.at(state));
				coefficients.push_back(1);

				for (auto element : transitionMatrix.getRow(nondeterministicChoiceIndices[state])) {
					variables.push_back(stateToVariableIndexMap.at(element.first));
					coefficients.push_back(-element.second);
				}

				variables.push_back(lraValueVariableIndex);
				coefficients.push_back(storm::utility::constantOne<ValueType>() / exitRates[state]);

				solver->addConstraint("state" + std::to_string(state), variables, coefficients, min ? storm::solver::LpSolver::LESS_EQUAL : storm::solver::LpSolver::GREATER_EQUAL, goalStates.get(state) ? storm::utility::constantOne<ValueType>() / exitRates[state] : storm::utility::constantZero<ValueType>());
			} else {
				// For probabilistic states, we want to add the constraint x_s <= sum P(s, a, s') * x_s' where a is the current action
				// and the sum ranges over all states s'.
				for (auto choice : stateChoicesPair.second) {
					variables.clear();
					coefficients.clear();

					variables.push_back(stateToVariableIndexMap.at(state));
					coefficients.push_back(1);

					for (auto element : transitionMatrix.getRow(choice)) {
						variables.push_back(stateToVariableIndexMap.at(element.first));
						coefficients.push_back(-element.second);
					}

					solver->addConstraint("state" + std::to_string(state), variables, coefficients, min ? storm::solver::LpSolver::LESS_EQUAL : storm::solver::LpSolver::GREATER_EQUAL, storm::utility::constantZero<ValueType>());
				}
			}
		}

		solver->optimize();
		return solver->getContinuousValue(lraValueVariableIndex);
	}

	/*!
	 * Computes the expected reward that is gained from each state before entering any of the goal states.
	 *
	 * @param min Indicates whether minimal or maximal rewards are to be computed.
	 * @param goalStates The goal states that define until which point rewards are gained.
	 * @param stateRewards A vector that defines the reward gained in each state. For probabilistic states, this is an instantaneous reward
	 * that is fully gained and for Markovian states the actually gained reward is dependent on the expected time to stay in the
	 * state, i.e. it is gouverned by the exit rate of the state.
	 * @return A vector that contains the expected reward for each state of the model.
	 */
	std::vector<ValueType> computeExpectedRewards(bool min, storm::storage::BitVector const& goalStates, std::vector<ValueType> const& stateRewards) const {
		// Check whether the automaton is closed.
		if (!this->getModel().isClosed()) {
			throw storm::exceptions::InvalidArgumentException() << "Unable to compute expected time on non-closed Markov automaton.";
		}

		// First, we need to check which states have infinite expected time (by definition).
		storm::storage::BitVector infinityStates;
		if (min) {
			// If we need to compute the minimum expected times, we have to set the values of those states to infinity that, under all schedulers,
			// reach a bottom SCC without a goal state.

			// So we start by computing all bottom SCCs without goal states.
			storm::storage::StronglyConnectedComponentDecomposition<double> sccDecomposition(this->getModel(), ~goalStates, true, true);

			// Now form the union of all these SCCs.
			storm::storage::BitVector unionOfNonGoalBSccs(this->getModel().getNumberOfStates());
			for (auto const& scc : sccDecomposition) {
				for (auto state : scc) {
					unionOfNonGoalBSccs.set(state);
				}
			}

			// Finally, if this union is non-empty, compute the states such that all schedulers reach some state of the union.
			if (!unionOfNonGoalBSccs.empty()) {
				infinityStates = storm::utility::graph::performProbGreater0A(this->getModel().getTransitionMatrix(), this->getModel().getNondeterministicChoiceIndices(), this->getModel().getBackwardTransitions(), storm::storage::BitVector(this->getModel().getNumberOfStates(), true), unionOfNonGoalBSccs);
			} else {
				// Otherwise, we have no infinity states.
				infinityStates = storm::storage::BitVector(this->getModel().getNumberOfStates());
			}
		} else {
			// If we maximize the property, the expected time of a state is infinite, if an end-component without any goal state is reachable.

			// So we start by computing all MECs that have no goal state.
			storm::storage::MaximalEndComponentDecomposition<double> mecDecomposition(this->getModel(), ~goalStates);

			// Now we form the union of all states in these end components.
			storm::storage::BitVector unionOfNonGoalMaximalEndComponents(this->getModel().getNumberOfStates());
			for (auto const& mec : mecDecomposition) {
				for (auto const& stateActionPair : mec) {
					unionOfNonGoalMaximalEndComponents.set(stateActionPair.first);
				}
			}

			if (!unionOfNonGoalMaximalEndComponents.empty()) {
				// Now we need to check for which states there exists a scheduler that reaches one of the previously computed states.
				infinityStates = storm::utility::graph::performProbGreater0E(this->getModel().getTransitionMatrix(), this->getModel().getNondeterministicChoiceIndices(), this->getModel().getBackwardTransitions(), storm::storage::BitVector(this->getModel().getNumberOfStates(), true), unionOfNonGoalMaximalEndComponents);
			} else {
				// Otherwise, we have no infinity states.
				infinityStates = storm::storage::BitVector(this->getModel().getNumberOfStates());
			}
		}

		// Now we identify the states for which values need to be computed.
		storm::storage::BitVector maybeStates = ~(goalStates | infinityStates);

		// Then, we can eliminate the rows and columns for all states whose values are already known to be 0.
		std::vector<ValueType> x(maybeStates.getNumberOfSetBits());
		storm::storage::SparseMatrix<ValueType> submatrix = this->getModel().getTransitionMatrix().getSubmatrix(true, maybeStates, maybeStates);

		// Now prepare the expected reward values for all states so they can be used as the right-hand side of the equation system.
		std::vector<ValueType> rewardValues(stateRewards);
		for (auto state : this->getModel().getMarkovianStates()) {
			rewardValues[state] = rewardValues[state] / this->getModel().getExitRates()[state];
		}

		// Finally, prepare the actual right-hand side.
		std::vector<ValueType> b(submatrix.getRowCount());
		storm::utility::vector::selectVectorValuesRepeatedly(b, maybeStates, this->getModel().getNondeterministicChoiceIndices(), rewardValues);

		// Solve the corresponding system of equations.
		std::shared_ptr<storm::solver::NondeterministicLinearEquationSolver<ValueType>> nondeterministiclinearEquationSolver = storm::utility::solver::getNondeterministicLinearEquationSolver<ValueType>();
		nondeterministiclinearEquationSolver->solveEquationSystem(min, submatrix, x, b);

		// Create resulting vector.
		std::vector<ValueType> result(this->getModel().getNumberOfStates());

		// Set values of resulting vector according to previous result and return the result.
		storm::utility::vector::setVectorValues<ValueType>(result, maybeStates, x);
		storm::utility::vector::setVectorValues(result, goalStates, storm::utility::constantZero<ValueType>());
		storm::utility::vector::setVectorValues(result, infinityStates, storm::utility::constantInfinity<ValueType>());

		return result;
	}

	/*!
	 * A solver that is used for solving systems of linear equations that are the result of nondeterministic choices.
	 */
	std::shared_ptr<storm::solver::NondeterministicLinearEquationSolver<ValueType>> nondeterministicLinearEquationSolver;
};

<<<<<<< HEAD
} // namespace csl
} // namespace modelchecker
} // namespace storm
=======
                /*!
                 * Returns a constant reference to the MDP associated with this model checker.
                 * @returns A constant reference to the MDP associated with this model checker.
                 */
                storm::models::MarkovAutomaton<ValueType> const& getModel() const {
                    return AbstractModelChecker<ValueType>::template getModel<storm::models::MarkovAutomaton<ValueType>>();
                }
                
                std::vector<ValueType> checkUntil(storm::property::csl::Until<ValueType> const& formula, bool qualitative) const {
                    storm::storage::BitVector leftStates = formula.getLeft().check(*this);
                    storm::storage::BitVector rightStates = formula.getRight().check(*this);
                    return computeUnboundedUntilProbabilities(minimumOperatorStack.top(), leftStates, rightStates, qualitative).first;
                }
                
                std::pair<std::vector<ValueType>, storm::storage::TotalScheduler> computeUnboundedUntilProbabilities(bool min, storm::storage::BitVector const& leftStates, storm::storage::BitVector const& rightStates, bool qualitative) const {
                    return storm::modelchecker::prctl::SparseMdpPrctlModelChecker<ValueType>::computeUnboundedUntilProbabilities(min, this->getModel().getTransitionMatrix(), this->getModel().getBackwardTransitions(), this->getModel().getInitialStates(), leftStates, rightStates, nondeterministicLinearEquationSolver, qualitative);
                }
                
                std::vector<ValueType> checkTimeBoundedUntil(storm::property::csl::TimeBoundedUntil<ValueType> const& formula, bool qualitative) const {
                    throw storm::exceptions::NotImplementedException() << "Model checking Until formulas on Markov automata is not yet implemented.";
                }
                
                std::vector<ValueType> checkTimeBoundedEventually(storm::property::csl::TimeBoundedEventually<ValueType> const& formula, bool qualitative) const {
                    storm::storage::BitVector goalStates = formula.getChild().check(*this);
                    return this->checkTimeBoundedEventually(this->minimumOperatorStack.top(), goalStates, formula.getLowerBound(), formula.getUpperBound());
                }
                
                std::vector<ValueType> checkGlobally(storm::property::csl::Globally<ValueType> const& formula, bool qualitative) const {
                    throw storm::exceptions::NotImplementedException() << "Model checking Globally formulas on Markov automata is not yet implemented.";
                }
                
                std::vector<ValueType> checkEventually(storm::property::csl::Eventually<ValueType> const& formula, bool qualitative) const {
                    storm::storage::BitVector subFormulaStates = formula.getChild().check(*this);
                    return computeUnboundedUntilProbabilities(minimumOperatorStack.top(), storm::storage::BitVector(this->getModel().getNumberOfStates(), true), subFormulaStates, qualitative).first;
                }
                
                std::vector<ValueType> checkNext(storm::property::csl::Next<ValueType> const& formula, bool qualitative) const {
                    throw storm::exceptions::NotImplementedException() << "Model checking Next formulas on Markov automata is not yet implemented.";
                }
                
                std::vector<ValueType> checkNoBoundOperator(storm::property::csl::AbstractNoBoundOperator<ValueType> const& formula) const {
                    // Check if the operator was an non-optimality operator and report an error in that case.
                    if (!formula.isOptimalityOperator()) {
                        LOG4CPLUS_ERROR(logger, "Formula does not specify neither min nor max optimality, which is not meaningful for nondeterministic models.");
                        throw storm::exceptions::InvalidArgumentException() << "Formula does not specify neither min nor max optimality, which is not meaningful for nondeterministic models.";
                    }
                    minimumOperatorStack.push(formula.isMinimumOperator());
                    std::vector<ValueType> result = formula.check(*this, false);
                    minimumOperatorStack.pop();
                    return result;
                }
                
                static void computeBoundedReachabilityProbabilities(bool min, storm::storage::SparseMatrix<ValueType> const& transitionMatrix, std::vector<ValueType> const& exitRates, storm::storage::BitVector const& markovianStates, storm::storage::BitVector const& goalStates, storm::storage::BitVector const& markovianNonGoalStates, storm::storage::BitVector const& probabilisticNonGoalStates, std::vector<ValueType>& markovianNonGoalValues, std::vector<ValueType>& probabilisticNonGoalValues, ValueType delta, uint_fast64_t numberOfSteps) {
                    // Start by computing four sparse matrices:
                    // * a matrix aMarkovian with all (discretized) transitions from Markovian non-goal states to all Markovian non-goal states.
                    // * a matrix aMarkovianToProbabilistic with all (discretized) transitions from Markovian non-goal states to all probabilistic non-goal states.
                    // * a matrix aProbabilistic with all (non-discretized) transitions from probabilistic non-goal states to other probabilistic non-goal states.
                    // * a matrix aProbabilisticToMarkovian with all (non-discretized) transitions from probabilistic non-goal states to all Markovian non-goal states.
                    typename storm::storage::SparseMatrix<ValueType> aMarkovian = transitionMatrix.getSubmatrix(true, markovianNonGoalStates, markovianNonGoalStates, true);
                    typename storm::storage::SparseMatrix<ValueType> aMarkovianToProbabilistic = transitionMatrix.getSubmatrix(true, markovianNonGoalStates, probabilisticNonGoalStates);
                    typename storm::storage::SparseMatrix<ValueType> aProbabilistic = transitionMatrix.getSubmatrix(true, probabilisticNonGoalStates, probabilisticNonGoalStates);
                    typename storm::storage::SparseMatrix<ValueType> aProbabilisticToMarkovian = transitionMatrix.getSubmatrix(true, probabilisticNonGoalStates, markovianNonGoalStates);
                    
                    // The matrices with transitions from Markovian states need to be digitized.
                    // Digitize aMarkovian. Based on whether the transition is a self-loop or not, we apply the two digitization rules.
                    uint_fast64_t rowIndex = 0;
                    for (auto state : markovianNonGoalStates) {
                        for (auto& element : aMarkovian.getRow(rowIndex)) {
                            ValueType eTerm = std::exp(-exitRates[state] * delta);
                            if (element.getColumn() == rowIndex) {
                                element.getValue() = (storm::utility::constantOne<ValueType>() - eTerm) * element.getValue() + eTerm;
                            } else {
                                element.getValue() = (storm::utility::constantOne<ValueType>() - eTerm) * element.getValue();
                            }
                        }
                        ++rowIndex;
                    }
                    
                    // Digitize aMarkovianToProbabilistic. As there are no self-loops in this case, we only need to apply the digitization formula for regular successors.
                    rowIndex = 0;
                    for (auto state : markovianNonGoalStates) {
                        for (auto& element : aMarkovianToProbabilistic.getRow(rowIndex)) {
                            element.getValue() = (1 - std::exp(-exitRates[state] * delta)) * element.getValue();
                        }
                        ++rowIndex;
                    }

                    // Initialize the two vectors that hold the variable one-step probabilities to all target states for probabilistic and Markovian (non-goal) states.
                    std::vector<ValueType> bProbabilistic(aProbabilistic.getRowCount());
                    std::vector<ValueType> bMarkovian(markovianNonGoalStates.getNumberOfSetBits());
                    
                    // Compute the two fixed right-hand side vectors, one for Markovian states and one for the probabilistic ones.
                    std::vector<ValueType> bProbabilisticFixed = transitionMatrix.getConstrainedRowSumVector(probabilisticNonGoalStates, goalStates);
                    std::vector<ValueType> bMarkovianFixed;
                    bMarkovianFixed.reserve(markovianNonGoalStates.getNumberOfSetBits());
                    for (auto state : markovianNonGoalStates) {
                        bMarkovianFixed.push_back(storm::utility::constantZero<ValueType>());
                        
                        for (auto& element : transitionMatrix.getRowGroup(state)) {
                            if (goalStates.get(element.getColumn())) {
                                bMarkovianFixed.back() += (1 - std::exp(-exitRates[state] * delta)) * element.getValue();
                            }
                        }
                    }
                    
                    std::shared_ptr<storm::solver::NondeterministicLinearEquationSolver<ValueType>> nondeterministiclinearEquationSolver = storm::utility::solver::getNondeterministicLinearEquationSolver<ValueType>();
                    
                    // Perform the actual value iteration
                    // * loop until the step bound has been reached
                    // * in the loop:
                    // *    perform value iteration using A_PSwG, v_PS and the vector b where b = (A * 1_G)|PS + A_PStoMS * v_MS
                    //      and 1_G being the characteristic vector for all goal states.
                    // *    perform one timed-step using v_MS := A_MSwG * v_MS + A_MStoPS * v_PS + (A * 1_G)|MS
                    std::vector<ValueType> markovianNonGoalValuesSwap(markovianNonGoalValues);
                    std::vector<ValueType> multiplicationResultScratchMemory(aProbabilistic.getRowCount());
                    std::vector<ValueType> aProbabilisticScratchMemory(probabilisticNonGoalValues.size());
                    for (uint_fast64_t currentStep = 0; currentStep < numberOfSteps; ++currentStep) {
                        // Start by (re-)computing bProbabilistic = bProbabilisticFixed + aProbabilisticToMarkovian * vMarkovian.
                        aProbabilisticToMarkovian.multiplyWithVector(markovianNonGoalValues, bProbabilistic);
                        storm::utility::vector::addVectorsInPlace(bProbabilistic, bProbabilisticFixed);
                        
                        // Now perform the inner value iteration for probabilistic states.
                        nondeterministiclinearEquationSolver->solveEquationSystem(min, aProbabilistic, probabilisticNonGoalValues, bProbabilistic, &multiplicationResultScratchMemory, &aProbabilisticScratchMemory);
                        
                        // (Re-)compute bMarkovian = bMarkovianFixed + aMarkovianToProbabilistic * vProbabilistic.
                        aMarkovianToProbabilistic.multiplyWithVector(probabilisticNonGoalValues, bMarkovian);
                        storm::utility::vector::addVectorsInPlace(bMarkovian, bMarkovianFixed);
                        aMarkovian.multiplyWithVector(markovianNonGoalValues, markovianNonGoalValuesSwap);
                        std::swap(markovianNonGoalValues, markovianNonGoalValuesSwap);
                        storm::utility::vector::addVectorsInPlace(markovianNonGoalValues, bMarkovian);
                    }
                    
                    // After the loop, perform one more step of the value iteration for PS states.
                    aProbabilisticToMarkovian.multiplyWithVector(markovianNonGoalValues, bProbabilistic);
                    storm::utility::vector::addVectorsInPlace(bProbabilistic, bProbabilisticFixed);
                    nondeterministiclinearEquationSolver->solveEquationSystem(min, aProbabilistic, probabilisticNonGoalValues, bProbabilistic, &multiplicationResultScratchMemory, &aProbabilisticScratchMemory);
                }
                
                std::vector<ValueType> checkTimeBoundedEventually(bool min, storm::storage::BitVector const& goalStates, ValueType lowerBound, ValueType upperBound) const {
                    // Check whether the automaton is closed.
                    if (!this->getModel().isClosed()) {
                        throw storm::exceptions::InvalidArgumentException() << "Unable to compute time-bounded reachability on non-closed Markov automaton.";
                    }
                    
                    // Check whether the given bounds were valid.
                    if (lowerBound < storm::utility::constantZero<ValueType>() || upperBound < storm::utility::constantZero<ValueType>() || upperBound < lowerBound) {
                        throw storm::exceptions::InvalidArgumentException() << "Illegal interval [";
                    }

                    // Get some data fields for convenient access.
                    typename storm::storage::SparseMatrix<ValueType> const& transitionMatrix = this->getModel().getTransitionMatrix();
                    std::vector<ValueType> const& exitRates = this->getModel().getExitRates();
                    storm::storage::BitVector const& markovianStates = this->getModel().getMarkovianStates();

                    // (1) Compute the accuracy we need to achieve the required error bound.
                    ValueType maxExitRate = this->getModel().getMaximalExitRate();
                    ValueType delta = (2 * storm::settings::Settings::getInstance()->getOptionByLongName("digiprecision").getArgument(0).getValueAsDouble()) / (upperBound * maxExitRate * maxExitRate);
                    
                    // (2) Compute the number of steps we need to make for the interval.
                    uint_fast64_t numberOfSteps = static_cast<uint_fast64_t>(std::ceil((upperBound - lowerBound) / delta));
                    std::cout << "Performing " << numberOfSteps << " iterations (delta=" << delta << ") for interval [" << lowerBound << ", " << upperBound << "]." << std::endl;
                    
                    // (3) Compute the non-goal states and initialize two vectors
                    // * vProbabilistic holds the probability values of probabilistic non-goal states.
                    // * vMarkovian holds the probability values of Markovian non-goal states.
                    storm::storage::BitVector const& markovianNonGoalStates = markovianStates & ~goalStates;
                    storm::storage::BitVector const& probabilisticNonGoalStates = ~markovianStates & ~goalStates;
                    std::vector<ValueType> vProbabilistic(probabilisticNonGoalStates.getNumberOfSetBits());
                    std::vector<ValueType> vMarkovian(markovianNonGoalStates.getNumberOfSetBits());
                    
                    computeBoundedReachabilityProbabilities(min, transitionMatrix, exitRates, markovianStates, goalStates, markovianNonGoalStates, probabilisticNonGoalStates, vMarkovian, vProbabilistic, delta, numberOfSteps);

                    // (4) If the lower bound of interval was non-zero, we need to take the current values as the starting values for a subsequent value iteration.
                    if (lowerBound != storm::utility::constantZero<ValueType>()) {
                        std::vector<ValueType> vAllProbabilistic((~markovianStates).getNumberOfSetBits());
                        std::vector<ValueType> vAllMarkovian(markovianStates.getNumberOfSetBits());
                        
                        // Create the starting value vectors for the next value iteration based on the results of the previous one.
                        storm::utility::vector::setVectorValues<ValueType>(vAllProbabilistic, goalStates % ~markovianStates, storm::utility::constantOne<ValueType>());
                        storm::utility::vector::setVectorValues<ValueType>(vAllProbabilistic, ~goalStates % ~markovianStates, vProbabilistic);
                        storm::utility::vector::setVectorValues<ValueType>(vAllMarkovian, goalStates % markovianStates, storm::utility::constantOne<ValueType>());
                        storm::utility::vector::setVectorValues<ValueType>(vAllMarkovian, ~goalStates % markovianStates, vMarkovian);
                        
                        // Compute the number of steps to reach the target interval.
                        numberOfSteps = static_cast<uint_fast64_t>(std::ceil(lowerBound / delta));
                        std::cout << "Performing " << numberOfSteps << " iterations (delta=" << delta << ") for interval [0, " << lowerBound << "]." << std::endl;
                        
                        // Compute the bounded reachability for interval [0, b-a].
                        computeBoundedReachabilityProbabilities(min, transitionMatrix, exitRates, markovianStates, storm::storage::BitVector(this->getModel().getNumberOfStates()), markovianStates, ~markovianStates, vAllMarkovian, vAllProbabilistic, delta, numberOfSteps);
                        
                        // Create the result vector out of vAllProbabilistic and vAllMarkovian and return it.
                        std::vector<ValueType> result(this->getModel().getNumberOfStates());
                        storm::utility::vector::setVectorValues(result, ~markovianStates, vAllProbabilistic);
                        storm::utility::vector::setVectorValues(result, markovianStates, vAllMarkovian);
                        
                        return result;
                    } else {
                        // Create the result vector out of 1_G, vProbabilistic and vMarkovian and return it.
                        std::vector<ValueType> result(this->getModel().getNumberOfStates());
                        storm::utility::vector::setVectorValues<ValueType>(result, goalStates, storm::utility::constantOne<ValueType>());
                        storm::utility::vector::setVectorValues(result, probabilisticNonGoalStates, vProbabilistic);
                        storm::utility::vector::setVectorValues(result, markovianNonGoalStates, vMarkovian);
                        return result;
                    }
                }
                
                std::vector<ValueType> checkLongRunAverage(bool min, storm::storage::BitVector const& goalStates) const {
                    // Check whether the automaton is closed.
                    if (!this->getModel().isClosed()) {
                        throw storm::exceptions::InvalidArgumentException() << "Unable to compute long-run average on non-closed Markov automaton.";
                    }
                    
                    // If there are no goal states, we avoid the computation and directly return zero.
                    if (goalStates.empty()) {
                        return std::vector<ValueType>(this->getModel().getNumberOfStates(), storm::utility::constantZero<ValueType>());
                    }
                    
                    // Likewise, if all bits are set, we can avoid the computation and set.
                    if ((~goalStates).empty()) {
                        return std::vector<ValueType>(this->getModel().getNumberOfStates(), storm::utility::constantOne<ValueType>());
                    }

                    // Start by decomposing the Markov automaton into its MECs.
                    storm::storage::MaximalEndComponentDecomposition<double> mecDecomposition(this->getModel());
                    
                    // Get some data members for convenience.
                    typename storm::storage::SparseMatrix<ValueType> const& transitionMatrix = this->getModel().getTransitionMatrix();
                    std::vector<uint_fast64_t> const& nondeterministicChoiceIndices = this->getModel().getNondeterministicChoiceIndices();
                    
                    // Now start with compute the long-run average for all end components in isolation.
                    std::vector<ValueType> lraValuesForEndComponents;
                    
                    // While doing so, we already gather some information for the following steps.
                    std::vector<uint_fast64_t> stateToMecIndexMap(this->getModel().getNumberOfStates());
                    storm::storage::BitVector statesInMecs(this->getModel().getNumberOfStates());
                    
                    for (uint_fast64_t currentMecIndex = 0; currentMecIndex < mecDecomposition.size(); ++currentMecIndex) {
                        storm::storage::MaximalEndComponent const& mec = mecDecomposition[currentMecIndex];
                        
                        // Gather information for later use.
                        for (auto const& stateChoicesPair : mec) {
                            uint_fast64_t state = stateChoicesPair.first;
                            
                            statesInMecs.set(state);
                            stateToMecIndexMap[state] = currentMecIndex;
                        }

                        // Compute the LRA value for the current MEC.
                        lraValuesForEndComponents.push_back(this->computeLraForMaximalEndComponent(min, transitionMatrix, nondeterministicChoiceIndices, this->getModel().getMarkovianStates(), this->getModel().getExitRates(), goalStates, mec, currentMecIndex));
                    }
                    
                    // For fast transition rewriting, we build some auxiliary data structures.
                    storm::storage::BitVector statesNotContainedInAnyMec = ~statesInMecs;
                    uint_fast64_t firstAuxiliaryStateIndex = statesNotContainedInAnyMec.getNumberOfSetBits();
                    uint_fast64_t lastStateNotInMecs = 0;
                    uint_fast64_t numberOfStatesNotInMecs = 0;
                    std::vector<uint_fast64_t> statesNotInMecsBeforeIndex;
                    statesNotInMecsBeforeIndex.reserve(this->getModel().getNumberOfStates());
                    for (auto state : statesNotContainedInAnyMec) {
                        while (lastStateNotInMecs <= state) {
                            statesNotInMecsBeforeIndex.push_back(numberOfStatesNotInMecs);
                            ++lastStateNotInMecs;
                        }
                        ++numberOfStatesNotInMecs;
                    }

                    // Finally, we are ready to create the SSP matrix and right-hand side of the SSP.
                    std::vector<ValueType> b;
                    typename storm::storage::SparseMatrixBuilder<ValueType> sspMatrixBuilder(0, 0, 0, true, numberOfStatesNotInMecs + mecDecomposition.size() + 1);

                    // If the source state is not contained in any MEC, we copy its choices (and perform the necessary modifications).
                    uint_fast64_t currentChoice = 0;
                    for (auto state : statesNotContainedInAnyMec) {
                        sspMatrixBuilder.newRowGroup(currentChoice);
                        
                        for (uint_fast64_t choice = nondeterministicChoiceIndices[state]; choice < nondeterministicChoiceIndices[state + 1]; ++choice, ++currentChoice) {
                            std::vector<ValueType> auxiliaryStateToProbabilityMap(mecDecomposition.size());
                            b.push_back(storm::utility::constantZero<ValueType>());
                            
                            for (auto element : transitionMatrix.getRow(choice)) {
                                if (statesNotContainedInAnyMec.get(element.getColumn())) {
                                    // If the target state is not contained in an MEC, we can copy over the entry.
                                    sspMatrixBuilder.addNextValue(currentChoice, statesNotInMecsBeforeIndex[element.getColumn()], element.getValue());
                                } else {
                                    // If the target state is contained in MEC i, we need to add the probability to the corresponding field in the vector
                                    // so that we are able to write the cumulative probability to the MEC into the matrix.
                                    auxiliaryStateToProbabilityMap[stateToMecIndexMap[element.getColumn()]] += element.getValue();
                                }
                            }
                            
                            // Now insert all (cumulative) probability values that target an MEC.
                            for (uint_fast64_t mecIndex = 0; mecIndex < auxiliaryStateToProbabilityMap.size(); ++mecIndex) {
                                if (auxiliaryStateToProbabilityMap[mecIndex] != 0) {
                                    sspMatrixBuilder.addNextValue(currentChoice, firstAuxiliaryStateIndex + mecIndex, auxiliaryStateToProbabilityMap[mecIndex]);
                                }
                            }
                        }
                    }
                    
                    // Now we are ready to construct the choices for the auxiliary states.
                    for (uint_fast64_t mecIndex = 0; mecIndex < mecDecomposition.size(); ++mecIndex) {
                        storm::storage::MaximalEndComponent const& mec = mecDecomposition[mecIndex];
                        sspMatrixBuilder.newRowGroup(currentChoice);
                        
                        for (auto const& stateChoicesPair : mec) {
                            uint_fast64_t state = stateChoicesPair.first;
                            boost::container::flat_set<uint_fast64_t> const& choicesInMec = stateChoicesPair.second;
                            
                            for (uint_fast64_t choice = nondeterministicChoiceIndices[state]; choice < nondeterministicChoiceIndices[state + 1]; ++choice) {
                                std::vector<ValueType> auxiliaryStateToProbabilityMap(mecDecomposition.size());
                                
                                // If the choice is not contained in the MEC itself, we have to add a similar distribution to the auxiliary state.
                                if (choicesInMec.find(choice) == choicesInMec.end()) {
                                    b.push_back(storm::utility::constantZero<ValueType>());

                                    for (auto element : transitionMatrix.getRow(choice)) {
                                        if (statesNotContainedInAnyMec.get(element.getColumn())) {
                                            // If the target state is not contained in an MEC, we can copy over the entry.
                                            sspMatrixBuilder.addNextValue(currentChoice, statesNotInMecsBeforeIndex[element.getColumn()], element.getValue());
                                        } else {
                                            // If the target state is contained in MEC i, we need to add the probability to the corresponding field in the vector
                                            // so that we are able to write the cumulative probability to the MEC into the matrix.
                                            auxiliaryStateToProbabilityMap[stateToMecIndexMap[element.getColumn()]] += element.getValue();
                                        }
                                    }
                                    
                                    // Now insert all (cumulative) probability values that target an MEC.
                                    for (uint_fast64_t targetMecIndex = 0; targetMecIndex < auxiliaryStateToProbabilityMap.size(); ++targetMecIndex) {
                                        if (auxiliaryStateToProbabilityMap[targetMecIndex] != 0) {
                                            // If the target MEC is the same as the current one, instead of adding a transition, we need to add the weighted reward
                                            // to the right-hand side vector of the SSP.
                                            if (mecIndex == targetMecIndex) {
                                                b.back() += auxiliaryStateToProbabilityMap[mecIndex] * lraValuesForEndComponents[mecIndex];
                                            } else {
                                                // Otherwise, we add a transition to the auxiliary state that is associated with the target MEC.
                                                sspMatrixBuilder.addNextValue(currentChoice, firstAuxiliaryStateIndex + targetMecIndex, auxiliaryStateToProbabilityMap[targetMecIndex]);
                                            }
                                        }
                                    }
                                    
                                    ++currentChoice;
                                }
                            }
                        }
                        
                        // For each auxiliary state, there is the option to achieve the reward value of the LRA associated with the MEC.
                        ++currentChoice;
                        b.push_back(lraValuesForEndComponents[mecIndex]);
                    }
                    
                    // Finalize the matrix and solve the corresponding system of equations.
                    storm::storage::SparseMatrix<ValueType> sspMatrix = sspMatrixBuilder.build(currentChoice + 1);
                    
                    std::vector<ValueType> x(numberOfStatesNotInMecs + mecDecomposition.size());
                    nondeterministicLinearEquationSolver->solveEquationSystem(min, sspMatrix, x, b);
                    
                    // Prepare result vector.
                    std::vector<ValueType> result(this->getModel().getNumberOfStates());
                    
                    // Set the values for states not contained in MECs.
                    storm::utility::vector::setVectorValues(result, statesNotContainedInAnyMec, x);
                    
                    // Set the values for all states in MECs.
                    for (auto state : statesInMecs) {
                        result[state] = lraValuesForEndComponents[stateToMecIndexMap[state]];
                    }

                    return result;
                }
                
                std::vector<ValueType> checkExpectedTime(bool min, storm::storage::BitVector const& goalStates) const {
                    // Reduce the problem of computing the expected time to computing expected rewards where the rewards
                    // for all probabilistic states are zero and the reward values of Markovian states is 1.
                    std::vector<ValueType> rewardValues(this->getModel().getNumberOfStates(), storm::utility::constantZero<ValueType>());
                    storm::utility::vector::setVectorValues(rewardValues, this->getModel().getMarkovianStates(), storm::utility::constantOne<ValueType>());
                    return this->computeExpectedRewards(min, goalStates, rewardValues);
                }
                
            protected:
                /*!
                 * Computes the long-run average value for the given maximal end component of a Markov automaton.
                 *
                 * @param min Sets whether the long-run average is to be minimized or maximized.
                 * @param transitionMatrix The transition matrix of the underlying Markov automaton.
                 * @param nondeterministicChoiceIndices A vector indicating at which row the choice of a given state begins.
                 * @param markovianStates A bit vector storing all markovian states.
                 * @param exitRates A vector with exit rates for all states. Exit rates of probabilistic states are assumed to be zero.
                 * @param goalStates A bit vector indicating which states are to be considered as goal states.
                 * @param mec The maximal end component to consider for computing the long-run average.
                 * @param mecIndex The index of the MEC.
                 * @return The long-run average of being in a goal state for the given MEC.
                 */
                static ValueType computeLraForMaximalEndComponent(bool min, storm::storage::SparseMatrix<ValueType> const& transitionMatrix, std::vector<uint_fast64_t> const& nondeterministicChoiceIndices, storm::storage::BitVector const& markovianStates, std::vector<ValueType> const& exitRates, storm::storage::BitVector const& goalStates, storm::storage::MaximalEndComponent const& mec, uint_fast64_t mecIndex = 0) {
                    std::shared_ptr<storm::solver::LpSolver> solver = storm::utility::solver::getLpSolver("LRA for MEC");
                    solver->setModelSense(min ? storm::solver::LpSolver::ModelSense::Maximize : storm::solver::LpSolver::ModelSense::Minimize);
                    
                    // First, we need to create the variables for the problem.
                    std::map<uint_fast64_t, std::string> stateToVariableNameMap;
                    for (auto const& stateChoicesPair : mec) {
                        std::string variableName = "x" + std::to_string(stateChoicesPair.first);
                        stateToVariableNameMap[stateChoicesPair.first] = variableName;
                        solver->addUnboundedContinuousVariable(variableName);
                    }
                    solver->addUnboundedContinuousVariable("k", 1);
                    solver->update();
                    
                    // Now we encode the problem as constraints.
                    for (auto const& stateChoicesPair : mec) {
                        uint_fast64_t state = stateChoicesPair.first;
                        
                        // Now, based on the type of the state, create a suitable constraint.
                        if (markovianStates.get(state)) {
                            storm::expressions::Expression constraint = storm::expressions::Expression::createDoubleVariable(stateToVariableNameMap.at(state));
                            
                            for (auto element : transitionMatrix.getRow(nondeterministicChoiceIndices[state])) {
                                constraint = constraint - storm::expressions::Expression::createDoubleVariable(stateToVariableNameMap.at(element.getColumn()));
                            }
                            
                            constraint = constraint + storm::expressions::Expression::createDoubleLiteral(storm::utility::constantOne<ValueType>() / exitRates[state]) * storm::expressions::Expression::createDoubleVariable("k");
                            storm::expressions::Expression rightHandSide = goalStates.get(state) ? storm::expressions::Expression::createDoubleLiteral(storm::utility::constantOne<ValueType>() / exitRates[state]) : storm::expressions::Expression::createDoubleLiteral(storm::utility::constantZero<ValueType>());
                            if (min) {
                                constraint = constraint <= rightHandSide;
                            } else {
                                constraint = constraint >= rightHandSide;
                            }
                            solver->addConstraint("state" + std::to_string(state), constraint);
                        } else {
                            // For probabilistic states, we want to add the constraint x_s <= sum P(s, a, s') * x_s' where a is the current action
                            // and the sum ranges over all states s'.
                            for (auto choice : stateChoicesPair.second) {
                                storm::expressions::Expression constraint = storm::expressions::Expression::createDoubleVariable(stateToVariableNameMap.at(state));

                                for (auto element : transitionMatrix.getRow(choice)) {
                                    constraint = constraint - storm::expressions::Expression::createDoubleVariable(stateToVariableNameMap.at(element.getColumn()));
                                }
                                
                                storm::expressions::Expression rightHandSide = storm::expressions::Expression::createDoubleLiteral(storm::utility::constantZero<ValueType>());
                                if (min) {
                                    constraint = constraint <= rightHandSide;
                                } else {
                                    constraint = constraint >= rightHandSide;
                                }
                                solver->addConstraint("state" + std::to_string(state), constraint);
                            }
                        }
                    }
                    
                    solver->optimize();
                    return solver->getContinuousValue("k");
                }
                
                /*!
                 * Computes the expected reward that is gained from each state before entering any of the goal states.
                 *
                 * @param min Indicates whether minimal or maximal rewards are to be computed.
                 * @param goalStates The goal states that define until which point rewards are gained.
                 * @param stateRewards A vector that defines the reward gained in each state. For probabilistic states, this is an instantaneous reward
                 * that is fully gained and for Markovian states the actually gained reward is dependent on the expected time to stay in the
                 * state, i.e. it is gouverned by the exit rate of the state.
                 * @return A vector that contains the expected reward for each state of the model.
                 */
                std::vector<ValueType> computeExpectedRewards(bool min, storm::storage::BitVector const& goalStates, std::vector<ValueType> const& stateRewards) const {
                    // Check whether the automaton is closed.
                    if (!this->getModel().isClosed()) {
                        throw storm::exceptions::InvalidArgumentException() << "Unable to compute expected time on non-closed Markov automaton.";
                    }
                    
                    // First, we need to check which states have infinite expected time (by definition).
                    storm::storage::BitVector infinityStates;
                    if (min) {
                        // If we need to compute the minimum expected times, we have to set the values of those states to infinity that, under all schedulers,
                        // reach a bottom SCC without a goal state.
                        
                        // So we start by computing all bottom SCCs without goal states.
                        storm::storage::StronglyConnectedComponentDecomposition<double> sccDecomposition(this->getModel(), ~goalStates, true, true);
                        
                        // Now form the union of all these SCCs.
                        storm::storage::BitVector unionOfNonGoalBSccs(this->getModel().getNumberOfStates());
                        for (auto const& scc : sccDecomposition) {
                            for (auto state : scc) {
                                unionOfNonGoalBSccs.set(state);
                            }
                        }
                        
                        // Finally, if this union is non-empty, compute the states such that all schedulers reach some state of the union.
                        if (!unionOfNonGoalBSccs.empty()) {
                            infinityStates = storm::utility::graph::performProbGreater0A(this->getModel().getTransitionMatrix(), this->getModel().getNondeterministicChoiceIndices(), this->getModel().getBackwardTransitions(), storm::storage::BitVector(this->getModel().getNumberOfStates(), true), unionOfNonGoalBSccs);
                        } else {
                            // Otherwise, we have no infinity states.
                            infinityStates = storm::storage::BitVector(this->getModel().getNumberOfStates());
                        }
                    } else {
                        // If we maximize the property, the expected time of a state is infinite, if an end-component without any goal state is reachable.
                        
                        // So we start by computing all MECs that have no goal state.
                        storm::storage::MaximalEndComponentDecomposition<double> mecDecomposition(this->getModel(), ~goalStates);
                        
                        // Now we form the union of all states in these end components.
                        storm::storage::BitVector unionOfNonGoalMaximalEndComponents(this->getModel().getNumberOfStates());
                        for (auto const& mec : mecDecomposition) {
                            for (auto const& stateActionPair : mec) {
                                unionOfNonGoalMaximalEndComponents.set(stateActionPair.first);
                            }
                        }
                        
                        if (!unionOfNonGoalMaximalEndComponents.empty()) {
                            // Now we need to check for which states there exists a scheduler that reaches one of the previously computed states.
                            infinityStates = storm::utility::graph::performProbGreater0E(this->getModel().getTransitionMatrix(), this->getModel().getNondeterministicChoiceIndices(), this->getModel().getBackwardTransitions(), storm::storage::BitVector(this->getModel().getNumberOfStates(), true), unionOfNonGoalMaximalEndComponents);
                        } else {
                            // Otherwise, we have no infinity states.
                            infinityStates = storm::storage::BitVector(this->getModel().getNumberOfStates());
                        }
                    }
                    
                    // Now we identify the states for which values need to be computed.
                    storm::storage::BitVector maybeStates = ~(goalStates | infinityStates);
                    
                    // Then, we can eliminate the rows and columns for all states whose values are already known to be 0.
                    std::vector<ValueType> x(maybeStates.getNumberOfSetBits());
                    storm::storage::SparseMatrix<ValueType> submatrix = this->getModel().getTransitionMatrix().getSubmatrix(true, maybeStates, maybeStates);
                    
                    // Now prepare the expected reward values for all states so they can be used as the right-hand side of the equation system.
                    std::vector<ValueType> rewardValues(stateRewards);
                    for (auto state : this->getModel().getMarkovianStates()) {
                        rewardValues[state] = rewardValues[state] / this->getModel().getExitRates()[state];
                    }
                    
                    // Finally, prepare the actual right-hand side.
                    std::vector<ValueType> b(submatrix.getRowCount());
                    storm::utility::vector::selectVectorValuesRepeatedly(b, maybeStates, this->getModel().getNondeterministicChoiceIndices(), rewardValues);
                    
                    // Solve the corresponding system of equations.
                    std::shared_ptr<storm::solver::NondeterministicLinearEquationSolver<ValueType>> nondeterministiclinearEquationSolver = storm::utility::solver::getNondeterministicLinearEquationSolver<ValueType>();
                    nondeterministiclinearEquationSolver->solveEquationSystem(min, submatrix, x, b);
                    
                    // Create resulting vector.
                    std::vector<ValueType> result(this->getModel().getNumberOfStates());
                    
                    // Set values of resulting vector according to previous result and return the result.
                    storm::utility::vector::setVectorValues<ValueType>(result, maybeStates, x);
                    storm::utility::vector::setVectorValues(result, goalStates, storm::utility::constantZero<ValueType>());
                    storm::utility::vector::setVectorValues(result, infinityStates, storm::utility::constantInfinity<ValueType>());
                    
                    return result;
                }
                
                /*!
                 * A stack used for storing whether we are currently computing min or max probabilities or rewards, respectively.
                 * The topmost element is true if and only if we are currently computing minimum probabilities or rewards.
                 */
                mutable std::stack<bool> minimumOperatorStack;
                
                /*!
                 * A solver that is used for solving systems of linear equations that are the result of nondeterministic choices.
                 */
                std::shared_ptr<storm::solver::NondeterministicLinearEquationSolver<ValueType>> nondeterministicLinearEquationSolver;
            };
        }
    }
}
>>>>>>> 15132419

#endif /* STORM_MODELCHECKER_CSL_SPARSEMARKOVAUTOMATONCSLMODELCHECKER_H_ */<|MERGE_RESOLUTION|>--- conflicted
+++ resolved
@@ -1,6 +1,7 @@
 #ifndef STORM_MODELCHECKER_CSL_SPARSEMARKOVAUTOMATONCSLMODELCHECKER_H_
 #define STORM_MODELCHECKER_CSL_SPARSEMARKOVAUTOMATONCSLMODELCHECKER_H_
 
+#include <stack>
 #include <utility>
 
 #include "src/modelchecker/csl/AbstractModelChecker.h"
@@ -15,630 +16,24 @@
 #include "src/exceptions/NotImplementedException.h"
 
 namespace storm {
-namespace modelchecker {
-namespace csl {
-
-template<typename ValueType>
-class SparseMarkovAutomatonCslModelChecker : public AbstractModelChecker<ValueType> {
-public:
-	explicit SparseMarkovAutomatonCslModelChecker(storm::models::MarkovAutomaton<ValueType> const& model, std::shared_ptr<storm::solver::NondeterministicLinearEquationSolver<ValueType>> nondeterministicLinearEquationSolver) : AbstractModelChecker<ValueType>(model), nondeterministicLinearEquationSolver(nondeterministicLinearEquationSolver) {
-		// Intentionally left empty.
-	}
-
-	/*
-		This Second constructor is NEEDED and a workaround for a common Bug in C++ with nested templates
-		See: http://stackoverflow.com/questions/14401308/visual-c-cannot-deduce-given-template-arguments-for-function-used-as-defaul
-	*/
-	explicit SparseMarkovAutomatonCslModelChecker(storm::models::MarkovAutomaton<ValueType> const& model) : AbstractModelChecker<ValueType>(model), nondeterministicLinearEquationSolver(storm::utility::solver::getNondeterministicLinearEquationSolver<ValueType>()) {
-		// Intentionally left empty.
-	}
-
-	/*!
-	 * Virtual destructor. Needs to be virtual, because this class has virtual methods.
-	 */
-	virtual ~SparseMarkovAutomatonCslModelChecker() {
-		// Intentionally left empty.
-	}
-
-	/*!
-	 * Returns a constant reference to the MDP associated with this model checker.
-	 * @returns A constant reference to the MDP associated with this model checker.
-	 */
-	storm::models::MarkovAutomaton<ValueType> const& getModel() const {
-		return AbstractModelChecker<ValueType>::template getModel<storm::models::MarkovAutomaton<ValueType>>();
-	}
-
-	/*!
-	 * Checks the given formula that is a P operator over a path formula featuring a value bound.
-	 *
-	 * @param formula The formula to check.
-	 * @returns The set of states satisfying the formula represented by a bit vector.
-	 */
-	virtual storm::storage::BitVector checkProbabilisticBoundOperator(storm::properties::csl::ProbabilisticBoundOperator<ValueType> const& formula) const override{
-		// For P< and P<= the MA satisfies the formula iff the probability maximizing scheduler is used.
-		// For P> and P>=               "              iff the probability minimizing         "        .
-		if(formula.getComparisonOperator() == storm::properties::LESS || formula.getComparisonOperator() == storm::properties::LESS_EQUAL) {
-			this->minimumOperatorStack.push(false);
-		}
-		else {
-			this->minimumOperatorStack.push(true);
-		}
-
-		// First, we need to compute the probability for satisfying the path formula for each state.
-		std::vector<ValueType> quantitativeResult = formula.getChild()->check(*this, false);
-
-		//Remove the minimizing operator entry from the stack.
-		this->minimumOperatorStack.pop();
-
-		// Create resulting bit vector that will hold the yes/no-answer for every state.
-		storm::storage::BitVector result(quantitativeResult.size());
-
-		// Now, we can compute which states meet the bound specified in this operator and set the
-		// corresponding bits to true in the resulting vector.
-		for (uint_fast64_t i = 0; i < quantitativeResult.size(); ++i) {
-			if (formula.meetsBound(quantitativeResult[i])) {
-				result.set(i, true);
-			}
-		}
-
-		return result;
-	}
-
-	std::vector<ValueType> checkUntil(storm::properties::csl::Until<ValueType> const& formula, bool qualitative) const {
-		// Test whether it is specified if the minimum or maximum probabilities are to be computed.
-		if(this->minimumOperatorStack.empty()) {
-			LOG4CPLUS_ERROR(logger, "Formula does not specify neither min nor max optimality, which is not meaningful over nondeterministic models.");
-			throw storm::exceptions::InvalidArgumentException() << "Formula does not specify neither min nor max optimality, which is not meaningful over nondeterministic models.";
-		}
-
-		storm::storage::BitVector leftStates = formula.getLeft()->check(*this);
-		storm::storage::BitVector rightStates = formula.getRight()->check(*this);
-		return computeUnboundedUntilProbabilities(this->minimumOperatorStack.top(), leftStates, rightStates, qualitative).first;
-	}
-
-	std::pair<std::vector<ValueType>, storm::storage::TotalScheduler> computeUnboundedUntilProbabilities(bool min, storm::storage::BitVector const& leftStates, storm::storage::BitVector const& rightStates, bool qualitative) const {
-		return storm::modelchecker::prctl::SparseMdpPrctlModelChecker<ValueType>::computeUnboundedUntilProbabilities(min, this->getModel().getTransitionMatrix(), this->getModel().getBackwardTransitions(), this->getModel().getInitialStates(), leftStates, rightStates, nondeterministicLinearEquationSolver, qualitative);
-	}
-
-	std::vector<ValueType> checkTimeBoundedUntil(storm::properties::csl::TimeBoundedUntil<ValueType> const& formula, bool qualitative) const {
-		throw storm::exceptions::NotImplementedException() << "Model checking Until formulas on Markov automata is not yet implemented.";
-	}
-
-	std::vector<ValueType> checkTimeBoundedEventually(storm::properties::csl::TimeBoundedEventually<ValueType> const& formula, bool qualitative) const {
-		// Test whether it is specified if the minimum or maximum probabilities are to be computed.
-		if(this->minimumOperatorStack.empty()) {
-			LOG4CPLUS_ERROR(logger, "Formula does not specify neither min nor max optimality, which is not meaningful over nondeterministic models.");
-			throw storm::exceptions::InvalidArgumentException() << "Formula does not specify neither min nor max optimality, which is not meaningful over nondeterministic models.";
-		}
-
-		storm::storage::BitVector goalStates = formula.getChild()->check(*this);
-		return this->checkTimeBoundedEventually(this->minimumOperatorStack.top(), goalStates, formula.getLowerBound(), formula.getUpperBound());
-	}
-
-	std::vector<ValueType> checkGlobally(storm::properties::csl::Globally<ValueType> const& formula, bool qualitative) const {
-		throw storm::exceptions::NotImplementedException() << "Model checking Globally formulas on Markov automata is not yet implemented.";
-	}
-
-	std::vector<ValueType> checkEventually(storm::properties::csl::Eventually<ValueType> const& formula, bool qualitative) const {
-		// Test whether it is specified if the minimum or maximum probabilities are to be computed.
-		if(this->minimumOperatorStack.empty()) {
-			LOG4CPLUS_ERROR(logger, "Formula does not specify neither min nor max optimality, which is not meaningful over nondeterministic models.");
-			throw storm::exceptions::InvalidArgumentException() << "Formula does not specify neither min nor max optimality, which is not meaningful over nondeterministic models.";
-		}
-
-		storm::storage::BitVector subFormulaStates = formula.getChild()->check(*this);
-		return computeUnboundedUntilProbabilities(this->minimumOperatorStack.top(), storm::storage::BitVector(this->getModel().getNumberOfStates(), true), subFormulaStates, qualitative).first;
-	}
-
-	std::vector<ValueType> checkNext(storm::properties::csl::Next<ValueType> const& formula, bool qualitative) const {
-		throw storm::exceptions::NotImplementedException() << "Model checking Next formulas on Markov automata is not yet implemented.";
-	}
-
-	static void computeBoundedReachabilityProbabilities(bool min, storm::storage::SparseMatrix<ValueType> const& transitionMatrix, std::vector<ValueType> const& exitRates, storm::storage::BitVector const& markovianStates, storm::storage::BitVector const& goalStates, storm::storage::BitVector const& markovianNonGoalStates, storm::storage::BitVector const& probabilisticNonGoalStates, std::vector<ValueType>& markovianNonGoalValues, std::vector<ValueType>& probabilisticNonGoalValues, ValueType delta, uint_fast64_t numberOfSteps) {
-		// Start by computing four sparse matrices:
-		// * a matrix aMarkovian with all (discretized) transitions from Markovian non-goal states to all Markovian non-goal states.
-		// * a matrix aMarkovianToProbabilistic with all (discretized) transitions from Markovian non-goal states to all probabilistic non-goal states.
-		// * a matrix aProbabilistic with all (non-discretized) transitions from probabilistic non-goal states to other probabilistic non-goal states.
-		// * a matrix aProbabilisticToMarkovian with all (non-discretized) transitions from probabilistic non-goal states to all Markovian non-goal states.
-		typename storm::storage::SparseMatrix<ValueType> aMarkovian = transitionMatrix.getSubmatrix(true, markovianNonGoalStates, markovianNonGoalStates, true);
-		typename storm::storage::SparseMatrix<ValueType> aMarkovianToProbabilistic = transitionMatrix.getSubmatrix(true, markovianNonGoalStates, probabilisticNonGoalStates);
-		typename storm::storage::SparseMatrix<ValueType> aProbabilistic = transitionMatrix.getSubmatrix(true, probabilisticNonGoalStates, probabilisticNonGoalStates);
-		typename storm::storage::SparseMatrix<ValueType> aProbabilisticToMarkovian = transitionMatrix.getSubmatrix(true, probabilisticNonGoalStates, markovianNonGoalStates);
-
-		// The matrices with transitions from Markovian states need to be digitized.
-		// Digitize aMarkovian. Based on whether the transition is a self-loop or not, we apply the two digitization rules.
-		uint_fast64_t rowIndex = 0;
-		for (auto state : markovianNonGoalStates) {
-			for (auto& element : aMarkovian.getRow(rowIndex)) {
-				ValueType eTerm = std::exp(-exitRates[state] * delta);
-				if (element.first == rowIndex) {
-					element.second = (storm::utility::constantOne<ValueType>() - eTerm) * element.second + eTerm;
-				} else {
-					element.second = (storm::utility::constantOne<ValueType>() - eTerm) * element.second;
+    namespace modelchecker {
+        namespace csl {
+
+            template<typename ValueType>
+            class SparseMarkovAutomatonCslModelChecker : public AbstractModelChecker<ValueType> {
+            public:
+                explicit SparseMarkovAutomatonCslModelChecker(storm::models::MarkovAutomaton<ValueType> const& model, std::shared_ptr<storm::solver::NondeterministicLinearEquationSolver<ValueType>> nondeterministicLinearEquationSolver) : AbstractModelChecker<ValueType>(model), minimumOperatorStack(), nondeterministicLinearEquationSolver(nondeterministicLinearEquationSolver) {
+                    // Intentionally left empty.
+                }
+                
+				/*
+					This Second constructor is NEEDED and a workaround for a common Bug in C++ with nested templates
+					See: http://stackoverflow.com/questions/14401308/visual-c-cannot-deduce-given-template-arguments-for-function-used-as-defaul
+				*/
+				explicit SparseMarkovAutomatonCslModelChecker(storm::models::MarkovAutomaton<ValueType> const& model) : AbstractModelChecker<ValueType>(model), minimumOperatorStack(), nondeterministicLinearEquationSolver(storm::utility::solver::getNondeterministicLinearEquationSolver<ValueType>()) {
+					// Intentionally left empty.
 				}
-			}
-			++rowIndex;
-		}
-
-		// Digitize aMarkovianToProbabilistic. As there are no self-loops in this case, we only need to apply the digitization formula for regular successors.
-		rowIndex = 0;
-		for (auto state : markovianNonGoalStates) {
-			for (auto& element : aMarkovianToProbabilistic.getRow(rowIndex)) {
-				element.second = (1 - std::exp(-exitRates[state] * delta)) * element.second;
-			}
-			++rowIndex;
-		}
-
-		// Initialize the two vectors that hold the variable one-step probabilities to all target states for probabilistic and Markovian (non-goal) states.
-		std::vector<ValueType> bProbabilistic(aProbabilistic.getRowCount());
-		std::vector<ValueType> bMarkovian(markovianNonGoalStates.getNumberOfSetBits());
-
-		// Compute the two fixed right-hand side vectors, one for Markovian states and one for the probabilistic ones.
-		std::vector<ValueType> bProbabilisticFixed = transitionMatrix.getConstrainedRowSumVector(probabilisticNonGoalStates, goalStates);
-		std::vector<ValueType> bMarkovianFixed;
-		bMarkovianFixed.reserve(markovianNonGoalStates.getNumberOfSetBits());
-		for (auto state : markovianNonGoalStates) {
-			bMarkovianFixed.push_back(storm::utility::constantZero<ValueType>());
-
-			for (auto& element : transitionMatrix.getRowGroup(state)) {
-				if (goalStates.get(element.first)) {
-					bMarkovianFixed.back() += (1 - std::exp(-exitRates[state] * delta)) * element.second;
-				}
-			}
-		}
-
-		std::shared_ptr<storm::solver::NondeterministicLinearEquationSolver<ValueType>> nondeterministiclinearEquationSolver = storm::utility::solver::getNondeterministicLinearEquationSolver<ValueType>();
-
-		// Perform the actual value iteration
-		// * loop until the step bound has been reached
-		// * in the loop:
-		// *    perform value iteration using A_PSwG, v_PS and the vector b where b = (A * 1_G)|PS + A_PStoMS * v_MS
-		//      and 1_G being the characteristic vector for all goal states.
-		// *    perform one timed-step using v_MS := A_MSwG * v_MS + A_MStoPS * v_PS + (A * 1_G)|MS
-		std::vector<ValueType> markovianNonGoalValuesSwap(markovianNonGoalValues);
-		std::vector<ValueType> multiplicationResultScratchMemory(aProbabilistic.getRowCount());
-		std::vector<ValueType> aProbabilisticScratchMemory(probabilisticNonGoalValues.size());
-		for (uint_fast64_t currentStep = 0; currentStep < numberOfSteps; ++currentStep) {
-			// Start by (re-)computing bProbabilistic = bProbabilisticFixed + aProbabilisticToMarkovian * vMarkovian.
-			aProbabilisticToMarkovian.multiplyWithVector(markovianNonGoalValues, bProbabilistic);
-			storm::utility::vector::addVectorsInPlace(bProbabilistic, bProbabilisticFixed);
-
-			// Now perform the inner value iteration for probabilistic states.
-			nondeterministiclinearEquationSolver->solveEquationSystem(min, aProbabilistic, probabilisticNonGoalValues, bProbabilistic, &multiplicationResultScratchMemory, &aProbabilisticScratchMemory);
-
-			// (Re-)compute bMarkovian = bMarkovianFixed + aMarkovianToProbabilistic * vProbabilistic.
-			aMarkovianToProbabilistic.multiplyWithVector(probabilisticNonGoalValues, bMarkovian);
-			storm::utility::vector::addVectorsInPlace(bMarkovian, bMarkovianFixed);
-			aMarkovian.multiplyWithVector(markovianNonGoalValues, markovianNonGoalValuesSwap);
-			std::swap(markovianNonGoalValues, markovianNonGoalValuesSwap);
-			storm::utility::vector::addVectorsInPlace(markovianNonGoalValues, bMarkovian);
-		}
-
-		// After the loop, perform one more step of the value iteration for PS states.
-		aProbabilisticToMarkovian.multiplyWithVector(markovianNonGoalValues, bProbabilistic);
-		storm::utility::vector::addVectorsInPlace(bProbabilistic, bProbabilisticFixed);
-		nondeterministiclinearEquationSolver->solveEquationSystem(min, aProbabilistic, probabilisticNonGoalValues, bProbabilistic, &multiplicationResultScratchMemory, &aProbabilisticScratchMemory);
-	}
-
-	std::vector<ValueType> checkTimeBoundedEventually(bool min, storm::storage::BitVector const& goalStates, ValueType lowerBound, ValueType upperBound) const {
-		// Check whether the automaton is closed.
-		if (!this->getModel().isClosed()) {
-			throw storm::exceptions::InvalidArgumentException() << "Unable to compute time-bounded reachability on non-closed Markov automaton.";
-		}
-
-		// Check whether the given bounds were valid.
-		if (lowerBound < storm::utility::constantZero<ValueType>() || upperBound < storm::utility::constantZero<ValueType>() || upperBound < lowerBound) {
-			throw storm::exceptions::InvalidArgumentException() << "Illegal interval [";
-		}
-
-		// Get some data fields for convenient access.
-		typename storm::storage::SparseMatrix<ValueType> const& transitionMatrix = this->getModel().getTransitionMatrix();
-		std::vector<ValueType> const& exitRates = this->getModel().getExitRates();
-		storm::storage::BitVector const& markovianStates = this->getModel().getMarkovianStates();
-
-		// (1) Compute the accuracy we need to achieve the required error bound.
-		ValueType maxExitRate = this->getModel().getMaximalExitRate();
-		ValueType delta = (2 * storm::settings::Settings::getInstance()->getOptionByLongName("digiprecision").getArgument(0).getValueAsDouble()) / (upperBound * maxExitRate * maxExitRate);
-
-		// (2) Compute the number of steps we need to make for the interval.
-		uint_fast64_t numberOfSteps = static_cast<uint_fast64_t>(std::ceil((upperBound - lowerBound) / delta));
-		std::cout << "Performing " << numberOfSteps << " iterations (delta=" << delta << ") for interval [" << lowerBound << ", " << upperBound << "]." << std::endl;
-
-		// (3) Compute the non-goal states and initialize two vectors
-		// * vProbabilistic holds the probability values of probabilistic non-goal states.
-		// * vMarkovian holds the probability values of Markovian non-goal states.
-		storm::storage::BitVector const& markovianNonGoalStates = markovianStates & ~goalStates;
-		storm::storage::BitVector const& probabilisticNonGoalStates = ~markovianStates & ~goalStates;
-		std::vector<ValueType> vProbabilistic(probabilisticNonGoalStates.getNumberOfSetBits());
-		std::vector<ValueType> vMarkovian(markovianNonGoalStates.getNumberOfSetBits());
-
-		computeBoundedReachabilityProbabilities(min, transitionMatrix, exitRates, markovianStates, goalStates, markovianNonGoalStates, probabilisticNonGoalStates, vMarkovian, vProbabilistic, delta, numberOfSteps);
-
-		// (4) If the lower bound of interval was non-zero, we need to take the current values as the starting values for a subsequent value iteration.
-		if (lowerBound != storm::utility::constantZero<ValueType>()) {
-			std::vector<ValueType> vAllProbabilistic((~markovianStates).getNumberOfSetBits());
-			std::vector<ValueType> vAllMarkovian(markovianStates.getNumberOfSetBits());
-
-			// Create the starting value vectors for the next value iteration based on the results of the previous one.
-			storm::utility::vector::setVectorValues<ValueType>(vAllProbabilistic, goalStates % ~markovianStates, storm::utility::constantOne<ValueType>());
-			storm::utility::vector::setVectorValues<ValueType>(vAllProbabilistic, ~goalStates % ~markovianStates, vProbabilistic);
-			storm::utility::vector::setVectorValues<ValueType>(vAllMarkovian, goalStates % markovianStates, storm::utility::constantOne<ValueType>());
-			storm::utility::vector::setVectorValues<ValueType>(vAllMarkovian, ~goalStates % markovianStates, vMarkovian);
-
-			// Compute the number of steps to reach the target interval.
-			numberOfSteps = static_cast<uint_fast64_t>(std::ceil(lowerBound / delta));
-			std::cout << "Performing " << numberOfSteps << " iterations (delta=" << delta << ") for interval [0, " << lowerBound << "]." << std::endl;
-
-			// Compute the bounded reachability for interval [0, b-a].
-			computeBoundedReachabilityProbabilities(min, transitionMatrix, exitRates, markovianStates, storm::storage::BitVector(this->getModel().getNumberOfStates()), markovianStates, ~markovianStates, vAllMarkovian, vAllProbabilistic, delta, numberOfSteps);
-
-			// Create the result vector out of vAllProbabilistic and vAllMarkovian and return it.
-			std::vector<ValueType> result(this->getModel().getNumberOfStates());
-			storm::utility::vector::setVectorValues(result, ~markovianStates, vAllProbabilistic);
-			storm::utility::vector::setVectorValues(result, markovianStates, vAllMarkovian);
-
-			return result;
-		} else {
-			// Create the result vector out of 1_G, vProbabilistic and vMarkovian and return it.
-			std::vector<ValueType> result(this->getModel().getNumberOfStates());
-			storm::utility::vector::setVectorValues<ValueType>(result, goalStates, storm::utility::constantOne<ValueType>());
-			storm::utility::vector::setVectorValues(result, probabilisticNonGoalStates, vProbabilistic);
-			storm::utility::vector::setVectorValues(result, markovianNonGoalStates, vMarkovian);
-			return result;
-		}
-	}
-
-	std::vector<ValueType> checkLongRunAverage(bool min, storm::storage::BitVector const& goalStates) const {
-		// Check whether the automaton is closed.
-		if (!this->getModel().isClosed()) {
-			throw storm::exceptions::InvalidArgumentException() << "Unable to compute long-run average on non-closed Markov automaton.";
-		}
-
-		// If there are no goal states, we avoid the computation and directly return zero.
-		if (goalStates.empty()) {
-			return std::vector<ValueType>(this->getModel().getNumberOfStates(), storm::utility::constantZero<ValueType>());
-		}
-
-		// Likewise, if all bits are set, we can avoid the computation and set.
-		if ((~goalStates).empty()) {
-			return std::vector<ValueType>(this->getModel().getNumberOfStates(), storm::utility::constantOne<ValueType>());
-		}
-
-		// Start by decomposing the Markov automaton into its MECs.
-		storm::storage::MaximalEndComponentDecomposition<double> mecDecomposition(this->getModel());
-
-		// Get some data members for convenience.
-		typename storm::storage::SparseMatrix<ValueType> const& transitionMatrix = this->getModel().getTransitionMatrix();
-		std::vector<uint_fast64_t> const& nondeterministicChoiceIndices = this->getModel().getNondeterministicChoiceIndices();
-
-		// Now start with compute the long-run average for all end components in isolation.
-		std::vector<ValueType> lraValuesForEndComponents;
-
-		// While doing so, we already gather some information for the following steps.
-		std::vector<uint_fast64_t> stateToMecIndexMap(this->getModel().getNumberOfStates());
-		storm::storage::BitVector statesInMecs(this->getModel().getNumberOfStates());
-
-		for (uint_fast64_t currentMecIndex = 0; currentMecIndex < mecDecomposition.size(); ++currentMecIndex) {
-			storm::storage::MaximalEndComponent const& mec = mecDecomposition[currentMecIndex];
-
-			// Gather information for later use.
-			for (auto const& stateChoicesPair : mec) {
-				uint_fast64_t state = stateChoicesPair.first;
-
-				statesInMecs.set(state);
-				stateToMecIndexMap[state] = currentMecIndex;
-			}
-
-			// Compute the LRA value for the current MEC.
-			lraValuesForEndComponents.push_back(this->computeLraForMaximalEndComponent(min, transitionMatrix, nondeterministicChoiceIndices, this->getModel().getMarkovianStates(), this->getModel().getExitRates(), goalStates, mec, currentMecIndex));
-		}
-
-		// For fast transition rewriting, we build some auxiliary data structures.
-		storm::storage::BitVector statesNotContainedInAnyMec = ~statesInMecs;
-		uint_fast64_t firstAuxiliaryStateIndex = statesNotContainedInAnyMec.getNumberOfSetBits();
-		uint_fast64_t lastStateNotInMecs = 0;
-		uint_fast64_t numberOfStatesNotInMecs = 0;
-		std::vector<uint_fast64_t> statesNotInMecsBeforeIndex;
-		statesNotInMecsBeforeIndex.reserve(this->getModel().getNumberOfStates());
-		for (auto state : statesNotContainedInAnyMec) {
-			while (lastStateNotInMecs <= state) {
-				statesNotInMecsBeforeIndex.push_back(numberOfStatesNotInMecs);
-				++lastStateNotInMecs;
-			}
-			++numberOfStatesNotInMecs;
-		}
-
-		// Finally, we are ready to create the SSP matrix and right-hand side of the SSP.
-		std::vector<ValueType> b;
-		typename storm::storage::SparseMatrixBuilder<ValueType> sspMatrixBuilder(0, 0, 0, true, numberOfStatesNotInMecs + mecDecomposition.size() + 1);
-
-		// If the source state is not contained in any MEC, we copy its choices (and perform the necessary modifications).
-		uint_fast64_t currentChoice = 0;
-		for (auto state : statesNotContainedInAnyMec) {
-			sspMatrixBuilder.newRowGroup(currentChoice);
-
-			for (uint_fast64_t choice = nondeterministicChoiceIndices[state]; choice < nondeterministicChoiceIndices[state + 1]; ++choice, ++currentChoice) {
-				std::vector<ValueType> auxiliaryStateToProbabilityMap(mecDecomposition.size());
-				b.push_back(storm::utility::constantZero<ValueType>());
-
-				for (auto element : transitionMatrix.getRow(choice)) {
-					if (statesNotContainedInAnyMec.get(element.first)) {
-						// If the target state is not contained in an MEC, we can copy over the entry.
-						sspMatrixBuilder.addNextValue(currentChoice, statesNotInMecsBeforeIndex[element.first], element.second);
-					} else {
-						// If the target state is contained in MEC i, we need to add the probability to the corresponding field in the vector
-						// so that we are able to write the cumulative probability to the MEC into the matrix.
-						auxiliaryStateToProbabilityMap[stateToMecIndexMap[element.first]] += element.second;
-					}
-				}
-
-				// Now insert all (cumulative) probability values that target an MEC.
-				for (uint_fast64_t mecIndex = 0; mecIndex < auxiliaryStateToProbabilityMap.size(); ++mecIndex) {
-					if (auxiliaryStateToProbabilityMap[mecIndex] != 0) {
-						sspMatrixBuilder.addNextValue(currentChoice, firstAuxiliaryStateIndex + mecIndex, auxiliaryStateToProbabilityMap[mecIndex]);
-					}
-				}
-			}
-		}
-
-		// Now we are ready to construct the choices for the auxiliary states.
-		for (uint_fast64_t mecIndex = 0; mecIndex < mecDecomposition.size(); ++mecIndex) {
-			storm::storage::MaximalEndComponent const& mec = mecDecomposition[mecIndex];
-			sspMatrixBuilder.newRowGroup(currentChoice);
-
-			for (auto const& stateChoicesPair : mec) {
-				uint_fast64_t state = stateChoicesPair.first;
-				boost::container::flat_set<uint_fast64_t> const& choicesInMec = stateChoicesPair.second;
-
-				for (uint_fast64_t choice = nondeterministicChoiceIndices[state]; choice < nondeterministicChoiceIndices[state + 1]; ++choice) {
-					std::vector<ValueType> auxiliaryStateToProbabilityMap(mecDecomposition.size());
-
-					// If the choice is not contained in the MEC itself, we have to add a similar distribution to the auxiliary state.
-					if (choicesInMec.find(choice) == choicesInMec.end()) {
-						b.push_back(storm::utility::constantZero<ValueType>());
-
-						for (auto element : transitionMatrix.getRow(choice)) {
-							if (statesNotContainedInAnyMec.get(element.first)) {
-								// If the target state is not contained in an MEC, we can copy over the entry.
-								sspMatrixBuilder.addNextValue(currentChoice, statesNotInMecsBeforeIndex[element.first], element.second);
-							} else {
-								// If the target state is contained in MEC i, we need to add the probability to the corresponding field in the vector
-								// so that we are able to write the cumulative probability to the MEC into the matrix.
-								auxiliaryStateToProbabilityMap[stateToMecIndexMap[element.first]] += element.second;
-							}
-						}
-
-						// Now insert all (cumulative) probability values that target an MEC.
-						for (uint_fast64_t targetMecIndex = 0; targetMecIndex < auxiliaryStateToProbabilityMap.size(); ++targetMecIndex) {
-							if (auxiliaryStateToProbabilityMap[targetMecIndex] != 0) {
-								// If the target MEC is the same as the current one, instead of adding a transition, we need to add the weighted reward
-								// to the right-hand side vector of the SSP.
-								if (mecIndex == targetMecIndex) {
-									b.back() += auxiliaryStateToProbabilityMap[mecIndex] * lraValuesForEndComponents[mecIndex];
-								} else {
-									// Otherwise, we add a transition to the auxiliary state that is associated with the target MEC.
-									sspMatrixBuilder.addNextValue(currentChoice, firstAuxiliaryStateIndex + targetMecIndex, auxiliaryStateToProbabilityMap[targetMecIndex]);
-								}
-							}
-						}
-
-						++currentChoice;
-					}
-				}
-			}
-
-			// For each auxiliary state, there is the option to achieve the reward value of the LRA associated with the MEC.
-			++currentChoice;
-			b.push_back(lraValuesForEndComponents[mecIndex]);
-		}
-
-		// Finalize the matrix and solve the corresponding system of equations.
-		storm::storage::SparseMatrix<ValueType> sspMatrix = sspMatrixBuilder.build(currentChoice + 1);
-
-		std::vector<ValueType> x(numberOfStatesNotInMecs + mecDecomposition.size());
-		nondeterministicLinearEquationSolver->solveEquationSystem(min, sspMatrix, x, b);
-
-		// Prepare result vector.
-		std::vector<ValueType> result(this->getModel().getNumberOfStates());
-
-		// Set the values for states not contained in MECs.
-		storm::utility::vector::setVectorValues(result, statesNotContainedInAnyMec, x);
-
-		// Set the values for all states in MECs.
-		for (auto state : statesInMecs) {
-			result[state] = lraValuesForEndComponents[stateToMecIndexMap[state]];
-		}
-
-		return result;
-	}
-
-	std::vector<ValueType> checkExpectedTime(bool min, storm::storage::BitVector const& goalStates) const {
-		// Reduce the problem of computing the expected time to computing expected rewards where the rewards
-		// for all probabilistic states are zero and the reward values of Markovian states is 1.
-		std::vector<ValueType> rewardValues(this->getModel().getNumberOfStates(), storm::utility::constantZero<ValueType>());
-		storm::utility::vector::setVectorValues(rewardValues, this->getModel().getMarkovianStates(), storm::utility::constantOne<ValueType>());
-		return this->computeExpectedRewards(min, goalStates, rewardValues);
-	}
-
-protected:
-	/*!
-	 * Computes the long-run average value for the given maximal end component of a Markov automaton.
-	 *
-	 * @param min Sets whether the long-run average is to be minimized or maximized.
-	 * @param transitionMatrix The transition matrix of the underlying Markov automaton.
-	 * @param nondeterministicChoiceIndices A vector indicating at which row the choice of a given state begins.
-	 * @param markovianStates A bit vector storing all markovian states.
-	 * @param exitRates A vector with exit rates for all states. Exit rates of probabilistic states are assumed to be zero.
-	 * @param goalStates A bit vector indicating which states are to be considered as goal states.
-	 * @param mec The maximal end component to consider for computing the long-run average.
-	 * @param mecIndex The index of the MEC.
-	 * @return The long-run average of being in a goal state for the given MEC.
-	 */
-	static ValueType computeLraForMaximalEndComponent(bool min, storm::storage::SparseMatrix<ValueType> const& transitionMatrix, std::vector<uint_fast64_t> const& nondeterministicChoiceIndices, storm::storage::BitVector const& markovianStates, std::vector<ValueType> const& exitRates, storm::storage::BitVector const& goalStates, storm::storage::MaximalEndComponent const& mec, uint_fast64_t mecIndex = 0) {
-		std::shared_ptr<storm::solver::LpSolver> solver = storm::utility::solver::getLpSolver("LRA for MEC");
-		solver->setModelSense(min ? storm::solver::LpSolver::MAXIMIZE : storm::solver::LpSolver::MINIMIZE);
-
-		// First, we need to create the variables for the problem.
-		std::map<uint_fast64_t, uint_fast64_t> stateToVariableIndexMap;
-		for (auto const& stateChoicesPair : mec) {
-			stateToVariableIndexMap[stateChoicesPair.first] = solver->createContinuousVariable("x" + std::to_string(stateChoicesPair.first), storm::solver::LpSolver::UNBOUNDED, 0, 0, 0);
-		}
-		uint_fast64_t lraValueVariableIndex = solver->createContinuousVariable("k", storm::solver::LpSolver::UNBOUNDED, 0, 0, 1);
-		solver->update();
-
-		// Now we encode the problem as constraints.
-		std::vector<uint_fast64_t> variables;
-		std::vector<double> coefficients;
-		for (auto const& stateChoicesPair : mec) {
-			uint_fast64_t state = stateChoicesPair.first;
-
-			// Now, based on the type of the state, create a suitable constraint.
-			if (markovianStates.get(state)) {
-				variables.clear();
-				coefficients.clear();
-
-				variables.push_back(stateToVariableIndexMap.at(state));
-				coefficients.push_back(1);
-
-				for (auto element : transitionMatrix.getRow(nondeterministicChoiceIndices[state])) {
-					variables.push_back(stateToVariableIndexMap.at(element.first));
-					coefficients.push_back(-element.second);
-				}
-
-				variables.push_back(lraValueVariableIndex);
-				coefficients.push_back(storm::utility::constantOne<ValueType>() / exitRates[state]);
-
-				solver->addConstraint("state" + std::to_string(state), variables, coefficients, min ? storm::solver::LpSolver::LESS_EQUAL : storm::solver::LpSolver::GREATER_EQUAL, goalStates.get(state) ? storm::utility::constantOne<ValueType>() / exitRates[state] : storm::utility::constantZero<ValueType>());
-			} else {
-				// For probabilistic states, we want to add the constraint x_s <= sum P(s, a, s') * x_s' where a is the current action
-				// and the sum ranges over all states s'.
-				for (auto choice : stateChoicesPair.second) {
-					variables.clear();
-					coefficients.clear();
-
-					variables.push_back(stateToVariableIndexMap.at(state));
-					coefficients.push_back(1);
-
-					for (auto element : transitionMatrix.getRow(choice)) {
-						variables.push_back(stateToVariableIndexMap.at(element.first));
-						coefficients.push_back(-element.second);
-					}
-
-					solver->addConstraint("state" + std::to_string(state), variables, coefficients, min ? storm::solver::LpSolver::LESS_EQUAL : storm::solver::LpSolver::GREATER_EQUAL, storm::utility::constantZero<ValueType>());
-				}
-			}
-		}
-
-		solver->optimize();
-		return solver->getContinuousValue(lraValueVariableIndex);
-	}
-
-	/*!
-	 * Computes the expected reward that is gained from each state before entering any of the goal states.
-	 *
-	 * @param min Indicates whether minimal or maximal rewards are to be computed.
-	 * @param goalStates The goal states that define until which point rewards are gained.
-	 * @param stateRewards A vector that defines the reward gained in each state. For probabilistic states, this is an instantaneous reward
-	 * that is fully gained and for Markovian states the actually gained reward is dependent on the expected time to stay in the
-	 * state, i.e. it is gouverned by the exit rate of the state.
-	 * @return A vector that contains the expected reward for each state of the model.
-	 */
-	std::vector<ValueType> computeExpectedRewards(bool min, storm::storage::BitVector const& goalStates, std::vector<ValueType> const& stateRewards) const {
-		// Check whether the automaton is closed.
-		if (!this->getModel().isClosed()) {
-			throw storm::exceptions::InvalidArgumentException() << "Unable to compute expected time on non-closed Markov automaton.";
-		}
-
-		// First, we need to check which states have infinite expected time (by definition).
-		storm::storage::BitVector infinityStates;
-		if (min) {
-			// If we need to compute the minimum expected times, we have to set the values of those states to infinity that, under all schedulers,
-			// reach a bottom SCC without a goal state.
-
-			// So we start by computing all bottom SCCs without goal states.
-			storm::storage::StronglyConnectedComponentDecomposition<double> sccDecomposition(this->getModel(), ~goalStates, true, true);
-
-			// Now form the union of all these SCCs.
-			storm::storage::BitVector unionOfNonGoalBSccs(this->getModel().getNumberOfStates());
-			for (auto const& scc : sccDecomposition) {
-				for (auto state : scc) {
-					unionOfNonGoalBSccs.set(state);
-				}
-			}
-
-			// Finally, if this union is non-empty, compute the states such that all schedulers reach some state of the union.
-			if (!unionOfNonGoalBSccs.empty()) {
-				infinityStates = storm::utility::graph::performProbGreater0A(this->getModel().getTransitionMatrix(), this->getModel().getNondeterministicChoiceIndices(), this->getModel().getBackwardTransitions(), storm::storage::BitVector(this->getModel().getNumberOfStates(), true), unionOfNonGoalBSccs);
-			} else {
-				// Otherwise, we have no infinity states.
-				infinityStates = storm::storage::BitVector(this->getModel().getNumberOfStates());
-			}
-		} else {
-			// If we maximize the property, the expected time of a state is infinite, if an end-component without any goal state is reachable.
-
-			// So we start by computing all MECs that have no goal state.
-			storm::storage::MaximalEndComponentDecomposition<double> mecDecomposition(this->getModel(), ~goalStates);
-
-			// Now we form the union of all states in these end components.
-			storm::storage::BitVector unionOfNonGoalMaximalEndComponents(this->getModel().getNumberOfStates());
-			for (auto const& mec : mecDecomposition) {
-				for (auto const& stateActionPair : mec) {
-					unionOfNonGoalMaximalEndComponents.set(stateActionPair.first);
-				}
-			}
-
-			if (!unionOfNonGoalMaximalEndComponents.empty()) {
-				// Now we need to check for which states there exists a scheduler that reaches one of the previously computed states.
-				infinityStates = storm::utility::graph::performProbGreater0E(this->getModel().getTransitionMatrix(), this->getModel().getNondeterministicChoiceIndices(), this->getModel().getBackwardTransitions(), storm::storage::BitVector(this->getModel().getNumberOfStates(), true), unionOfNonGoalMaximalEndComponents);
-			} else {
-				// Otherwise, we have no infinity states.
-				infinityStates = storm::storage::BitVector(this->getModel().getNumberOfStates());
-			}
-		}
-
-		// Now we identify the states for which values need to be computed.
-		storm::storage::BitVector maybeStates = ~(goalStates | infinityStates);
-
-		// Then, we can eliminate the rows and columns for all states whose values are already known to be 0.
-		std::vector<ValueType> x(maybeStates.getNumberOfSetBits());
-		storm::storage::SparseMatrix<ValueType> submatrix = this->getModel().getTransitionMatrix().getSubmatrix(true, maybeStates, maybeStates);
-
-		// Now prepare the expected reward values for all states so they can be used as the right-hand side of the equation system.
-		std::vector<ValueType> rewardValues(stateRewards);
-		for (auto state : this->getModel().getMarkovianStates()) {
-			rewardValues[state] = rewardValues[state] / this->getModel().getExitRates()[state];
-		}
-
-		// Finally, prepare the actual right-hand side.
-		std::vector<ValueType> b(submatrix.getRowCount());
-		storm::utility::vector::selectVectorValuesRepeatedly(b, maybeStates, this->getModel().getNondeterministicChoiceIndices(), rewardValues);
-
-		// Solve the corresponding system of equations.
-		std::shared_ptr<storm::solver::NondeterministicLinearEquationSolver<ValueType>> nondeterministiclinearEquationSolver = storm::utility::solver::getNondeterministicLinearEquationSolver<ValueType>();
-		nondeterministiclinearEquationSolver->solveEquationSystem(min, submatrix, x, b);
-
-		// Create resulting vector.
-		std::vector<ValueType> result(this->getModel().getNumberOfStates());
-
-		// Set values of resulting vector according to previous result and return the result.
-		storm::utility::vector::setVectorValues<ValueType>(result, maybeStates, x);
-		storm::utility::vector::setVectorValues(result, goalStates, storm::utility::constantZero<ValueType>());
-		storm::utility::vector::setVectorValues(result, infinityStates, storm::utility::constantInfinity<ValueType>());
-
-		return result;
-	}
-
-	/*!
-	 * A solver that is used for solving systems of linear equations that are the result of nondeterministic choices.
-	 */
-	std::shared_ptr<storm::solver::NondeterministicLinearEquationSolver<ValueType>> nondeterministicLinearEquationSolver;
-};
-
-<<<<<<< HEAD
-} // namespace csl
-} // namespace modelchecker
-} // namespace storm
-=======
+
                 /*!
                  * Returns a constant reference to the MDP associated with this model checker.
                  * @returns A constant reference to the MDP associated with this model checker.
@@ -1199,6 +594,5 @@
         }
     }
 }
->>>>>>> 15132419
 
 #endif /* STORM_MODELCHECKER_CSL_SPARSEMARKOVAUTOMATONCSLMODELCHECKER_H_ */