--- conflicted
+++ resolved
@@ -505,11 +505,7 @@
                             }
 
                             // Check whether this region contains a new 'good' value and set this value
-<<<<<<< HEAD
-                            auto point = (useGraphMonotonicity || useDerivativeMonotonicity) ? currRegion.getPoint(dir, *(localMonotonicityResult->getGlobalMonotonicityResult()), possibleMonotoneIncrParameters, possibleMonotoneDecrParameters) : currRegion.getCenterPoint();
-=======
-                            auto point = useMonotonicity && this->isDisableOptimizationSet() ? currRegion.getPoint(dir, *(localMonotonicityResult->getGlobalMonotonicityResult())) : (useMonotonicity ? currRegion.getPoint(dir, *(localMonotonicityResult->getGlobalMonotonicityResult()), possibleMonotoneIncrParameters, possibleMonotoneDecrParameters) : currRegion.getCenterPoint());
->>>>>>> ec5142cd
+                            auto point = (useGraphMonotonicity || useDerivativeMonotonicity) && this->isDisableOptimizationSet() ? currRegion.getPoint(dir, *(localMonotonicityResult->getGlobalMonotonicityResult())) : (useMonotonicity ? currRegion.getPoint(dir, *(localMonotonicityResult->getGlobalMonotonicityResult()), possibleMonotoneIncrParameters, possibleMonotoneDecrParameters) : currRegion.getCenterPoint());
                             auto currValue = getInstantiationChecker().check(env, point)->template asExplicitQuantitativeCheckResult<ConstantType>()[*this->parametricModel->getInitialStates().begin()];
                             if (useMonotonicity && !this->isDisableOptimizationSet()) {
                                 auto point2 = currRegion.getPoint(dir, *(localMonotonicityResult->getGlobalMonotonicityResult()));
@@ -533,13 +529,8 @@
                                             || (!minimize && (currBound.get() * (1 - storm::utility::convertNumber<ConstantType>(precision)) > value.get()));
                             }
                             if (splitRegion) {
-<<<<<<< HEAD
-                                // We will split the region in this case, but first we set the bounds to extend the order for the new regions.
-                                if (useGraphMonotonicity && this->isUseBoundsSet() && !order->getDoneBuilding()) {
-                                    boundsWatch.start();
-=======
                                 // Split the region, has to be done before getting bounds, as otherwise the regionsplitestimates change
-                                if (useMonotonicity) {
+                                if (useGraphMonotonicity) {
                                     this->splitSmart(currRegion, newRegions,
                                                      *(localMonotonicityResult->getGlobalMonotonicityResult()), minimize);
                                 } else if (this->isRegionSplitEstimateSupported()) {
@@ -551,26 +542,12 @@
 
                                 // We set the bounds to extend the order for the new regions.
                                 if (useMonotonicity && this->isUseBoundsSet() && !order->getDoneBuilding() && orderExtender && (this->isDisableOptimizationSet() || storm::utility::convertNumber<double>(order->getNumberOfSufficientStates())/storm::utility::convertNumber<double>(order->getNumberOfStates()) < 0.25)) {
->>>>>>> ec5142cd
                                     numberOfPLACallsBounds++;
                                     if (minimize) {
                                         orderExtender->setMinMaxValues(bounds, getBound(env, currRegion, storm::solver::OptimizationDirection::Maximize, localMonotonicityResult)->template asExplicitQuantitativeCheckResult<ConstantType>().getValueVector(), order);
                                     } else {
                                         orderExtender->setMinMaxValues(getBound(env, currRegion, storm::solver::OptimizationDirection::Minimize, localMonotonicityResult)->template asExplicitQuantitativeCheckResult<ConstantType>().getValueVector(), bounds, order);
                                     }
-<<<<<<< HEAD
-                                    boundsWatch.stop();
-                                }
-                                // Now split the region
-                                if ((useGraphMonotonicity && !order->isOptimistic()) || useDerivativeMonotonicity) {
-                                    this->splitSmart(currRegion, newRegions,
-                                                     *(localMonotonicityResult->getGlobalMonotonicityResult()), true);
-                                } else if (this->isRegionSplitEstimateSupported()) {
-                                    auto empty = storm::analysis::MonotonicityResult<VariableType>();
-                                    this->splitSmart(currRegion, newRegions, empty, true);
-                                } else {
-                                    currRegion.split(currRegion.getCenterPoint(), newRegions);
-=======
                                     if (orderExtender->isHope(order)) {
                                         if (numberOfCopiesOrder[order] != 1) {
                                             // we only create a copy of the order if we extend it.
@@ -588,7 +565,6 @@
                                             order->setChanged(false);
                                         }
                                     }
->>>>>>> ec5142cd
                                 }
                             }
                         }
