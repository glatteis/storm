#ifndef STORM_H
#define	STORM_H

#include <iostream>
#include <iomanip>
#include <fstream>
#include <cstdio>
#include <sstream>
#include <memory>
#include "storm/storage/ModelFormulasPair.h"

#include "initialize.h"

#include "storm-config.h"

// Headers that provide auxiliary functionality.
#include "storm/settings/SettingsManager.h"

#include "storm/settings/modules/CoreSettings.h"
#include "storm/settings/modules/IOSettings.h"
#include "storm/settings/modules/BisimulationSettings.h"
#include "storm/settings/modules/ParametricSettings.h"
#include "storm/settings/modules/RegionSettings.h"
#include "storm/settings/modules/EliminationSettings.h"
#include "storm/settings/modules/JitBuilderSettings.h"
#include "storm/settings/modules/JaniExportSettings.h"

// Formula headers.
#include "storm/logic/Formulas.h"
#include "storm/logic/FragmentSpecification.h"

// Model headers.
#include "storm/models/ModelBase.h"
#include "storm/models/sparse/Model.h"
#include "storm/models/sparse/StandardRewardModel.h"
#include "storm/models/sparse/MarkovAutomaton.h"
#include "storm/models/symbolic/Model.h"
#include "storm/models/symbolic/StandardRewardModel.h"

#include "storm/storage/dd/Add.h"
#include "storm/storage/dd/Bdd.h"

#include "storm/parser/AutoParser.h"
#include "storm/parser/DirectEncodingParser.h"

#include "storm/storage/jani/Model.h"
#include "storm/storage/jani/Property.h"

// Headers of builders.
#include "storm/builder/ExplicitModelBuilder.h"
#include "storm/builder/jit/ExplicitJitJaniModelBuilder.h"
#include "storm/builder/DdPrismModelBuilder.h"
#include "storm/builder/DdJaniModelBuilder.h"

// Headers for model processing.
#include "storm/storage/bisimulation/DeterministicModelBisimulationDecomposition.h"
#include "storm/storage/bisimulation/NondeterministicModelBisimulationDecomposition.h"
#include "storm/transformer/SymbolicToSparseTransformer.h"
#include "storm/storage/ModelFormulasPair.h"
#include "storm/storage/SymbolicModelDescription.h"
#include "storm/storage/jani/JSONExporter.h"

// Headers for model checking.
#include "storm/modelchecker/prctl/SparseDtmcPrctlModelChecker.h"
#include "storm/modelchecker/prctl/SparseMdpPrctlModelChecker.h"
#include "storm/modelchecker/prctl/HybridDtmcPrctlModelChecker.h"
#include "storm/modelchecker/prctl/HybridMdpPrctlModelChecker.h"
#include "storm/modelchecker/prctl/SymbolicDtmcPrctlModelChecker.h"
#include "storm/modelchecker/prctl/SymbolicMdpPrctlModelChecker.h"
#include "storm/modelchecker/reachability/SparseDtmcEliminationModelChecker.h"
#include "storm/modelchecker/abstraction/GameBasedMdpModelChecker.h"
#include "storm/modelchecker/region/SparseDtmcRegionModelChecker.h"
#include "storm/modelchecker/region/SparseMdpRegionModelChecker.h"
#include "storm/modelchecker/region/ParameterRegion.h"
#include "storm/modelchecker/exploration/SparseExplorationModelChecker.h"

#include "storm/modelchecker/csl/SparseCtmcCslModelChecker.h"
#include "storm/modelchecker/csl/helper/SparseCtmcCslHelper.h"
#include "storm/modelchecker/csl/SparseMarkovAutomatonCslModelChecker.h"
#include "storm/modelchecker/csl/HybridCtmcCslModelChecker.h"
#include "storm/modelchecker/csl/SparseMarkovAutomatonCslModelChecker.h"
#include "storm/modelchecker/results/ExplicitQualitativeCheckResult.h"
#include "storm/modelchecker/results/SymbolicQualitativeCheckResult.h"
#include "storm/modelchecker/results/HybridQuantitativeCheckResult.h"
#include "storm/modelchecker/results/SymbolicQualitativeCheckResult.h"

// Headers for counterexample generation.
#include "storm/counterexamples/MILPMinimalLabelSetGenerator.h"
#include "storm/counterexamples/SMTMinimalCommandSetGenerator.h"

// Headers related to model building.
#include "storm/generator/PrismNextStateGenerator.h"
#include "storm/generator/JaniNextStateGenerator.h"

// Headers related to exception handling.
#include "storm/exceptions/InvalidStateException.h"
#include "storm/exceptions/InvalidArgumentException.h"
#include "storm/exceptions/InvalidSettingsException.h"
#include "storm/exceptions/InvalidTypeException.h"
#include "storm/exceptions/NotImplementedException.h"
#include "storm/exceptions/NotSupportedException.h"

#include "storm/utility/Stopwatch.h"
#include "storm/utility/file.h"

namespace storm {
    
    namespace parser {
        class FormulaParser;
    }
    
    template<typename ValueType>
    std::shared_ptr<storm::models::sparse::Model<ValueType>> buildExplicitModel(std::string const& transitionsFile, std::string const& labelingFile, boost::optional<std::string> const& stateRewardsFile = boost::none, boost::optional<std::string> const& transitionRewardsFile = boost::none, boost::optional<std::string> const& choiceLabelingFile = boost::none) {
        return storm::parser::AutoParser<>::parseModel(transitionsFile, labelingFile, stateRewardsFile ? stateRewardsFile.get() : "", transitionRewardsFile ? transitionRewardsFile.get() : "", choiceLabelingFile ? choiceLabelingFile.get() : "" );
    }
<<<<<<< HEAD
    
=======

    template<typename ValueType>
    std::shared_ptr<storm::models::sparse::Model<ValueType>> buildExplicitDRNModel(std::string const& drnFile) {
        return storm::parser::DirectEncodingParser<ValueType>::parseModel(drnFile);
    }

>>>>>>> 0a06a2b3
    std::vector<std::shared_ptr<storm::logic::Formula const>> extractFormulasFromProperties(std::vector<storm::jani::Property> const& properties);
    std::pair<storm::jani::Model, std::map<std::string, storm::jani::Property>> parseJaniModel(std::string const& path);
    storm::prism::Program parseProgram(std::string const& path);
    std::vector<storm::jani::Property> substituteConstantsInProperties(std::vector<storm::jani::Property> const& properties, std::map<storm::expressions::Variable, storm::expressions::Expression> const& substitution);
    std::vector<storm::jani::Property> parseProperties(storm::parser::FormulaParser& formulaParser, std::string const& inputString, boost::optional<std::set<std::string>> const& propertyFilter = boost::none);
    std::vector<storm::jani::Property> parsePropertiesForExplicit(std::string const& inputString, boost::optional<std::set<std::string>> const& propertyFilter = boost::none);
    std::vector<storm::jani::Property> parsePropertiesForPrismProgram(std::string const& inputString, storm::prism::Program const& program, boost::optional<std::set<std::string>> const& propertyFilter = boost::none);
    std::vector<storm::jani::Property> parsePropertiesForJaniModel(std::string const& inputString, storm::jani::Model const& model, boost::optional<std::set<std::string>> const& propertyFilter = boost::none);
    boost::optional<std::set<std::string>> parsePropertyFilter(boost::optional<std::string> const& propertyFilter);
    std::vector<storm::jani::Property> filterProperties(std::vector<storm::jani::Property> const& properties, boost::optional<std::set<std::string>> const& propertyFilter);
    
    template<typename ValueType>
    std::shared_ptr<storm::models::sparse::Model<ValueType>> buildSparseModel(storm::storage::SymbolicModelDescription const& model, std::vector<std::shared_ptr<storm::logic::Formula const>> const& formulas) {
        storm::builder::BuilderOptions options(formulas);
        
        if (storm::settings::getModule<storm::settings::modules::IOSettings>().isBuildFullModelSet()) {
            options.setBuildAllLabels();
            options.setBuildAllRewardModels();
            options.clearTerminalStates();
        }
        
        // Generate command labels if we are going to build a counterexample later.
        if (storm::settings::getModule<storm::settings::modules::CounterexampleGeneratorSettings>().isMinimalCommandSetGenerationSet()) {
            options.setBuildChoiceLabels(true);
        }
        
        if (storm::settings::getModule<storm::settings::modules::IOSettings>().isJitSet()) {
            STORM_LOG_THROW(model.isJaniModel(), storm::exceptions::NotSupportedException, "Cannot use JIT-based model builder for non-JANI model.");
            
            storm::builder::jit::ExplicitJitJaniModelBuilder<ValueType> builder(model.asJaniModel(), options);
            
            if (storm::settings::getModule<storm::settings::modules::JitBuilderSettings>().isDoctorSet()) {
                bool result = builder.doctor();
                STORM_LOG_THROW(result, storm::exceptions::InvalidSettingsException, "The JIT-based model builder cannot be used on your system.");
                STORM_LOG_INFO("The JIT-based model builder seems to be working.");
            }
            
            return builder.build();
        } else {
            std::shared_ptr<storm::generator::NextStateGenerator<ValueType, uint32_t>> generator;
            if (model.isPrismProgram()) {
                generator = std::make_shared<storm::generator::PrismNextStateGenerator<ValueType, uint32_t>>(model.asPrismProgram(), options);
            } else if (model.isJaniModel()) {
                generator = std::make_shared<storm::generator::JaniNextStateGenerator<ValueType, uint32_t>>(model.asJaniModel(), options);
            } else {
                STORM_LOG_THROW(false, storm::exceptions::NotSupportedException, "Cannot build sparse model from this symbolic model description.");
            }
            storm::builder::ExplicitModelBuilder<ValueType> builder(generator);
            return builder.build();
        }
    }
    
    template<typename ValueType, storm::dd::DdType LibraryType = storm::dd::DdType::CUDD>
    std::shared_ptr<storm::models::symbolic::Model<LibraryType, ValueType>> buildSymbolicModel(storm::storage::SymbolicModelDescription const& model, std::vector<std::shared_ptr<storm::logic::Formula const>> const& formulas) {
        if (model.isPrismProgram()) {
            typename storm::builder::DdPrismModelBuilder<LibraryType, ValueType>::Options options;
            options = typename storm::builder::DdPrismModelBuilder<LibraryType, ValueType>::Options(formulas);
            
            storm::builder::DdPrismModelBuilder<LibraryType, ValueType> builder;
            return builder.build(model.asPrismProgram(), options);
        } else {
            STORM_LOG_THROW(model.isJaniModel(), storm::exceptions::InvalidArgumentException, "Cannot build symbolic model for the given symbolic model description.");
            typename storm::builder::DdJaniModelBuilder<LibraryType, ValueType>::Options options;
            options = typename storm::builder::DdJaniModelBuilder<LibraryType, ValueType>::Options(formulas);
            
            storm::builder::DdJaniModelBuilder<LibraryType, ValueType> builder;
            return builder.build(model.asJaniModel(), options);
        }
    }
    
    template<typename ModelType>
    std::shared_ptr<ModelType> performDeterministicSparseBisimulationMinimization(std::shared_ptr<ModelType> model, std::vector<std::shared_ptr<storm::logic::Formula const>> const& formulas, storm::storage::BisimulationType type) {
        STORM_LOG_INFO("Performing bisimulation minimization... ");
        typename storm::storage::DeterministicModelBisimulationDecomposition<ModelType>::Options options;
        if (!formulas.empty()) {
            options = typename storm::storage::DeterministicModelBisimulationDecomposition<ModelType>::Options(*model, formulas);
        }
        options.setType(type);
        
        storm::storage::DeterministicModelBisimulationDecomposition<ModelType> bisimulationDecomposition(*model, options);
        bisimulationDecomposition.computeBisimulationDecomposition();
        model = bisimulationDecomposition.getQuotient();
<<<<<<< HEAD
        STORM_LOG_INFO("Bisimulation done, quotient model has " << model->getNumberOfStates() << " states and " << model->getNumberOfTransitions() << " transitions.");
=======

        // Print some information about the model after the bisimulation
        model->printModelInformationToStream(std::cout);

        STORM_LOG_INFO("Bisimulation done. ");
>>>>>>> 0a06a2b3
        return model;
    }
    
    template<typename ModelType>
    std::shared_ptr<ModelType> performNondeterministicSparseBisimulationMinimization(std::shared_ptr<ModelType> model, std::vector<std::shared_ptr<storm::logic::Formula const>> const& formulas, storm::storage::BisimulationType type) {
        STORM_LOG_INFO("Performing bisimulation minimization... ");
        typename storm::storage::DeterministicModelBisimulationDecomposition<ModelType>::Options options;
        if (!formulas.empty()) {
            options = typename storm::storage::NondeterministicModelBisimulationDecomposition<ModelType>::Options(*model, formulas);
        }
        options.setType(type);
        
        storm::storage::NondeterministicModelBisimulationDecomposition<ModelType> bisimulationDecomposition(*model, options);
        bisimulationDecomposition.computeBisimulationDecomposition();
        model = bisimulationDecomposition.getQuotient();
<<<<<<< HEAD
        STORM_LOG_INFO("Bisimulation done, quotient model has " << model->getNumberOfStates() << " states and " << model->getNumberOfTransitions() << " transitions.");
=======

        // Print some information about the model after the bisimulation
        model->printModelInformationToStream(std::cout);

        STORM_LOG_INFO("Bisimulation done.");
>>>>>>> 0a06a2b3
        return model;
    }
    
    template<typename ModelType>
    std::shared_ptr<storm::models::sparse::Model<typename ModelType::ValueType>> performBisimulationMinimization(std::shared_ptr<storm::models::sparse::Model<typename ModelType::ValueType>> const& model, std::vector<std::shared_ptr<storm::logic::Formula const>> const& formulas, storm::storage::BisimulationType type) {
        using ValueType = typename ModelType::ValueType;
        
        STORM_LOG_THROW(model->isOfType(storm::models::ModelType::Dtmc) || model->isOfType(storm::models::ModelType::Ctmc) || model->isOfType(storm::models::ModelType::Mdp), storm::exceptions::InvalidSettingsException, "Bisimulation minimization is currently only available for DTMCs, CTMCs and MDPs.");
        model->reduceToStateBasedRewards();
        
        if (model->isOfType(storm::models::ModelType::Dtmc)) {
            return performDeterministicSparseBisimulationMinimization<storm::models::sparse::Dtmc<ValueType>>(model->template as<storm::models::sparse::Dtmc<ValueType>>(), formulas, type);
        } else if (model->isOfType(storm::models::ModelType::Ctmc)) {
            return performDeterministicSparseBisimulationMinimization<storm::models::sparse::Ctmc<ValueType>>(model->template as<storm::models::sparse::Ctmc<ValueType>>(), formulas, type);
        } else {
            return performNondeterministicSparseBisimulationMinimization<storm::models::sparse::Mdp<ValueType>>(model->template as<storm::models::sparse::Mdp<ValueType>>(), formulas, type);
        }
    }
    
    template<typename ModelType>
    std::shared_ptr<storm::models::sparse::Model<typename ModelType::ValueType>> performBisimulationMinimization(std::shared_ptr<storm::models::sparse::Model<typename ModelType::ValueType>> const& model, std::shared_ptr<storm::logic::Formula const> const& formula, storm::storage::BisimulationType type) {
        std::vector<std::shared_ptr<storm::logic::Formula const>> formulas = { formula };
        return performBisimulationMinimization<ModelType>(model, formulas , type);
    }
    
    
    template<typename ModelType>
    std::shared_ptr<storm::models::ModelBase> preprocessModel(std::shared_ptr<storm::models::ModelBase> model, std::vector<std::shared_ptr<storm::logic::Formula const>> const& formulas) {
        storm::utility::Stopwatch preprocessingWatch(true);
        
        bool operationPerformed = false;
        if (model->getType() == storm::models::ModelType::MarkovAutomaton && model->isSparseModel()) {
            operationPerformed = true;
            std::shared_ptr<storm::models::sparse::MarkovAutomaton<typename ModelType::ValueType>> ma = model->template as<storm::models::sparse::MarkovAutomaton<typename ModelType::ValueType>>();
            ma->close();
            if (ma->hasOnlyTrivialNondeterminism()) {
                // Markov automaton can be converted into CTMC.
                model = ma->convertToCTMC();
            }
        }
        
        if (model->isSparseModel() && storm::settings::getModule<storm::settings::modules::GeneralSettings>().isBisimulationSet()) {
            operationPerformed = true;
            storm::storage::BisimulationType bisimType = storm::storage::BisimulationType::Strong;
            if (storm::settings::getModule<storm::settings::modules::BisimulationSettings>().isWeakBisimulationSet()) {
                bisimType = storm::storage::BisimulationType::Weak;
            }
            
            STORM_LOG_THROW(model->isSparseModel(), storm::exceptions::InvalidSettingsException, "Bisimulation minimization is currently only available for sparse models.");
            model = performBisimulationMinimization<ModelType>(model->template as<storm::models::sparse::Model<typename ModelType::ValueType>>(), formulas, bisimType);
        }
        
        preprocessingWatch.stop();
        if (operationPerformed) {
            STORM_PRINT_AND_LOG(std::endl << "Time for model preprocessing: " << preprocessingWatch << "." << std::endl << std::endl);
        }
        
        return model;
    }
    
    template<typename ValueType>
    void generateCounterexample(storm::storage::SymbolicModelDescription const& model, std::shared_ptr<storm::models::sparse::Model<ValueType>> markovModel, std::shared_ptr<storm::logic::Formula const> const& formula) {
        if (storm::settings::getModule<storm::settings::modules::CounterexampleGeneratorSettings>().isMinimalCommandSetGenerationSet()) {
            STORM_LOG_THROW(model.isPrismProgram(), storm::exceptions::InvalidTypeException, "Minimal command set generation is only available for PRISM models.");
            STORM_LOG_THROW(markovModel->getType() == storm::models::ModelType::Mdp, storm::exceptions::InvalidTypeException, "Minimal command set generation is only available for MDPs.");
            storm::prism::Program const& program = model.asPrismProgram();
            
            std::shared_ptr<storm::models::sparse::Mdp<ValueType>> mdp = markovModel->template as<storm::models::sparse::Mdp<ValueType>>();
            
            // Determine whether we are required to use the MILP-version or the SAT-version.
            bool useMILP = storm::settings::getModule<storm::settings::modules::CounterexampleGeneratorSettings>().isUseMilpBasedMinimalCommandSetGenerationSet();
            
            if (useMILP) {
                storm::counterexamples::MILPMinimalLabelSetGenerator<ValueType>::computeCounterexample(program, *mdp, formula);
            } else {
                storm::counterexamples::SMTMinimalCommandSetGenerator<ValueType>::computeCounterexample(program, storm::settings::getModule<storm::settings::modules::IOSettings>().getConstantDefinitionString(), *mdp, formula);
            }
            
        } else {
            STORM_LOG_THROW(false, storm::exceptions::InvalidSettingsException, "No suitable counterexample representation selected.");
        }
    }
    
#ifdef STORM_HAVE_CARL
    template<>
    inline void generateCounterexample(storm::storage::SymbolicModelDescription const&, std::shared_ptr<storm::models::sparse::Model<storm::RationalNumber>> , std::shared_ptr<storm::logic::Formula const> const& ) {
        STORM_LOG_THROW(false, storm::exceptions::InvalidSettingsException, "Unable to generate counterexample for exact arithmetic model.");
    }
    
    template<>
    inline void generateCounterexample(storm::storage::SymbolicModelDescription const&, std::shared_ptr<storm::models::sparse::Model<storm::RationalFunction>> , std::shared_ptr<storm::logic::Formula const> const& ) {
        STORM_LOG_THROW(false, storm::exceptions::InvalidSettingsException, "Unable to generate counterexample for parametric model.");
    }
#endif
    
    template<typename ValueType>
    void generateCounterexamples(storm::storage::SymbolicModelDescription const& model, std::shared_ptr<storm::models::sparse::Model<ValueType>> markovModel, std::vector<std::shared_ptr<storm::logic::Formula const>> const& formulas) {
        for (auto const& formula : formulas) {
            generateCounterexample(model, markovModel, formula);
        }
    }
    
    template<typename ValueType, storm::dd::DdType DdType>
    std::unique_ptr<storm::modelchecker::CheckResult> verifyModel(std::shared_ptr<storm::models::ModelBase> model, std::shared_ptr<storm::logic::Formula const> const& formula, bool onlyInitialStatesRelevant) {
        switch(storm::settings::getModule<storm::settings::modules::CoreSettings>().getEngine()) {
            case storm::settings::modules::CoreSettings::Engine::Sparse: {
                std::shared_ptr<storm::models::sparse::Model<ValueType>> sparseModel = model->template as<storm::models::sparse::Model<ValueType>>();
                STORM_LOG_THROW(sparseModel != nullptr, storm::exceptions::InvalidArgumentException, "Sparse engine requires a sparse input model.");
                return (sparseModel, formula, onlyInitialStatesRelevant);
            }
            case storm::settings::modules::CoreSettings::Engine::Hybrid: {
                std::shared_ptr<storm::models::symbolic::Model<DdType>> ddModel = model->template as<storm::models::symbolic::Model<DdType>>();
                STORM_LOG_THROW(ddModel != nullptr, storm::exceptions::InvalidArgumentException, "Hybrid engine requires a DD-based input model.");
                return verifySymbolicModelWithHybridEngine(ddModel, formula, onlyInitialStatesRelevant);
            }
            case storm::settings::modules::CoreSettings::Engine::Dd: {
                std::shared_ptr<storm::models::symbolic::Model<DdType>> ddModel = model->template as<storm::models::symbolic::Model<DdType>>();
                STORM_LOG_THROW(ddModel != nullptr, storm::exceptions::InvalidArgumentException, "Dd engine requires a DD-based input model.");
                return verifySymbolicModelWithDdEngine(ddModel, formula, onlyInitialStatesRelevant);
            }
            default: {
                STORM_LOG_ASSERT(false, "This position should not be reached, as at this point no model has been built.");
            }
        }
    }
    
    template<typename ValueType>
    std::unique_ptr<storm::modelchecker::CheckResult> verifySparseDtmc(std::shared_ptr<storm::models::sparse::Dtmc<ValueType>> dtmc, storm::modelchecker::CheckTask<storm::logic::Formula, ValueType> const& task) {
        std::unique_ptr<storm::modelchecker::CheckResult> result;
        if (storm::settings::getModule<storm::settings::modules::CoreSettings>().getEquationSolver() == storm::solver::EquationSolverType::Elimination && storm::settings::getModule<storm::settings::modules::EliminationSettings>().isUseDedicatedModelCheckerSet()) {
            storm::modelchecker::SparseDtmcEliminationModelChecker<storm::models::sparse::Dtmc<ValueType>> modelchecker(*dtmc);
            if (modelchecker.canHandle(task)) {
                result = modelchecker.check(task);
            } else {
                STORM_LOG_THROW(false, storm::exceptions::NotSupportedException, "The property " << task.getFormula() << " is not supported by the dedicated elimination model checker.");
            }
        } else {
            storm::modelchecker::SparseDtmcPrctlModelChecker<storm::models::sparse::Dtmc<ValueType>> modelchecker(*dtmc);
            if (modelchecker.canHandle(task)) {
                result = modelchecker.check(task);
            } else {
                STORM_LOG_THROW(false, storm::exceptions::NotSupportedException, "The property " << task.getFormula() << " is not supported.");
            }
        }
        return result;
    }
    
    template<typename ValueType>
    std::unique_ptr<storm::modelchecker::CheckResult> verifySparseCtmc(std::shared_ptr<storm::models::sparse::Ctmc<ValueType>> ctmc, storm::modelchecker::CheckTask<storm::logic::Formula, ValueType> const& task) {
        std::unique_ptr<storm::modelchecker::CheckResult> result;
        storm::modelchecker::SparseCtmcCslModelChecker<storm::models::sparse::Ctmc<ValueType>> modelchecker(*ctmc);
        if (modelchecker.canHandle(task)) {
            result = modelchecker.check(task);
        } else {
            STORM_LOG_THROW(false, storm::exceptions::NotSupportedException, "The property " << task.getFormula() << " is not supported.");
        }
        return result;
    }
    
    template<typename ValueType>
    std::unique_ptr<storm::modelchecker::CheckResult> verifySparseMdp(std::shared_ptr<storm::models::sparse::Mdp<ValueType>> mdp, storm::modelchecker::CheckTask<storm::logic::Formula, ValueType> const& task) {
        std::unique_ptr<storm::modelchecker::CheckResult> result;
        storm::modelchecker::SparseMdpPrctlModelChecker<storm::models::sparse::Mdp<ValueType>> modelchecker(*mdp);
        if (modelchecker.canHandle(task)) {
            result = modelchecker.check(task);
        } else {
            STORM_LOG_THROW(false, storm::exceptions::NotSupportedException, "The property " << task.getFormula() << " is not supported.");
        }
        return result;
    }
    
    template<typename ValueType>
    std::unique_ptr<storm::modelchecker::CheckResult> verifySparseMarkovAutomaton(std::shared_ptr<storm::models::sparse::MarkovAutomaton<ValueType>> ma, storm::modelchecker::CheckTask<storm::logic::Formula> const& task) {
        std::unique_ptr<storm::modelchecker::CheckResult> result;
        // Close the MA, if it is not already closed.
        if (!ma->isClosed()) {
            ma->close();
        }
        storm::modelchecker::SparseMarkovAutomatonCslModelChecker<storm::models::sparse::MarkovAutomaton<ValueType>> modelchecker(*ma);
        if (modelchecker.canHandle(task)) {
            result = modelchecker.check(task);
        } else {
            STORM_LOG_THROW(false, storm::exceptions::NotSupportedException, "The property " << task.getFormula() << " is not supported.");
        }
        return result;
    }
    
    template<typename ValueType>
    std::unique_ptr<storm::modelchecker::CheckResult> verifySparseModel(std::shared_ptr<storm::models::sparse::Model<ValueType>> model, std::shared_ptr<storm::logic::Formula const> const& formula, bool onlyInitialStatesRelevant = false) {
        storm::modelchecker::CheckTask<storm::logic::Formula, ValueType> task(*formula, onlyInitialStatesRelevant);
        
        std::unique_ptr<storm::modelchecker::CheckResult> result;
        if (model->getType() == storm::models::ModelType::Dtmc) {
            result = verifySparseDtmc(model->template as<storm::models::sparse::Dtmc<ValueType>>(), task);
        } else if (model->getType() == storm::models::ModelType::Mdp) {
            result = verifySparseMdp(model->template as<storm::models::sparse::Mdp<ValueType>>(), task);
        } else if (model->getType() == storm::models::ModelType::Ctmc) {
            result = verifySparseCtmc(model->template as<storm::models::sparse::Ctmc<ValueType>>(), task);
        } else if (model->getType() == storm::models::ModelType::MarkovAutomaton) {
            result = verifySparseMarkovAutomaton(model->template as<storm::models::sparse::MarkovAutomaton<ValueType>>(), task);
        } else {
            STORM_LOG_THROW(false, storm::exceptions::NotSupportedException, "The model type " << model->getType() << " is not supported.");
        }
        return result;
    }
    
#ifdef STORM_HAVE_CARL
    template<>
    inline std::unique_ptr<storm::modelchecker::CheckResult> verifySparseModel(std::shared_ptr<storm::models::sparse::Model<storm::RationalNumber>> model, std::shared_ptr<storm::logic::Formula const> const& formula, bool onlyInitialStatesRelevant) {
        storm::modelchecker::CheckTask<storm::logic::Formula, RationalNumber> task(*formula, onlyInitialStatesRelevant);
        
        std::unique_ptr<storm::modelchecker::CheckResult> result;
        if (model->getType() == storm::models::ModelType::Dtmc) {
            result = verifySparseDtmc(model->template as<storm::models::sparse::Dtmc<storm::RationalNumber>>(), task);
        } else if (model->getType() == storm::models::ModelType::Ctmc) {
            result = verifySparseCtmc(model->template as<storm::models::sparse::Ctmc<storm::RationalNumber>>(), task);
        } else if (model->getType() == storm::models::ModelType::Mdp) {
            result = verifySparseMdp(model->template as<storm::models::sparse::Mdp<storm::RationalNumber>>(), task);
        } else {
            STORM_LOG_ASSERT(false, "Illegal model type.");
        }
        return result;
    }
    
    inline void exportParametricResultToFile(storm::RationalFunction const& result, storm::models::sparse::Dtmc<storm::RationalFunction>::ConstraintCollector const& constraintCollector, std::string const& path) {
        std::ofstream filestream;
        storm::utility::openFile(path, filestream);
        // TODO: add checks.
        filestream << "!Parameters: ";
        std::set<storm::RationalFunctionVariable> vars = result.gatherVariables();
        std::copy(vars.begin(), vars.end(), std::ostream_iterator<storm::RationalFunctionVariable>(filestream, "; "));
        filestream << std::endl;
        filestream << "!Result: " << result << std::endl;
        filestream << "!Well-formed Constraints: " << std::endl;
        std::copy(constraintCollector.getWellformedConstraints().begin(), constraintCollector.getWellformedConstraints().end(), std::ostream_iterator<storm::ArithConstraint<storm::RationalFunction>>(filestream, "\n"));
        filestream << "!Graph-preserving Constraints: " << std::endl;
        std::copy(constraintCollector.getGraphPreservingConstraints().begin(), constraintCollector.getGraphPreservingConstraints().end(), std::ostream_iterator<storm::ArithConstraint<storm::RationalFunction>>(filestream, "\n"));
        storm::utility::closeFile(filestream);
    }
    
    template<>
    inline std::unique_ptr<storm::modelchecker::CheckResult> verifySparseModel(std::shared_ptr<storm::models::sparse::Model<storm::RationalFunction>> model, std::shared_ptr<storm::logic::Formula const> const& formula, bool onlyInitialStatesRelevant) {
        storm::modelchecker::CheckTask<storm::logic::Formula, storm::RationalFunction> task(*formula, onlyInitialStatesRelevant);
        
        std::unique_ptr<storm::modelchecker::CheckResult> result;
        if (model->getType() == storm::models::ModelType::Dtmc) {
            result = verifySparseDtmc(model->template as<storm::models::sparse::Dtmc<storm::RationalFunction>>(), task);
        } else if (model->getType() == storm::models::ModelType::Mdp) {
            //std::shared_ptr<storm::models::sparse::Mdp<storm::RationalFunction>> mdp = model->template as<storm::models::sparse::Mdp<storm::RationalFunction>>();
            STORM_LOG_THROW(false, storm::exceptions::NotSupportedException, "The parametric engine currently does not support MDPs.");
        } else if (model->getType() == storm::models::ModelType::Ctmc) {
            result = verifySparseCtmc(model->template as<storm::models::sparse::Ctmc<storm::RationalFunction>>(), task);
        } else {
            STORM_LOG_THROW(false, storm::exceptions::NotSupportedException, "The parametric engine currently does not support " << model->getType());
        }
        return result;
    }
    
    /*!
     * Initializes a region model checker.
     *
     * @param regionModelChecker the resulting model checker object
     * @param programFilePath a path to the prism program file
     * @param formulaString The considered formula (as path to the file or directly as string.) Should be exactly one formula.
     * @param constantsString can be used to specify constants for certain parameters, e.g., "p=0.9,R=42"
     * @return true when initialization was successful
     */
    inline bool initializeRegionModelChecker(std::shared_ptr<storm::modelchecker::region::AbstractSparseRegionModelChecker<storm::RationalFunction, double>>& regionModelChecker,
                                             std::string const& programFilePath,
                                             std::string const& formulaString,
                                             std::string const& constantsString=""){
        regionModelChecker.reset();
        // Program and formula
        storm::prism::Program program = parseProgram(programFilePath);
        program = storm::utility::prism::preprocess(program, constantsString);
        std::vector<std::shared_ptr<const storm::logic::Formula>> formulas = extractFormulasFromProperties(parsePropertiesForPrismProgram(formulaString, program));
        if(formulas.size()!=1) {
            STORM_LOG_ERROR("The given formulaString does not specify exactly one formula");
            return false;
        }
        std::shared_ptr<storm::models::sparse::Model<storm::RationalFunction>> model = buildSparseModel<storm::RationalFunction>(program, formulas);
        auto const& regionSettings = storm::settings::getModule<storm::settings::modules::RegionSettings>();
        storm::modelchecker::region::SparseRegionModelCheckerSettings settings(regionSettings.getSampleMode(), regionSettings.getApproxMode(), regionSettings.getSmtMode());
        // Preprocessing and ModelChecker
        if (model->isOfType(storm::models::ModelType::Dtmc)){
            preprocessModel<storm::models::sparse::Dtmc<storm::RationalFunction>>(model,formulas);
            regionModelChecker = std::make_shared<storm::modelchecker::region::SparseDtmcRegionModelChecker<storm::models::sparse::Dtmc<storm::RationalFunction>, double>>(model->as<storm::models::sparse::Dtmc<storm::RationalFunction>>(), settings);
        } else if (model->isOfType(storm::models::ModelType::Mdp)){
            preprocessModel<storm::models::sparse::Mdp<storm::RationalFunction>>(model,formulas);
            regionModelChecker = std::make_shared<storm::modelchecker::region::SparseMdpRegionModelChecker<storm::models::sparse::Mdp<storm::RationalFunction>, double>>(model->as<storm::models::sparse::Mdp<storm::RationalFunction>>(),  settings);
        } else {
            STORM_LOG_ERROR("The type of the given model is not supported (only Dtmcs or Mdps are supported");
            return false;
        }
        // Specify the formula
        if(!regionModelChecker->canHandle(*formulas[0])){
            STORM_LOG_ERROR("The given formula is not supported.");
            return false;
        }
        regionModelChecker->specifyFormula(formulas[0]);
        return true;
    }
    
    /*!
     * Computes the reachability value at the given point by instantiating the model.
     *
     * @param regionModelChecker the model checker object that is to be used
     * @param point the valuation of the different variables
     * @return true iff the specified formula is satisfied (i.e., iff the reachability value is within the bound of the formula)
     */
    inline bool checkSamplingPoint(std::shared_ptr<storm::modelchecker::region::AbstractSparseRegionModelChecker<storm::RationalFunction, double>> regionModelChecker,
                                   std::map<storm::RationalFunctionVariable, storm::RationalFunctionCoefficient> const& point){
        return regionModelChecker->valueIsInBoundOfFormula(regionModelChecker->getReachabilityValue(point));
    }
    
    /*!
     * Does an approximation of the reachability value for all parameters in the given region.
     * @param regionModelChecker the model checker object that is to be used
     * @param lowerBoundaries maps every variable to its lowest possible value within the region. (corresponds to the bottom left corner point in the 2D case)
     * @param upperBoundaries maps every variable to its highest possible value within the region. (corresponds to the top right corner point in the 2D case)
     * @param proveAllSat if set to true, it is checked whether the property is satisfied for all parameters in the given region. Otherwise, it is checked
     *                    whether the property is violated for all parameters.
     * @return true iff the objective (given by the proveAllSat flag) was accomplished.
     *
     * So there are the following cases:
     * proveAllSat=true,  return=true  ==> the property is SATISFIED for all parameters in the given region
     * proveAllSat=true,  return=false ==> the approximative value is NOT within the bound of the formula (either the approximation is too bad or there are points in the region that violate the property)
     * proveAllSat=false, return=true  ==> the property is VIOLATED for all parameters in the given region
     * proveAllSat=false, return=false ==> the approximative value IS within the bound of the formula (either the approximation is too bad or there are points in the region that satisfy the property)
     */
    inline bool checkRegionApproximation(std::shared_ptr<storm::modelchecker::region::AbstractSparseRegionModelChecker<storm::RationalFunction, double>> regionModelChecker,
                                         std::map<storm::RationalFunctionVariable, storm::RationalFunctionCoefficient> const& lowerBoundaries,
                                         std::map<storm::RationalFunctionVariable, storm::RationalFunctionCoefficient> const& upperBoundaries,
                                         bool proveAllSat){
        storm::modelchecker::region::ParameterRegion<storm::RationalFunction> region(lowerBoundaries, upperBoundaries);
        return regionModelChecker->checkRegionWithApproximation(region, proveAllSat);
    }
    
    
#endif
    
    template<storm::dd::DdType DdType, typename ValueType = double>
    std::unique_ptr<storm::modelchecker::CheckResult> verifySymbolicModelWithHybridEngine(std::shared_ptr<storm::models::symbolic::Model<DdType, ValueType>> model, std::shared_ptr<storm::logic::Formula const> const& formula, bool onlyInitialStatesRelevant = false) {
        std::unique_ptr<storm::modelchecker::CheckResult> result;
        storm::modelchecker::CheckTask<storm::logic::Formula, ValueType> task(*formula, onlyInitialStatesRelevant);
        if (model->getType() == storm::models::ModelType::Dtmc) {
            std::shared_ptr<storm::models::symbolic::Dtmc<DdType, ValueType>> dtmc = model->template as<storm::models::symbolic::Dtmc<DdType, ValueType>>();
            storm::modelchecker::HybridDtmcPrctlModelChecker<storm::models::symbolic::Dtmc<DdType, ValueType>> modelchecker(*dtmc);
            if (modelchecker.canHandle(task)) {
                result = modelchecker.check(task);
            }
        } else if (model->getType() == storm::models::ModelType::Ctmc) {
            std::shared_ptr<storm::models::symbolic::Ctmc<DdType, ValueType>> ctmc = model->template as<storm::models::symbolic::Ctmc<DdType, ValueType>>();
            storm::modelchecker::HybridCtmcCslModelChecker<storm::models::symbolic::Ctmc<DdType, ValueType>> modelchecker(*ctmc);
            if (modelchecker.canHandle(task)) {
                result = modelchecker.check(task);
            }
        } else if (model->getType() == storm::models::ModelType::Mdp) {
            std::shared_ptr<storm::models::symbolic::Mdp<DdType, ValueType>> mdp = model->template as<storm::models::symbolic::Mdp<DdType, ValueType>>();
            storm::modelchecker::HybridMdpPrctlModelChecker<storm::models::symbolic::Mdp<DdType, ValueType>> modelchecker(*mdp);
            if (modelchecker.canHandle(task)) {
                result = modelchecker.check(task);
            }
        } else {
            STORM_LOG_THROW(false, storm::exceptions::NotImplementedException, "This functionality is not yet implemented.");
        }
        return result;
    }
    
    template<storm::dd::DdType DdType>
    std::unique_ptr<storm::modelchecker::CheckResult> verifySymbolicModelWithHybridEngine(std::shared_ptr<storm::models::symbolic::Model<DdType, storm::RationalFunction>> model, std::shared_ptr<storm::logic::Formula const> const& formula, bool onlyInitialStatesRelevant = false) {
        std::unique_ptr<storm::modelchecker::CheckResult> result;
        storm::modelchecker::CheckTask<storm::logic::Formula, storm::RationalFunction> task(*formula, onlyInitialStatesRelevant);
        
        STORM_LOG_THROW(model->getType() == storm::models::ModelType::Dtmc, storm::exceptions::NotSupportedException, "Only DTMCs are supported by this engine (in parametric mode).");
        std::shared_ptr<storm::models::symbolic::Dtmc<DdType, storm::RationalFunction>> dtmc = model->template as<storm::models::symbolic::Dtmc<DdType, storm::RationalFunction>>();
        
        if (storm::settings::getModule<storm::settings::modules::CoreSettings>().getEquationSolver() == storm::solver::EquationSolverType::Elimination && storm::settings::getModule<storm::settings::modules::EliminationSettings>().isUseDedicatedModelCheckerSet()) {
            storm::transformer::SymbolicDtmcToSparseDtmcTransformer<DdType, storm::RationalFunction> transformer;
            std::shared_ptr<storm::models::sparse::Dtmc<storm::RationalFunction>> sparseDtmc = transformer.translate(*dtmc);
            
            // Optimally, we could preprocess the model here and apply, for example, bisimulation minimization. However,
            // with the current structure of functions in storm.h and entrypoints.h this is not possible, because later
            // the filters will be applied wrt. to states of the original model, which is problematic.
            // sparseDtmc = preprocessModel<storm::models::sparse::Dtmc<storm::RationalFunction>>(sparseDtmc, {formula})->template as<storm::models::sparse::Dtmc<storm::RationalFunction>>();
            storm::modelchecker::SparseDtmcEliminationModelChecker<storm::models::sparse::Dtmc<storm::RationalFunction>> modelchecker(*sparseDtmc);
            if (modelchecker.canHandle(task)) {
                result = modelchecker.check(task);
                
                // Now translate the sparse result to hybrid one, so it can be filtered with the symbolic initial states of the model later.
                if (result->isQualitative()) {
                    storm::modelchecker::ExplicitQualitativeCheckResult const& explicitResult = result->asExplicitQualitativeCheckResult();
                    
                    if (explicitResult.isResultForAllStates()) {
                        result = std::make_unique<storm::modelchecker::SymbolicQualitativeCheckResult<DdType>>(model->getReachableStates(), storm::dd::Bdd<DdType>::fromVector(model->getManager(), explicitResult.getTruthValuesVector(), transformer.getOdd(), model->getRowVariables()));
                    } else {
                        storm::dd::Odd oldOdd = transformer.getOdd();
                        storm::dd::Odd newOdd = model->getInitialStates().createOdd();
                        storm::storage::BitVector tmp(oldOdd.getTotalOffset());
                        for (auto const& entry : explicitResult.getTruthValuesMap()) {
                            tmp.set(entry.first, entry.second);
                        }
                        result = std::make_unique<storm::modelchecker::SymbolicQualitativeCheckResult<DdType>>(model->getReachableStates(), storm::dd::Bdd<DdType>::fromVector(model->getManager(), tmp, oldOdd, model->getRowVariables()));
                    }
                } else if (result->isQuantitative()) {
                    storm::modelchecker::ExplicitQuantitativeCheckResult<storm::RationalFunction> const& explicitResult = result->asExplicitQuantitativeCheckResult<storm::RationalFunction>();
                    
                    if (explicitResult.isResultForAllStates()) {
                        result = std::make_unique<storm::modelchecker::HybridQuantitativeCheckResult<DdType, storm::RationalFunction>>(model->getReachableStates(), model->getManager().getBddZero(), model->getManager().template getAddZero<storm::RationalFunction>(), model->getReachableStates(), transformer.getOdd(), explicitResult.getValueVector());
                    } else {
                        storm::dd::Odd oldOdd = transformer.getOdd();
                        storm::dd::Odd newOdd = model->getInitialStates().createOdd();
                        std::vector<storm::RationalFunction> tmp(oldOdd.getTotalOffset(), storm::utility::zero<storm::RationalFunction>());
                        for (auto const& entry : explicitResult.getValueMap()) {
                            tmp[entry.first] = entry.second;
                        }
                        std::vector<storm::RationalFunction> newValues = model->getInitialStates().filterExplicitVector(oldOdd, tmp);
                        result = std::make_unique<storm::modelchecker::HybridQuantitativeCheckResult<DdType, storm::RationalFunction>>(model->getReachableStates(), model->getManager().getBddZero(), model->getManager().template getAddZero<storm::RationalFunction>(), model->getInitialStates(), newOdd, newValues);
                    }
                }
            }
        } else {
            storm::modelchecker::HybridDtmcPrctlModelChecker<storm::models::symbolic::Dtmc<DdType, storm::RationalFunction>> modelchecker(*dtmc);
            if (modelchecker.canHandle(task)) {
                result = modelchecker.check(task);
            }
        }
        
        return result;
    }
    
    template<storm::dd::DdType DdType, typename ValueType = double>
    std::unique_ptr<storm::modelchecker::CheckResult> verifySymbolicModelWithDdEngine(std::shared_ptr<storm::models::symbolic::Model<DdType, ValueType>> model, std::shared_ptr<storm::logic::Formula const> const& formula, bool onlyInitialStatesRelevant) {
        std::unique_ptr<storm::modelchecker::CheckResult> result;
        storm::modelchecker::CheckTask<storm::logic::Formula, ValueType> task(*formula, onlyInitialStatesRelevant);
        if (model->getType() == storm::models::ModelType::Dtmc) {
            std::shared_ptr<storm::models::symbolic::Dtmc<DdType, ValueType>> dtmc = model->template as<storm::models::symbolic::Dtmc<DdType, ValueType>>();
            storm::modelchecker::SymbolicDtmcPrctlModelChecker<storm::models::symbolic::Dtmc<DdType, ValueType>> modelchecker(*dtmc);
            if (modelchecker.canHandle(task)) {
                result = modelchecker.check(task);
            }
        } else if (model->getType() == storm::models::ModelType::Mdp) {
            std::shared_ptr<storm::models::symbolic::Mdp<DdType, ValueType>> mdp = model->template as<storm::models::symbolic::Mdp<DdType, ValueType>>();
            storm::modelchecker::SymbolicMdpPrctlModelChecker<storm::models::symbolic::Mdp<DdType, ValueType>> modelchecker(*mdp);
            if (modelchecker.canHandle(task)) {
                result = modelchecker.check(task);
            }
        } else {
            STORM_LOG_THROW(false, storm::exceptions::NotImplementedException, "This functionality is not yet implemented.");
        }
        return result;
    }
    
    template<storm::dd::DdType DdType>
    std::unique_ptr<storm::modelchecker::CheckResult> verifySymbolicModelWithDdEngine(std::shared_ptr<storm::models::symbolic::Model<DdType, storm::RationalFunction>> model, std::shared_ptr<storm::logic::Formula const> const& formula, bool onlyInitialStatesRelevant) {
        std::unique_ptr<storm::modelchecker::CheckResult> result;
        storm::modelchecker::CheckTask<storm::logic::Formula, storm::RationalFunction> task(*formula, onlyInitialStatesRelevant);
        
        STORM_LOG_THROW(model->getType() == storm::models::ModelType::Dtmc, storm::exceptions::NotSupportedException, "Only DTMCs are supported by this engine (in parametric mode).");
        std::shared_ptr<storm::models::symbolic::Dtmc<DdType, storm::RationalFunction>> dtmc = model->template as<storm::models::symbolic::Dtmc<DdType, storm::RationalFunction>>();
        storm::modelchecker::SymbolicDtmcPrctlModelChecker<storm::models::symbolic::Dtmc<DdType, storm::RationalFunction>> modelchecker(*dtmc);
        if (modelchecker.canHandle(task)) {
            result = modelchecker.check(task);
        }
        return result;
    }
    
    template<storm::dd::DdType DdType, typename ValueType>
    std::unique_ptr<storm::modelchecker::CheckResult> verifySymbolicModelWithAbstractionRefinementEngine(storm::storage::SymbolicModelDescription const& model, std::shared_ptr<const storm::logic::Formula> const& formula, bool onlyInitialStatesRelevant = false) {
        
        STORM_LOG_THROW(model.getModelType() == storm::storage::SymbolicModelDescription::ModelType::DTMC || model.getModelType() == storm::storage::SymbolicModelDescription::ModelType::MDP, storm::exceptions::InvalidSettingsException, "Can only treat DTMCs/MDPs using the abstraction refinement engine.");
        
        if (model.getModelType() == storm::storage::SymbolicModelDescription::ModelType::DTMC) {
            storm::modelchecker::GameBasedMdpModelChecker<DdType, storm::models::symbolic::Dtmc<DdType, ValueType>> modelchecker(model);
            storm::modelchecker::CheckTask<storm::logic::Formula> task(*formula, onlyInitialStatesRelevant);
            return modelchecker.check(task);
        } else {
            storm::modelchecker::GameBasedMdpModelChecker<DdType, storm::models::symbolic::Mdp<DdType, ValueType>> modelchecker(model);
            storm::modelchecker::CheckTask<storm::logic::Formula> task(*formula, onlyInitialStatesRelevant);
            return modelchecker.check(task);
        }
    }
    
    /**
     *
     */
    void exportJaniModel(storm::jani::Model const& model, std::vector<storm::jani::Property> const& properties, std::string const& filepath);
    
    template<typename ValueType>
    void exportMatrixToFile(std::shared_ptr<storm::models::sparse::Model<ValueType>> model, std::string const& filepath) {
        STORM_LOG_THROW(model->getType() != storm::models::ModelType::Ctmc, storm::exceptions::NotImplementedException, "This functionality is not yet implemented." );
        std::ofstream stream;
        storm::utility::openFile(filepath, stream);
        model->getTransitionMatrix().printAsMatlabMatrix(stream);
        storm::utility::closeFile(stream);
    }
    
}

#endif	/* STORM_H */<|MERGE_RESOLUTION|>--- conflicted
+++ resolved
@@ -113,16 +113,12 @@
     std::shared_ptr<storm::models::sparse::Model<ValueType>> buildExplicitModel(std::string const& transitionsFile, std::string const& labelingFile, boost::optional<std::string> const& stateRewardsFile = boost::none, boost::optional<std::string> const& transitionRewardsFile = boost::none, boost::optional<std::string> const& choiceLabelingFile = boost::none) {
         return storm::parser::AutoParser<>::parseModel(transitionsFile, labelingFile, stateRewardsFile ? stateRewardsFile.get() : "", transitionRewardsFile ? transitionRewardsFile.get() : "", choiceLabelingFile ? choiceLabelingFile.get() : "" );
     }
-<<<<<<< HEAD
-    
-=======
 
     template<typename ValueType>
     std::shared_ptr<storm::models::sparse::Model<ValueType>> buildExplicitDRNModel(std::string const& drnFile) {
         return storm::parser::DirectEncodingParser<ValueType>::parseModel(drnFile);
     }
 
->>>>>>> 0a06a2b3
     std::vector<std::shared_ptr<storm::logic::Formula const>> extractFormulasFromProperties(std::vector<storm::jani::Property> const& properties);
     std::pair<storm::jani::Model, std::map<std::string, storm::jani::Property>> parseJaniModel(std::string const& path);
     storm::prism::Program parseProgram(std::string const& path);
@@ -205,15 +201,7 @@
         storm::storage::DeterministicModelBisimulationDecomposition<ModelType> bisimulationDecomposition(*model, options);
         bisimulationDecomposition.computeBisimulationDecomposition();
         model = bisimulationDecomposition.getQuotient();
-<<<<<<< HEAD
         STORM_LOG_INFO("Bisimulation done, quotient model has " << model->getNumberOfStates() << " states and " << model->getNumberOfTransitions() << " transitions.");
-=======
-
-        // Print some information about the model after the bisimulation
-        model->printModelInformationToStream(std::cout);
-
-        STORM_LOG_INFO("Bisimulation done. ");
->>>>>>> 0a06a2b3
         return model;
     }
     
@@ -229,15 +217,7 @@
         storm::storage::NondeterministicModelBisimulationDecomposition<ModelType> bisimulationDecomposition(*model, options);
         bisimulationDecomposition.computeBisimulationDecomposition();
         model = bisimulationDecomposition.getQuotient();
-<<<<<<< HEAD
         STORM_LOG_INFO("Bisimulation done, quotient model has " << model->getNumberOfStates() << " states and " << model->getNumberOfTransitions() << " transitions.");
-=======
-
-        // Print some information about the model after the bisimulation
-        model->printModelInformationToStream(std::cout);
-
-        STORM_LOG_INFO("Bisimulation done.");
->>>>>>> 0a06a2b3
         return model;
     }
     
