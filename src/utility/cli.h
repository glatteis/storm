--- conflicted
+++ resolved
@@ -335,16 +335,12 @@
             }
             
             void processOptions() {
-<<<<<<< HEAD
                 if (storm::settings::debugSettings().isLogfileSet()) {
                     initializeFileLogging();
                 }
                 
+                std::chrono::high_resolution_clock::time_point totalTimeStart = std::chrono::high_resolution_clock::now();
                 storm::settings::modules::GeneralSettings const& settings = storm::settings::generalSettings();
-=======
-                std::chrono::high_resolution_clock::time_point totalTimeStart = std::chrono::high_resolution_clock::now();
-                storm::settings::modules::GeneralSettings settings = storm::settings::generalSettings();
->>>>>>> 0a59f7a7
                 
                 // If we have to build the model from a symbolic representation, we need to parse the representation first.
                 boost::optional<storm::prism::Program> program;
