#include "storm/builder/DdJaniModelBuilder.h"

#include <sstream>

#include <boost/algorithm/string/join.hpp>

#include "storm/logic/Formulas.h"

#include "storm/storage/jani/Edge.h"
#include "storm/storage/jani/EdgeDestination.h"
#include "storm/storage/jani/Model.h"
#include "storm/storage/jani/Automaton.h"
#include "storm/storage/jani/Location.h"
#include "storm/storage/jani/AutomatonComposition.h"
#include "storm/storage/jani/ParallelComposition.h"
#include "storm/storage/jani/CompositionInformationVisitor.h"
#include "storm/storage/jani/ArrayEliminator.h"

#include "storm/storage/dd/Add.h"
#include "storm/storage/dd/Bdd.h"
#include "storm/adapters/AddExpressionAdapter.h"

#include "storm/storage/expressions/ExpressionManager.h"

#include "storm/models/symbolic/Dtmc.h"
#include "storm/models/symbolic/Ctmc.h"
#include "storm/models/symbolic/Mdp.h"
#include "storm/models/symbolic/MarkovAutomaton.h"
#include "storm/models/symbolic/StandardRewardModel.h"

#include "storm/settings/SettingsManager.h"
#include "storm/settings/modules/BuildSettings.h"

#include "storm/utility/macros.h"
#include "storm/utility/jani.h"
#include "storm/utility/dd.h"
#include "storm/utility/math.h"
#include "storm/exceptions/WrongFormatException.h"
#include "storm/exceptions/InvalidSettingsException.h"
#include "storm/exceptions/InvalidArgumentException.h"
#include "storm/exceptions/InvalidStateException.h"
#include "storm/exceptions/NotSupportedException.h"

#include "storm/adapters/RationalFunctionAdapter.h"

namespace storm {
    namespace builder {
        
        template <storm::dd::DdType Type, typename ValueType>
<<<<<<< HEAD
        storm::jani::ModelFeatures DdJaniModelBuilder<Type, ValueType>::getSupportedJaniFeatures() {
            storm::jani::ModelFeatures features;
            features.add(storm::jani::ModelFeature::DerivedOperators);
            features.add(storm::jani::ModelFeature::StateExitRewards);
            // We do not add Functions and arrays as these should ideally be substituted before creating this generator.
            // This is because functions or arrays may also occur in properties and the user of this builder should take care of that.
            return features;
        }
        
        template <storm::dd::DdType Type, typename ValueType>
        bool DdJaniModelBuilder<Type, ValueType>::canHandle(storm::jani::Model const& model, boost::optional<std::vector<storm::jani::Property>> const& properties) {
            // Check jani features
            auto features = model.getModelFeatures();
            features.remove(storm::jani::ModelFeature::Arrays); // can be substituted
            features.remove(storm::jani::ModelFeature::DerivedOperators);
            features.remove(storm::jani::ModelFeature::Functions); // can be substituted
            features.remove(storm::jani::ModelFeature::StateExitRewards);
            if (!features.empty()) {
                STORM_LOG_INFO("Symbolic engine can not build Jani model due to unsupported jani features.");
                return false;
            }
            // Check assignment levels
            if (model.usesAssignmentLevels()) {
                STORM_LOG_INFO("Symbolic engine can not build Jani model due to assignment levels.");
                return false;
            }
            // Check nonTrivial reward expressions
            if (properties) {
                std::set<std::string> rewardModels;
                for (auto const& p : properties.get()) {
                    p.gatherReferencedRewardModels(rewardModels);
                }
                for (auto const& r : rewardModels) {
                    if (model.isNonTrivialRewardModelExpression(r)) {
                        STORM_LOG_INFO("Symbolic engine can not build Jani model due to non-trivial reward expressions.");
                        return false;
                    }
                }
            } else {
                if (model.hasNonTrivialRewardExpression()) {
                    STORM_LOG_INFO("Symbolic engine can not build Jani model due to non-trivial reward expressions.");
                    return false;
                }
            }
            // Check system composition
            auto compositionInfo = storm::jani::CompositionInformationVisitor(model, model.getSystemComposition()).getInformation();
            
            // Every automaton has to occur exactly once.
            if (compositionInfo.getAutomatonToMultiplicityMap().size() != model.getNumberOfAutomata()) {
                STORM_LOG_INFO("Symbolic engine can not build Jani model since the system composition does not list each automaton exactly once.");
                return false;
            }
            for (auto automatonMultiplicity : compositionInfo.getAutomatonToMultiplicityMap()) {
                if (automatonMultiplicity.second > 1) {
                    STORM_LOG_INFO("Symbolic engine can not build Jani model since the system composition does not list each automaton exactly once.");
                    return false;
                }
            }
            
            // There probably are more cases where the model is unsupported. However, checking these is often more involved.
            // As this method is supposed to be a quick check, we just return true at this point.
            return true;
        }
        
        template <storm::dd::DdType Type, typename ValueType>
        DdJaniModelBuilder<Type, ValueType>::Options::Options(bool buildAllLabels, bool buildAllRewardModels) : buildAllLabels(buildAllLabels), buildAllRewardModels(buildAllRewardModels), rewardModelsToBuild(), constantDefinitions(), terminalStates(), negatedTerminalStates() {
=======
        DdJaniModelBuilder<Type, ValueType>::Options::Options(bool buildAllLabels, bool buildAllRewardModels, bool applyMaximumProgressAssumption) : buildAllLabels(buildAllLabels), buildAllRewardModels(buildAllRewardModels), applyMaximumProgressAssumption(applyMaximumProgressAssumption), rewardModelsToBuild(), constantDefinitions() {
>>>>>>> f7e2ff08
            // Intentionally left empty.
        }
        
        template <storm::dd::DdType Type, typename ValueType>
        DdJaniModelBuilder<Type, ValueType>::Options::Options(storm::logic::Formula const& formula) : buildAllRewardModels(false), rewardModelsToBuild(), constantDefinitions() {
            this->preserveFormula(formula);
            this->setTerminalStatesFromFormula(formula);
        }
        
        template <storm::dd::DdType Type, typename ValueType>
        DdJaniModelBuilder<Type, ValueType>::Options::Options(std::vector<std::shared_ptr<storm::logic::Formula const>> const& formulas) : buildAllLabels(false), buildAllRewardModels(false), rewardModelsToBuild(), constantDefinitions() {
            if (!formulas.empty()) {
                for (auto const& formula : formulas) {
                    this->preserveFormula(*formula);
                }
                if (formulas.size() == 1) {
                    this->setTerminalStatesFromFormula(*formulas.front());
                }
            }
        }
        
        template <storm::dd::DdType Type, typename ValueType>
        void DdJaniModelBuilder<Type, ValueType>::Options::preserveFormula(storm::logic::Formula const& formula) {
            // If we already had terminal states, we need to erase them.
            terminalStates.clear();
            
            // If we are not required to build all reward models, we determine the reward models we need to build.
            if (!buildAllRewardModels) {
                std::set<std::string> referencedRewardModels = formula.getReferencedRewardModels();
                rewardModelsToBuild.insert(referencedRewardModels.begin(), referencedRewardModels.end());
            }
            
            // Extract all the labels used in the formula.
            std::vector<std::shared_ptr<storm::logic::AtomicLabelFormula const>> atomicLabelFormulas = formula.getAtomicLabelFormulas();
            for (auto const& formula : atomicLabelFormulas) {
                addLabel(formula->getLabel());
            }
        }
        
        template <storm::dd::DdType Type, typename ValueType>
        void DdJaniModelBuilder<Type, ValueType>::Options::setTerminalStatesFromFormula(storm::logic::Formula const& formula) {
            terminalStates = getTerminalStatesFromFormula(formula);
        }
        
        template <storm::dd::DdType Type, typename ValueType>
        std::set<std::string> const& DdJaniModelBuilder<Type, ValueType>::Options::getRewardModelNames() const {
            return rewardModelsToBuild;
        }
        
        template <storm::dd::DdType Type, typename ValueType>
        bool DdJaniModelBuilder<Type, ValueType>::Options::isBuildAllRewardModelsSet() const {
            return buildAllRewardModels;
        }
        
        template <storm::dd::DdType Type, typename ValueType>
        bool DdJaniModelBuilder<Type, ValueType>::Options::isBuildAllLabelsSet() const {
            return buildAllLabels;
        }
                
        template <storm::dd::DdType Type, typename ValueType>
        void DdJaniModelBuilder<Type, ValueType>::Options::addLabel(std::string const& labelName) {
            STORM_LOG_THROW(!buildAllLabels, storm::exceptions::InvalidSettingsException, "Cannot add label, because all labels are built anyway.");
            labelNames.insert(labelName);
        }

        template <storm::dd::DdType Type, typename ValueType>
        class ParameterCreator {
        public:
            void create(storm::jani::Model const& model, storm::adapters::AddExpressionAdapter<Type, ValueType>& rowExpressionAdapter) {
                // Intentionally left empty: no support for parameters for this data type.
            }
            
            std::set<storm::RationalFunctionVariable> const& getParameters() const {
                STORM_LOG_THROW(false, storm::exceptions::NotSupportedException, "Creating parameters for non-parametric model is not supported.");
            }
            
        private:
            
        };
        
        template <storm::dd::DdType Type>
        class ParameterCreator<Type, storm::RationalFunction> {
        public:
            ParameterCreator() : cache(std::make_shared<storm::RawPolynomialCache>()) {
                // Intentionally left empty.
            }
            
            void create(storm::jani::Model const& model, storm::adapters::AddExpressionAdapter<Type, storm::RationalFunction>& rowExpressionAdapter) {
                for (auto const& constant : model.getConstants()) {
                    if (!constant.isDefined()) {
                        storm::RationalFunctionVariable carlVariable = carl::freshRealVariable(constant.getExpressionVariable().getName());
                        parameters.insert(carlVariable);
                        auto rf = convertVariableToPolynomial(carlVariable);
                        rowExpressionAdapter.setValue(constant.getExpressionVariable(), rf);
                    }
                }
            }
            
            template<typename RationalFunctionType = storm::RationalFunction, typename TP = typename RationalFunctionType::PolyType, carl::EnableIf<carl::needs_cache<TP>> = carl::dummy>
            RationalFunctionType convertVariableToPolynomial(storm::RationalFunctionVariable const& variable) {
                return RationalFunctionType(typename RationalFunctionType::PolyType(typename RationalFunctionType::PolyType::PolyType(variable), cache));
            }
            
            template<typename RationalFunctionType = storm::RationalFunction, typename TP = typename RationalFunctionType::PolyType, carl::DisableIf<carl::needs_cache<TP>> = carl::dummy>
            RationalFunctionType convertVariableToPolynomial(storm::RationalFunctionVariable const& variable) {
                return RationalFunctionType(variable);
            }
            
            std::set<storm::RationalFunctionVariable> const& getParameters() const {
                return parameters;
            }
            
        private:
            // A mapping from our variables to carl's.
            std::unordered_map<storm::expressions::Variable, storm::RationalFunctionVariable> variableToVariableMap;
            
            // The cache that is used in case the underlying type needs a cache.
            std::shared_ptr<storm::RawPolynomialCache> cache;
            
            // All created parameters.
            std::set<storm::RationalFunctionVariable> parameters;
        };
        
        template <storm::dd::DdType Type, typename ValueType>
        struct CompositionVariables {
            CompositionVariables() : manager(std::make_shared<storm::dd::DdManager<Type>>()),
            variableToRowMetaVariableMap(std::make_shared<std::map<storm::expressions::Variable, storm::expressions::Variable>>()),
            rowExpressionAdapter(std::make_shared<storm::adapters::AddExpressionAdapter<Type, ValueType>>(manager, variableToRowMetaVariableMap)),
            variableToColumnMetaVariableMap(std::make_shared<std::map<storm::expressions::Variable, storm::expressions::Variable>>()) {
                // Intentionally left empty.
            }
            
            std::shared_ptr<storm::dd::DdManager<Type>> manager;
            
            // The meta variables for the row encoding.
            std::set<storm::expressions::Variable> rowMetaVariables;
            std::shared_ptr<std::map<storm::expressions::Variable, storm::expressions::Variable>> variableToRowMetaVariableMap;
            std::shared_ptr<storm::adapters::AddExpressionAdapter<Type, ValueType>> rowExpressionAdapter;
            
            // The meta variables for the column encoding.
            std::set<storm::expressions::Variable> columnMetaVariables;
            std::shared_ptr<std::map<storm::expressions::Variable, storm::expressions::Variable>> variableToColumnMetaVariableMap;
            
            // All pairs of row/column meta variables.
            std::vector<std::pair<storm::expressions::Variable, storm::expressions::Variable>> rowColumnMetaVariablePairs;
            
            // A mapping from automata to the meta variables encoding their location.
            std::map<std::string, std::pair<storm::expressions::Variable, storm::expressions::Variable>> automatonToLocationDdVariableMap;
            
            // A mapping from action indices to the meta variables used to encode these actions.
            std::map<uint64_t, storm::expressions::Variable> actionVariablesMap;
            
            // The meta variables used to encode the remaining nondeterminism.
            std::vector<storm::expressions::Variable> localNondeterminismVariables;
            
            // The meta variable used to distinguish Markovian from probabilistic choices in Markov automata.
            storm::expressions::Variable probabilisticNondeterminismVariable;
            storm::dd::Bdd<Type> probabilisticMarker;
            
            // The meta variables used to encode the actions and nondeterminism.
            std::set<storm::expressions::Variable> allNondeterminismVariables;
            
            // DDs representing the identity for each variable.
            std::map<storm::expressions::Variable, storm::dd::Add<Type, ValueType>> variableToIdentityMap;
            
            // DDs representing the ranges of each variable.
            std::map<storm::expressions::Variable, storm::dd::Bdd<Type>> variableToRangeMap;
            
            // A set of all meta variables that correspond to global variables.
            std::set<storm::expressions::Variable> allGlobalVariables;
            
            // DDs representing the identity for each automaton.
            std::map<std::string, storm::dd::Add<Type, ValueType>> automatonToIdentityMap;
            
            // DDs representing the valid ranges of the variables of each automaton.
            std::map<std::string, storm::dd::Add<Type, ValueType>> automatonToRangeMap;
            
            // A DD representing the valid ranges of the global variables.
            storm::dd::Add<Type, ValueType> globalVariableRanges;
            
            // The parameters that appear in the model.
            std::set<storm::RationalFunctionVariable> parameters;
        };
        
        // A class responsible for creating the necessary variables for a subsequent composition of automata.
        template <storm::dd::DdType Type, typename ValueType>
        class CompositionVariableCreator : public storm::jani::CompositionVisitor {
        public:
            CompositionVariableCreator(storm::jani::Model const& model, storm::jani::CompositionInformation const& actionInformation) : model(model), automata(), actionInformation(actionInformation) {
                // Intentionally left empty.
            }
            
            CompositionVariables<Type, ValueType> create() {
                // First, check whether every automaton appears exactly once in the system composition. Simultaneously,
                // we determine the set of non-silent actions used by the composition.
                automata.clear();
                this->model.getSystemComposition().accept(*this, boost::none);
                STORM_LOG_THROW(automata.size() == this->model.getNumberOfAutomata(), storm::exceptions::InvalidArgumentException, "Cannot build symbolic model from JANI model whose system composition refers to a subset of automata.");
                
                STORM_LOG_THROW(!this->model.hasTransientEdgeDestinationAssignments(), storm::exceptions::InvalidArgumentException, "The symbolic JANI model builder currently does not support transient edge destination assignments.");
                
                // Then, check that the model does not contain non-transient unbounded integer or non-transient real variables.
                STORM_LOG_THROW(!this->model.getGlobalVariables().containsNonTransientUnboundedIntegerVariables(), storm::exceptions::InvalidArgumentException, "Cannot build symbolic model from JANI model that contains non-transient global unbounded integer variables.");
                STORM_LOG_THROW(!this->model.getGlobalVariables().containsNonTransientRealVariables(), storm::exceptions::InvalidArgumentException, "Cannot build symbolic model from JANI model that contains global non-transient real variables.");
                for (auto const& automaton : this->model.getAutomata()) {
                    STORM_LOG_THROW(!automaton.getVariables().containsNonTransientUnboundedIntegerVariables(), storm::exceptions::InvalidArgumentException, "Cannot build symbolic model from JANI model that contains non-transient unbounded integer variables in automaton '" << automaton.getName() << "'.");
                    STORM_LOG_THROW(!automaton.getVariables().containsNonTransientRealVariables(), storm::exceptions::InvalidArgumentException, "Cannot build symbolic model from JANI model that contains non-transient real variables in automaton '" << automaton.getName() << "'.");
                }
                
                // Based on this assumption, we create the variables.
                return createVariables();
            }
            
            boost::any visit(storm::jani::AutomatonComposition const& composition, boost::any const&) override {
                auto it = automata.find(composition.getAutomatonName());
                STORM_LOG_THROW(it == automata.end(), storm::exceptions::InvalidArgumentException, "Cannot build symbolic model from JANI model whose system composition refers to the automaton '" << composition.getAutomatonName() << "' multiple times.");
                automata.insert(it, composition.getAutomatonName());
                return boost::none;
            }

            boost::any visit(storm::jani::ParallelComposition const& composition, boost::any const& data) override {
                for (auto const& subcomposition : composition.getSubcompositions()) {
                    subcomposition->accept(*this, data);
                }
                return boost::none;
            }
            
        private:
            CompositionVariables<Type, ValueType> createVariables() {
                CompositionVariables<Type, ValueType> result;
                
                for (auto const& nonSilentActionIndex : actionInformation.getNonSilentActionIndices()) {
                    std::pair<storm::expressions::Variable, storm::expressions::Variable> variablePair = result.manager->addMetaVariable(actionInformation.getActionName(nonSilentActionIndex));
                    result.actionVariablesMap[nonSilentActionIndex] = variablePair.first;
                    result.allNondeterminismVariables.insert(variablePair.first);
                }
                    
                // FIXME: check how many nondeterminism variables we should actually allocate.
                uint64_t numberOfNondeterminismVariables = this->model.getNumberOfAutomata();
                for (auto const& automaton : this->model.getAutomata()) {
                    numberOfNondeterminismVariables += automaton.getNumberOfEdges();
                }
                for (uint_fast64_t i = 0; i < numberOfNondeterminismVariables; ++i) {
                    std::pair<storm::expressions::Variable, storm::expressions::Variable> variablePair = result.manager->addMetaVariable("nondet" + std::to_string(i));
                    result.localNondeterminismVariables.push_back(variablePair.first);
                    result.allNondeterminismVariables.insert(variablePair.first);
                }
                
                if (this->model.getModelType() == storm::jani::ModelType::MA) {
                    result.probabilisticNondeterminismVariable = result.manager->addMetaVariable("prob").first;
                    result.probabilisticMarker = result.manager->getEncoding(result.probabilisticNondeterminismVariable, 1);
                    result.allNondeterminismVariables.insert(result.probabilisticNondeterminismVariable);
                }
                
                for (auto const& automatonName : this->automata) {
                    storm::jani::Automaton const& automaton =  this->model.getAutomaton(automatonName);
                    
                    // Start by creating a meta variable for the location of the automaton.
                    storm::expressions::Variable locationExpressionVariable = automaton.getLocationExpressionVariable();
                    std::pair<storm::expressions::Variable, storm::expressions::Variable> variablePair = result.manager->addMetaVariable("l_" + automaton.getName(), 0, automaton.getNumberOfLocations() - 1);
                    result.automatonToLocationDdVariableMap[automaton.getName()] = variablePair;
                    result.rowColumnMetaVariablePairs.push_back(variablePair);

                    result.variableToRowMetaVariableMap->emplace(locationExpressionVariable, variablePair.first);
                    result.variableToColumnMetaVariableMap->emplace(locationExpressionVariable, variablePair.second);
                    
                    // Add the location variable to the row/column variables.
                    result.rowMetaVariables.insert(variablePair.first);
                    result.columnMetaVariables.insert(variablePair.second);
                    
                    // Add the legal range for the location variables.
                    result.variableToRangeMap.emplace(variablePair.first, result.manager->getRange(variablePair.first));
                    result.variableToRangeMap.emplace(variablePair.second, result.manager->getRange(variablePair.second));
                }
                
                // Create global variables.
                storm::dd::Bdd<Type> globalVariableRanges = result.manager->getBddOne();
                for (auto const& variable : this->model.getGlobalVariables()) {
                    // Only create the variable if it's non-transient.
                    if (variable.isTransient()) {
                        continue;
                    }
                    
                    createVariable(variable, result);
                    globalVariableRanges &= result.manager->getRange(result.variableToRowMetaVariableMap->at(variable.getExpressionVariable()));
                }
                result.globalVariableRanges = globalVariableRanges.template toAdd<ValueType>();
                
                // Create the variables for the individual automata.
                for (auto const& automaton : this->model.getAutomata()) {
                    storm::dd::Bdd<Type> identity = result.manager->getBddOne();
                    storm::dd::Bdd<Type> range = result.manager->getBddOne();
                    
                    // Add the identity and ranges of the location variables to the ones of the automaton.
                    std::pair<storm::expressions::Variable, storm::expressions::Variable> const& locationVariables = result.automatonToLocationDdVariableMap[automaton.getName()];
                    storm::dd::Bdd<Type> variableIdentity = result.manager->getIdentity(locationVariables.first, locationVariables.second);
                    identity &= variableIdentity;
                    range &= result.manager->getRange(locationVariables.first);
                    
                    // Then create variables for the variables of the automaton.
                    for (auto const& variable : automaton.getVariables()) {
                        // Only create the variable if it's non-transient.
                        if (variable.isTransient()) {
                            continue;
                        }
                        
                        createVariable(variable, result);
                        identity &= result.variableToIdentityMap.at(variable.getExpressionVariable()).toBdd();
                        range &= result.manager->getRange(result.variableToRowMetaVariableMap->at(variable.getExpressionVariable()));
                    }
                    
                    result.automatonToIdentityMap[automaton.getName()] = identity.template toAdd<ValueType>();
                    result.automatonToRangeMap[automaton.getName()] = (range && globalVariableRanges).template toAdd<ValueType>();
                }
                
                ParameterCreator<Type, ValueType> parameterCreator;
                parameterCreator.create(model, *result.rowExpressionAdapter);
                if (std::is_same<ValueType, storm::RationalFunction>::value) {
                    result.parameters = parameterCreator.getParameters();
                }
                
                return result;
            }
            
            void createVariable(storm::jani::Variable const& variable, CompositionVariables<Type, ValueType>& result) {
                if (variable.isBooleanVariable()) {
                    createVariable(variable.asBooleanVariable(), result);
                } else if (variable.isBoundedIntegerVariable()) {
                    createVariable(variable.asBoundedIntegerVariable(), result);
                } else {
                    STORM_LOG_THROW(false, storm::exceptions::InvalidArgumentException, "Invalid type of variable in JANI model.");
                }
            }
            
            void createVariable(storm::jani::BoundedIntegerVariable const& variable, CompositionVariables<Type, ValueType>& result) {
                int_fast64_t low = variable.getLowerBound().evaluateAsInt();
                int_fast64_t high = variable.getUpperBound().evaluateAsInt();
                std::pair<storm::expressions::Variable, storm::expressions::Variable> variablePair = result.manager->addMetaVariable(variable.getExpressionVariable().getName(), low, high);
                
                STORM_LOG_TRACE("Created meta variables for global integer variable: " << variablePair.first.getName() << " and " << variablePair.second.getName() << ".");
                
                result.rowMetaVariables.insert(variablePair.first);
                result.variableToRowMetaVariableMap->emplace(variable.getExpressionVariable(), variablePair.first);
                
                result.columnMetaVariables.insert(variablePair.second);
                result.variableToColumnMetaVariableMap->emplace(variable.getExpressionVariable(), variablePair.second);
                
                storm::dd::Bdd<Type> variableIdentity = result.manager->getIdentity(variablePair.first, variablePair.second);
                result.variableToIdentityMap.emplace(variable.getExpressionVariable(), variableIdentity.template toAdd<ValueType>());
                result.rowColumnMetaVariablePairs.push_back(variablePair);
                result.variableToRangeMap.emplace(variablePair.first, result.manager->getRange(variablePair.first));
                result.variableToRangeMap.emplace(variablePair.second, result.manager->getRange(variablePair.second));
                
                result.allGlobalVariables.insert(variable.getExpressionVariable());
            }
            
            void createVariable(storm::jani::BooleanVariable const& variable, CompositionVariables<Type, ValueType>& result) {
                std::pair<storm::expressions::Variable, storm::expressions::Variable> variablePair = result.manager->addMetaVariable(variable.getExpressionVariable().getName());
                
                STORM_LOG_TRACE("Created meta variables for global boolean variable: " << variablePair.first.getName() << " and " << variablePair.second.getName() << ".");
                
                result.rowMetaVariables.insert(variablePair.first);
                result.variableToRowMetaVariableMap->emplace(variable.getExpressionVariable(), variablePair.first);
                
                result.columnMetaVariables.insert(variablePair.second);
                result.variableToColumnMetaVariableMap->emplace(variable.getExpressionVariable(), variablePair.second);
                
                storm::dd::Bdd<Type> variableIdentity = result.manager->getIdentity(variablePair.first, variablePair.second);
                result.variableToIdentityMap.emplace(variable.getExpressionVariable(), variableIdentity.template toAdd<ValueType>());
                
                result.variableToRangeMap.emplace(variablePair.first, result.manager->getRange(variablePair.first));
                result.variableToRangeMap.emplace(variablePair.second, result.manager->getRange(variablePair.second));
                
                result.rowColumnMetaVariablePairs.push_back(variablePair);
                result.allGlobalVariables.insert(variable.getExpressionVariable());
            }
            
            storm::jani::Model const& model;
            std::set<std::string> automata;
            storm::jani::CompositionInformation actionInformation;
        };
        
        template <storm::dd::DdType Type, typename ValueType>
        struct ComposerResult {
            ComposerResult(storm::dd::Add<Type, ValueType> const& transitions, std::map<storm::expressions::Variable, storm::dd::Add<Type, ValueType>> const& transientLocationAssignments, std::map<storm::expressions::Variable, storm::dd::Add<Type, ValueType>> const& transientEdgeAssignments, storm::dd::Bdd<Type> const& illegalFragment, uint64_t numberOfNondeterminismVariables = 0) : transitions(transitions), transientLocationAssignments(transientLocationAssignments), transientEdgeAssignments(transientEdgeAssignments), illegalFragment(illegalFragment), numberOfNondeterminismVariables(numberOfNondeterminismVariables) {
                // Intentionally left empty.
            }
            
            storm::dd::Add<Type, ValueType> transitions;
            std::map<storm::expressions::Variable, storm::dd::Add<Type, ValueType>> transientLocationAssignments;
            std::map<storm::expressions::Variable, storm::dd::Add<Type, ValueType>> transientEdgeAssignments;
            storm::dd::Bdd<Type> illegalFragment;
            uint64_t numberOfNondeterminismVariables;
        };
        
        // A class that is responsible for performing the actual composition. This
        template <storm::dd::DdType Type, typename ValueType>
        class SystemComposer : public storm::jani::CompositionVisitor {
        public:
            SystemComposer(storm::jani::Model const& model, CompositionVariables<Type, ValueType> const& variables, std::vector<storm::expressions::Variable> const& transientVariables) : model(model), variables(variables), transientVariables(transientVariables) {
                // Intentionally left empty.
            }
            
            virtual ComposerResult<Type, ValueType> compose() = 0;

        protected:
            // The model that is referred to by the composition.
            storm::jani::Model const& model;
            
            // The variable to use when building an automaton.
            CompositionVariables<Type, ValueType> const& variables;
            
            // The transient variables to consider during system composition.
            std::vector<storm::expressions::Variable> transientVariables;
        };

        // This structure represents an edge destination.
        template <storm::dd::DdType Type, typename ValueType>
        struct EdgeDestinationDd {
            EdgeDestinationDd(storm::dd::Add<Type, ValueType> const& transitions, std::set<storm::expressions::Variable> const& writtenGlobalVariables = {}) : transitions(transitions), writtenGlobalVariables(writtenGlobalVariables) {
                // Intentionally left empty.
            }
            
            storm::dd::Add<Type, ValueType> transitions;
            std::set<storm::expressions::Variable> writtenGlobalVariables;
        };
        
        template <storm::dd::DdType Type, typename ValueType>
        EdgeDestinationDd<Type, ValueType> buildEdgeDestinationDd(storm::jani::Automaton const& automaton, storm::jani::EdgeDestination const& destination, storm::dd::Bdd<Type> const& guard, CompositionVariables<Type, ValueType> const& variables) {
            storm::dd::Add<Type, ValueType> transitions = variables.rowExpressionAdapter->translateExpression(destination.getProbability());
            
            STORM_LOG_TRACE("Translating edge destination.");
            
            // Iterate over all assignments (boolean and integer) and build the DD for it.
            std::set<storm::expressions::Variable> assignedVariables;
            for (auto const& assignment : destination.getOrderedAssignments().getNonTransientAssignments()) {
                // Record the variable as being written.
                STORM_LOG_TRACE("Assigning to variable " << variables.variableToRowMetaVariableMap->at(assignment.getExpressionVariable()).getName());
                assignedVariables.insert(assignment.getExpressionVariable());
                
                // Translate the written variable.
                auto const& primedMetaVariable = variables.variableToColumnMetaVariableMap->at(assignment.getExpressionVariable());
                storm::dd::Add<Type, ValueType> writtenVariable = variables.manager->template getIdentity<ValueType>(primedMetaVariable);
                
                // Translate the expression that is being assigned.
                storm::dd::Add<Type, ValueType> assignedExpression = variables.rowExpressionAdapter->translateExpression(assignment.getAssignedExpression());
                
                // Combine the assigned expression with the guard.
                storm::dd::Add<Type, ValueType> result = assignedExpression * guard.template toAdd<ValueType>();
                
                // Combine the variable and the assigned expression.
                result = result.equals(writtenVariable).template toAdd<ValueType>();
                result *= guard.template toAdd<ValueType>();

                // Restrict the transitions to the range of the written variable.
                result = result * variables.variableToRangeMap.at(primedMetaVariable).template toAdd<ValueType>();
                
                // Combine the assignment DDs.
                transitions *= result;
            }
            
            // Compute the set of assigned global variables.
            std::set<storm::expressions::Variable> assignedGlobalVariables;
            std::set_intersection(assignedVariables.begin(), assignedVariables.end(), variables.allGlobalVariables.begin(), variables.allGlobalVariables.end(), std::inserter(assignedGlobalVariables, assignedGlobalVariables.begin()));
            
            // All unassigned boolean variables need to keep their value.
            for (storm::jani::BooleanVariable const& variable : automaton.getVariables().getBooleanVariables()) {
                if (assignedVariables.find(variable.getExpressionVariable()) == assignedVariables.end()) {
                    STORM_LOG_TRACE("Multiplying identity of variable " << variable.getName());
                    transitions *= variables.variableToIdentityMap.at(variable.getExpressionVariable());
                }
            }
            
            // All unassigned integer variables need to keep their value.
            for (storm::jani::BoundedIntegerVariable const& variable : automaton.getVariables().getBoundedIntegerVariables()) {
                if (assignedVariables.find(variable.getExpressionVariable()) == assignedVariables.end()) {
                    STORM_LOG_TRACE("Multiplying identity of variable " << variable.getName());
                    transitions *= variables.variableToIdentityMap.at(variable.getExpressionVariable());
                }
            }
            
            transitions *= variables.manager->getEncoding(variables.automatonToLocationDdVariableMap.at(automaton.getName()).second, destination.getLocationIndex()).template toAdd<ValueType>();
            
            return EdgeDestinationDd<Type, ValueType>(transitions, assignedGlobalVariables);
        }
        
        template <storm::dd::DdType Type, typename ValueType>
        storm::dd::Add<Type, ValueType> encodeAction(boost::optional<uint64_t> const& actionIndex, boost::optional<bool> const& markovian, CompositionVariables<Type, ValueType> const& variables) {
            storm::dd::Add<Type, ValueType> encoding = variables.manager->template getAddOne<ValueType>();
            
            for (auto it = variables.actionVariablesMap.rbegin(), ite = variables.actionVariablesMap.rend(); it != ite; ++it) {
                if (actionIndex && it->first == actionIndex.get()) {
                    encoding *= variables.manager->getEncoding(it->second, 1).template toAdd<ValueType>();
                } else {
                    encoding *= variables.manager->getEncoding(it->second, 0).template toAdd<ValueType>();
                }
            }
            
            if (markovian) {
                if (markovian.get()) {
                    encoding *= (!variables.probabilisticMarker).template toAdd<ValueType>();
                } else {
                    encoding *= variables.probabilisticMarker.template toAdd<ValueType>();
                }
            }
            
            return encoding;
        }
        
        template <storm::dd::DdType Type, typename ValueType>
        storm::dd::Add<Type, ValueType> encodeIndex(uint64_t index, uint64_t localNondeterminismVariableOffset, uint64_t numberOfLocalNondeterminismVariables, CompositionVariables<Type, ValueType> const& variables) {
            storm::dd::Add<Type, ValueType> result = variables.manager->template getAddZero<ValueType>();
            
            std::map<storm::expressions::Variable, int_fast64_t> metaVariableNameToValueMap;
            for (uint_fast64_t i = 0; i < numberOfLocalNondeterminismVariables; ++i) {
                if (index & (1ull << (numberOfLocalNondeterminismVariables - i - 1))) {
                    metaVariableNameToValueMap.emplace(variables.localNondeterminismVariables[localNondeterminismVariableOffset + i], 1);
                } else {
                    metaVariableNameToValueMap.emplace(variables.localNondeterminismVariables[localNondeterminismVariableOffset + i], 0);
                }
            }
            
            result.setValue(metaVariableNameToValueMap, storm::utility::one<ValueType>());
            return result;
        }
        
        template <storm::dd::DdType Type, typename ValueType>
        class CombinedEdgesSystemComposer : public SystemComposer<Type, ValueType> {
        public:
            // This structure represents an edge.
            struct EdgeDd {
                EdgeDd(bool isMarkovian, storm::dd::Bdd<Type> const& guard, storm::dd::Add<Type, ValueType> const& transitions, std::map<storm::expressions::Variable, storm::dd::Add<Type, ValueType>> const& transientEdgeAssignments, std::set<storm::expressions::Variable> const& writtenGlobalVariables) : isMarkovian(isMarkovian), guard(guard), transitions(transitions), transientEdgeAssignments(transientEdgeAssignments), variableToWritingFragment() {
                    
                    // Convert the set of written variables to a mapping from variable to the writing fragments.
                    for (auto const& variable : writtenGlobalVariables) {
                        variableToWritingFragment[variable] = guard;
                    }
                }

                EdgeDd(bool isMarkovian, storm::dd::Bdd<Type> const& guard, storm::dd::Add<Type, ValueType> const& transitions, std::map<storm::expressions::Variable, storm::dd::Add<Type, ValueType>> const& transientEdgeAssignments, std::map<storm::expressions::Variable, storm::dd::Bdd<Type>> const& variableToWritingFragment) : isMarkovian(isMarkovian), guard(guard), transitions(transitions), transientEdgeAssignments(transientEdgeAssignments), variableToWritingFragment(variableToWritingFragment) {
                    // Intentionally left empty.
                }

                // A flag storing whether this edge is a Markovian one (i.e. one with a rate).
                bool isMarkovian;
                
                // A DD that represents all states that have this edge enabled.
                storm::dd::Bdd<Type> guard;
                
                // A DD that represents the transitions of this edge.
                storm::dd::Add<Type, ValueType> transitions;
                
                // A mapping from transient variables to the DDs representing their value assignments.
                std::map<storm::expressions::Variable, storm::dd::Add<Type, ValueType>> transientEdgeAssignments;
                
                // A mapping of variables to the variables to the fragment of transitions that is writing the corresponding variable.
                std::map<storm::expressions::Variable, storm::dd::Bdd<Type>> variableToWritingFragment;
            };
            
            // This structure represents an edge.
            struct ActionDd {
                ActionDd(storm::dd::Bdd<Type> const& guard = storm::dd::Bdd<Type>(), storm::dd::Add<Type, ValueType> const& transitions = storm::dd::Add<Type, ValueType>(), std::map<storm::expressions::Variable, storm::dd::Add<Type, ValueType>> const& transientEdgeAssignments = {}, std::pair<uint64_t, uint64_t> localNondeterminismVariables = std::pair<uint64_t, uint64_t>(0, 0), std::map<storm::expressions::Variable, storm::dd::Bdd<Type>> const& variableToWritingFragment = {}, storm::dd::Bdd<Type> const& illegalFragment = storm::dd::Bdd<Type>()) : guard(guard), transitions(transitions), transientEdgeAssignments(transientEdgeAssignments), localNondeterminismVariables(localNondeterminismVariables), variableToWritingFragment(variableToWritingFragment), illegalFragment(illegalFragment), inputEnabled(false) {
                    // Intentionally left empty.
                }
                
                uint64_t getLowestLocalNondeterminismVariable() const {
                    return localNondeterminismVariables.first;
                }

                uint64_t getHighestLocalNondeterminismVariable() const {
                    return localNondeterminismVariables.second;
                }
                
                std::pair<uint64_t, uint64_t> const& getLocalNondeterminismVariables() const {
                    return localNondeterminismVariables;
                }
                
                ActionDd multiplyTransitions(storm::dd::Add<Type, ValueType> const& factor) const {
                    return ActionDd(guard, transitions * factor, transientEdgeAssignments, localNondeterminismVariables, variableToWritingFragment, illegalFragment);
                }
                
                ActionDd add(ActionDd const& other) const {
                    storm::dd::Bdd<Type> newGuard = this->guard || other.guard;
                    storm::dd::Add<Type, ValueType> newTransitions = this->transitions + other.transitions;
                    
                    // Join the transient edge assignments.
                    std::map<storm::expressions::Variable, storm::dd::Add<Type, ValueType>> newTransientEdgeAssignments(this->transientEdgeAssignments);
                    for (auto const& entry : other.transientEdgeAssignments) {
                        auto it = newTransientEdgeAssignments.find(entry.first);
                        if (it == newTransientEdgeAssignments.end()) {
                            newTransientEdgeAssignments[entry.first] = entry.second;
                        } else {
                            it->second += entry.second;
                        }
                    }
                    
                    std::pair<uint64_t, uint64_t> newLocalNondeterminismVariables = std::make_pair(std::min(this->localNondeterminismVariables.first, other.localNondeterminismVariables.first), std::max(this->localNondeterminismVariables.second, other.localNondeterminismVariables.second));

                    // Join variable-to-writing-fragment maps.
                    std::map<storm::expressions::Variable, storm::dd::Bdd<Type>> newVariableToWritingFragment(this->variableToWritingFragment);
                    for (auto const& entry : other.variableToWritingFragment) {
                        auto it = newVariableToWritingFragment.find(entry.first);
                        if (it == newVariableToWritingFragment.end()) {
                            newVariableToWritingFragment[entry.first] = entry.second;
                        } else {
                            it->second |= entry.second;
                        }
                    }
                    
                    // Join illegal fragments.
                    storm::dd::Bdd<Type> newIllegalFragment = this->illegalFragment || other.illegalFragment;
                    
                    return ActionDd(newGuard, newTransitions, newTransientEdgeAssignments, newLocalNondeterminismVariables, newVariableToWritingFragment, newIllegalFragment);
                }

                /*!
                 * Conjuncts the guard of the action with the provided condition, i.e., this action is only enabled if the provided condition is true.
                 */
                void conjunctGuardWith(storm::dd::Bdd<Type> const& condition) {
                    guard &= condition;
                    storm::dd::Add<Type, ValueType> conditionAdd = condition.template toAdd<ValueType>();
                    transitions *= conditionAdd;
                    for (auto& t : transientEdgeAssignments) {
                        t.second *= conditionAdd;
                    }
                    illegalFragment &= condition;
                }
                
                bool isInputEnabled() const {
                    return inputEnabled;
                }
                
                void setIsInputEnabled() {
                    inputEnabled = true;
                }
                
                // A DD that represents all states that have this action enabled.
                storm::dd::Bdd<Type> guard;
                
                // A DD that represents the transitions of this action.
                storm::dd::Add<Type, ValueType> transitions;
                
                // A mapping from transient variables to their assignments.
                std::map<storm::expressions::Variable, storm::dd::Add<Type, ValueType>> transientEdgeAssignments;
                
                // The local nondeterminism variables used by this action DD, given as the lowest
                std::pair<uint64_t, uint64_t> localNondeterminismVariables;
                
                // A mapping from global variables to a DD that characterizes choices (nondeterminism variables) in
                // states that write to this global variable.
                std::map<storm::expressions::Variable, storm::dd::Bdd<Type>> variableToWritingFragment;
                
                // A DD characterizing the fragment of the states satisfying the guard that are illegal because
                // there are synchronizing edges enabled that write to the same global variable.
                storm::dd::Bdd<Type> illegalFragment;
                
                // A flag storing whether this action is input-enabled.
                bool inputEnabled;
            };
            
            struct ActionIdentification {
                ActionIdentification(uint64_t actionIndex, bool markovian = false) : actionIndex(actionIndex), synchronizationVectorIndex(boost::none), markovian(markovian) {
                    // Intentionally left empty.
                }
                
                ActionIdentification(uint64_t actionIndex, uint64_t synchronizationVectorIndex, bool markovian = false) : actionIndex(actionIndex), synchronizationVectorIndex(synchronizationVectorIndex), markovian(markovian) {
                    // Intentionally left empty.
                }
                
                ActionIdentification(uint64_t actionIndex, boost::optional<uint64_t> synchronizationVectorIndex, bool markovian = false) : actionIndex(actionIndex), synchronizationVectorIndex(synchronizationVectorIndex), markovian(markovian) {
                    // Intentionally left empty.
                }
                
                void setMarkovian(bool markovian) {
                    this->markovian = markovian;
                }
                
                bool isMarkovian() const {
                    return this->markovian;
                }
                
                bool operator==(ActionIdentification const& other) const {
                    bool result = actionIndex == other.actionIndex && markovian == other.markovian;
                    if (synchronizationVectorIndex) {
                        if (other.synchronizationVectorIndex) {
                            result &= synchronizationVectorIndex.get() == other.synchronizationVectorIndex.get();
                        } else {
                            result = false;
                        }
                    } else {
                        if (other.synchronizationVectorIndex) {
                            result = false;
                        }
                    }
                    return result;
                }
                
                uint64_t actionIndex;
                boost::optional<uint64_t> synchronizationVectorIndex;
                bool markovian;
            };
            
            struct ActionIdentificationHash {
                std::size_t operator()(ActionIdentification const& identification) const {
                    std::size_t seed = 0;
                    boost::hash_combine(seed, identification.actionIndex);
                    if (identification.synchronizationVectorIndex) {
                        boost::hash_combine(seed, identification.synchronizationVectorIndex.get());
                    }
                    return identification.markovian ? ~seed : seed;
                }
            };
            
            // This structure represents a subcomponent of a composition.
            struct AutomatonDd {
                AutomatonDd(storm::dd::Add<Type, ValueType> const& identity, std::map<storm::expressions::Variable, storm::dd::Add<Type, ValueType>> const& transientLocationAssignments = {}) : actions(), transientLocationAssignments(transientLocationAssignments), identity(identity), localNondeterminismVariables(std::make_pair<uint64_t, uint64_t>(0, 0)) {
                    // Intentionally left empty.
                }
                
                uint64_t getLowestLocalNondeterminismVariable() const {
                    return localNondeterminismVariables.first;
                }

                void setLowestLocalNondeterminismVariable(uint64_t newValue) {
                    localNondeterminismVariables.first = newValue;
                }
                
                uint64_t getHighestLocalNondeterminismVariable() const {
                    return localNondeterminismVariables.second;
                }

                void setHighestLocalNondeterminismVariable(uint64_t newValue) {
                    localNondeterminismVariables.second = newValue;
                }
                
                void extendLocalNondeterminismVariables(std::pair<uint64_t, uint64_t> const& localNondeterminismVariables) {
                    setLowestLocalNondeterminismVariable(std::min(localNondeterminismVariables.first, getLowestLocalNondeterminismVariable()));
                    setHighestLocalNondeterminismVariable(std::max(localNondeterminismVariables.second, getHighestLocalNondeterminismVariable()));
                }
                
                // A mapping from action identifications to the action DDs.
                std::unordered_map<ActionIdentification, ActionDd, ActionIdentificationHash> actions;
                
                // A mapping from transient variables to their location-based transient assignment values.
                std::map<storm::expressions::Variable, storm::dd::Add<Type, ValueType>> transientLocationAssignments;
                
                // The identity of the automaton's variables.
                storm::dd::Add<Type, ValueType> identity;
                
                // The local nondeterminism variables used by this action DD, given as the lowest and highest variable index.
                std::pair<uint64_t, uint64_t> localNondeterminismVariables;
            };
            
            CombinedEdgesSystemComposer(storm::jani::Model const& model, storm::jani::CompositionInformation const& actionInformation, CompositionVariables<Type, ValueType> const& variables, std::vector<storm::expressions::Variable> const& transientVariables, bool applyMaximumProgress) : SystemComposer<Type, ValueType>(model, variables, transientVariables), actionInformation(actionInformation), applyMaximumProgress(applyMaximumProgress) {
                // Intentionally left empty.
            }
        
            storm::jani::CompositionInformation const& actionInformation;
            bool applyMaximumProgress;

            ComposerResult<Type, ValueType> compose() override {
                STORM_LOG_THROW(this->model.hasStandardCompliantComposition(), storm::exceptions::WrongFormatException, "Model builder only supports non-nested parallel compositions.");
                AutomatonDd globalAutomaton = boost::any_cast<AutomatonDd>(this->model.getSystemComposition().accept(*this, boost::any()));
                return buildSystemFromAutomaton(globalAutomaton);
            }
            
            struct ActionInstantiation {
                ActionInstantiation(uint64_t actionIndex, uint64_t synchronizationVectorIndex, uint64_t localNondeterminismVariableOffset, bool markovian = false) : actionIndex(actionIndex), synchronizationVectorIndex(synchronizationVectorIndex), localNondeterminismVariableOffset(localNondeterminismVariableOffset), markovian(markovian) {
                    // Intentionally left empty.
                }

                ActionInstantiation(uint64_t actionIndex, uint64_t localNondeterminismVariableOffset, bool markovian = false) : actionIndex(actionIndex), localNondeterminismVariableOffset(localNondeterminismVariableOffset), markovian(markovian) {
                    // Intentionally left empty.
                }

                void setMarkovian(bool markovian) {
                    this->markovian = markovian;
                }
                
                bool isMarkovian() const {
                    return this->markovian;
                }
                
                bool operator==(ActionInstantiation const& other) const {
                    bool result = actionIndex == other.actionIndex && markovian == other.markovian;
                    result &= localNondeterminismVariableOffset == other.localNondeterminismVariableOffset;
                    if (synchronizationVectorIndex) {
                        if (!other.synchronizationVectorIndex) {
                            result = false;
                        } else {
                            result &= synchronizationVectorIndex.get() == other.synchronizationVectorIndex.get();
                        }
                    } else {
                        if (other.synchronizationVectorIndex) {
                            result = false;
                        }
                    }
                    return result;
                }
                
                uint64_t actionIndex;
                boost::optional<uint64_t> synchronizationVectorIndex;
                uint64_t localNondeterminismVariableOffset;
                bool markovian;
            };
            
            struct ActionInstantiationHash {
                std::size_t operator()(ActionInstantiation const& instantiation) const {
                    std::size_t seed = 0;
                    boost::hash_combine(seed, instantiation.actionIndex);
                    boost::hash_combine(seed, instantiation.localNondeterminismVariableOffset);
                    if (instantiation.synchronizationVectorIndex) {
                        boost::hash_combine(seed, instantiation.synchronizationVectorIndex.get());
                    }
                    return instantiation.isMarkovian() ? ~seed : seed;
                }
            };
            
            typedef std::map<uint64_t, std::vector<ActionInstantiation>> ActionInstantiations;
            
            boost::any visit(storm::jani::AutomatonComposition const& composition, boost::any const& data) override {
                ActionInstantiations actionInstantiations;
                if (data.empty()) {
                    // If no data was provided, this is the top level element in which case we build the full automaton.
                    bool isCtmc = this->model.getModelType() == storm::jani::ModelType::CTMC;
                    
                    for (auto const& actionIndex : actionInformation.getNonSilentActionIndices()) {
                        actionInstantiations[actionIndex].emplace_back(actionIndex, 0, isCtmc);
                    }
                    actionInstantiations[storm::jani::Model::SILENT_ACTION_INDEX].emplace_back(storm::jani::Model::SILENT_ACTION_INDEX, 0, isCtmc);
                    if (this->model.getModelType() == storm::jani::ModelType::MA) {
                        actionInstantiations[storm::jani::Model::SILENT_ACTION_INDEX].emplace_back(storm::jani::Model::SILENT_ACTION_INDEX, 0, true);
                    }
                }
                
                std::set<uint64_t> inputEnabledActionIndices;
                for (auto const& actionName : composition.getInputEnabledActions()) {
                    inputEnabledActionIndices.insert(actionInformation.getActionIndex(actionName));
                }
                
                return buildAutomatonDd(composition.getAutomatonName(), data.empty() ? actionInstantiations : boost::any_cast<ActionInstantiations const&>(data), inputEnabledActionIndices);
            }
            
            boost::any visit(storm::jani::ParallelComposition const& composition, boost::any const& data) override {
                STORM_LOG_ASSERT(data.empty(), "Expected parallel composition to be on topmost level to be JANI compliant.");

                bool isCtmc = this->model.getModelType() == storm::jani::ModelType::CTMC;
                
                // Prepare storage for the subautomata of the composition.
                std::vector<AutomatonDd> subautomata;

                // The outer loop iterates over the indices of the subcomposition, because the first subcomposition needs
                // to be built before the second and so on.
                uint64_t silentActionIndex = actionInformation.getActionIndex(storm::jani::Model::SILENT_ACTION_NAME);
                for (uint64_t subcompositionIndex = 0; subcompositionIndex < composition.getNumberOfSubcompositions(); ++subcompositionIndex) {
                    // Now build a new set of action instantiations for the current subcomposition index.
                    ActionInstantiations actionInstantiations;
                    actionInstantiations[silentActionIndex].emplace_back(silentActionIndex, 0, isCtmc);
                    if (this->model.getModelType() == storm::jani::ModelType::MA) {
                        actionInstantiations[storm::jani::Model::SILENT_ACTION_INDEX].emplace_back(silentActionIndex, 0, true);
                    }
                        
                    for (uint64_t synchronizationVectorIndex = 0; synchronizationVectorIndex < composition.getNumberOfSynchronizationVectors(); ++synchronizationVectorIndex) {
                        auto const& synchVector = composition.getSynchronizationVector(synchronizationVectorIndex);
                        
                        // Determine the first participating subcomposition, because we need to build the corresponding action
                        // from all local nondeterminism variable offsets that the output action of the synchronization vector
                        // is required to have.
                        if (subcompositionIndex == synchVector.getPositionOfFirstParticipatingAction()) {
                            uint64_t actionIndex = actionInformation.getActionIndex(synchVector.getInput(subcompositionIndex));
                            actionInstantiations[actionIndex].emplace_back(actionIndex, synchronizationVectorIndex, 0, isCtmc);
                        } else if (synchVector.getInput(subcompositionIndex) != storm::jani::SynchronizationVector::NO_ACTION_INPUT) {
                            uint64_t actionIndex = actionInformation.getActionIndex(synchVector.getInput(subcompositionIndex));

                            // If this subcomposition is participating in the synchronization vector, but it's not the first
                            // such subcomposition, then we have to retrieve the offset we need for the participating action
                            // by looking at the maximal offset used by the preceding participating action.
                            boost::optional<uint64_t> previousActionPosition = synchVector.getPositionOfPrecedingParticipatingAction(subcompositionIndex);
                            STORM_LOG_ASSERT(previousActionPosition, "Inconsistent information about synchronization vector.");
                            AutomatonDd const& previousAutomatonDd = subautomata[previousActionPosition.get()];
                            auto precedingActionIndex = actionInformation.getActionIndex(synchVector.getInput(previousActionPosition.get()));
                            auto precedingActionIt = previousAutomatonDd.actions.find(ActionIdentification(precedingActionIndex, synchronizationVectorIndex, isCtmc));

                            uint64_t highestLocalNondeterminismVariable = 0;
                            if (precedingActionIt != previousAutomatonDd.actions.end()) {
                                highestLocalNondeterminismVariable = precedingActionIt->second.getHighestLocalNondeterminismVariable();
                            } else {
                                STORM_LOG_WARN("Subcomposition does not have action" << actionInformation.getActionName(precedingActionIndex) << " that is mentioned in parallel composition.");
                            }
                            actionInstantiations[actionIndex].emplace_back(actionIndex, synchronizationVectorIndex, highestLocalNondeterminismVariable, isCtmc);
                        }
                    }
                    
                    subautomata.push_back(boost::any_cast<AutomatonDd>(composition.getSubcomposition(subcompositionIndex).accept(*this, actionInstantiations)));
                }

                return composeInParallel(subautomata, composition.getSynchronizationVectors());
            }
            
        private:
            AutomatonDd composeInParallel(std::vector<AutomatonDd> const& subautomata, std::vector<storm::jani::SynchronizationVector> const& synchronizationVectors) {
                AutomatonDd result(this->variables.manager->template getAddOne<ValueType>());
                
                // Disjunction of all guards of non-markovian actions (only required for maximum progress assumption.
                storm::dd::Bdd<Type> nonMarkovianActionGuards = this->variables.manager->getBddZero();
                
                // Build the results of the synchronization vectors.
                std::unordered_map<ActionIdentification, std::vector<ActionDd>, ActionIdentificationHash> actions;
                for (uint64_t synchronizationVectorIndex = 0; synchronizationVectorIndex < synchronizationVectors.size(); ++synchronizationVectorIndex) {
                    auto const& synchVector = synchronizationVectors[synchronizationVectorIndex];
                    
                    boost::optional<ActionDd> synchronizingAction = combineSynchronizingActions(subautomata, synchVector, synchronizationVectorIndex);
                    if (synchronizingAction) {
                        if (applyMaximumProgress) {
                            STORM_LOG_ASSERT(this->model.getModelType() == storm::jani::ModelType::MA, "Maximum progress assumption enabled for unexpected model type.");
                            // By the JANI standard, we can assume that synchronizing actions of MAs are always non-Markovian.
                            nonMarkovianActionGuards |= synchronizingAction->guard;
                        }
                        actions[ActionIdentification(actionInformation.getActionIndex(synchVector.getOutput()), this->model.getModelType() == storm::jani::ModelType::CTMC)].emplace_back(synchronizingAction.get());
                    }
                }
                
                // Construct the two silent action identifications.
                ActionIdentification silentActionIdentification(storm::jani::Model::SILENT_ACTION_INDEX);
                ActionIdentification silentMarkovianActionIdentification(storm::jani::Model::SILENT_ACTION_INDEX, true);

                // Construct the silent action DDs.
                std::vector<ActionDd> silentActionDds;
                std::vector<ActionDd> silentMarkovianActionDds;
                for (auto const& automaton : subautomata) {
                    for (auto& actionDd : silentActionDds) {
                        STORM_LOG_TRACE("Extending previous (non-Markovian) silent action by identity of current automaton.");
                        actionDd = actionDd.multiplyTransitions(automaton.identity);
                    }
                    for (auto& actionDd : silentMarkovianActionDds) {
                        STORM_LOG_TRACE("Extending previous (Markovian) silent action by identity of current automaton.");
                        actionDd = actionDd.multiplyTransitions(automaton.identity);
                    }
                    
                    auto silentActionIt = automaton.actions.find(silentActionIdentification);
                    if (silentActionIt != automaton.actions.end()) {
                        STORM_LOG_TRACE("Extending (non-Markovian) silent action by running identity.");
                        silentActionDds.emplace_back(silentActionIt->second.multiplyTransitions(result.identity));
                    }

                    silentActionIt = automaton.actions.find(silentMarkovianActionIdentification);
                    if (silentActionIt != automaton.actions.end()) {
                        STORM_LOG_TRACE("Extending (Markovian) silent action by running identity.");
                        silentMarkovianActionDds.emplace_back(silentActionIt->second.multiplyTransitions(result.identity));
                    }
                    
                    result.identity *= automaton.identity;
                    
                    // Add the transient location assignments of the automata.
                    addToTransientAssignmentMap(result.transientLocationAssignments, automaton.transientLocationAssignments);
                }
                
                if (!silentActionDds.empty()) {
                    auto& allSilentActionDds = actions[silentActionIdentification];
                    allSilentActionDds.insert(allSilentActionDds.end(), silentActionDds.begin(), silentActionDds.end());
                }
                
                // Add guards of non-markovian actions
                if (applyMaximumProgress) {
                    auto allSilentActionDdsIt = actions.find(silentActionIdentification);
                    if (allSilentActionDdsIt != actions.end()) {
                        for (ActionDd const& silentActionDd : allSilentActionDdsIt->second) {
                            nonMarkovianActionGuards |= silentActionDd.guard;
                        }
                    }
                }
                
                if (!silentMarkovianActionDds.empty()) {
                    auto& allMarkovianSilentActionDds = actions[silentMarkovianActionIdentification];
                    allMarkovianSilentActionDds.insert(allMarkovianSilentActionDds.end(), silentMarkovianActionDds.begin(), silentMarkovianActionDds.end());
                    if (applyMaximumProgress && !nonMarkovianActionGuards.isZero()) {
                        auto invertedNonMarkovianGuards = !nonMarkovianActionGuards;
                        for (ActionDd& markovianActionDd : allMarkovianSilentActionDds) {
                            markovianActionDd.conjunctGuardWith(invertedNonMarkovianGuards);
                        }
                    }
                }

                // Finally, combine (potentially) multiple action DDs.
                for (auto const& actionDds : actions) {
                    ActionDd combinedAction;
                    if (actionDds.first == silentMarkovianActionIdentification) {
                        // For the Markovian transitions, we can simply add the actions.
                        combinedAction = actionDds.second.front();
                        for (uint64_t i = 1; i < actionDds.second.size(); ++i) {
                            combinedAction = combinedAction.add(actionDds.second[i]);
                        }
                    } else {
                        combinedAction = actionDds.second.size() > 1 ? combineUnsynchronizedActions(actionDds.second) : actionDds.second.front();
                    }
                    result.actions[actionDds.first] = combinedAction;
                    result.extendLocalNondeterminismVariables(combinedAction.getLocalNondeterminismVariables());
                }
            
                // Construct combined identity.
                for (auto const& subautomaton : subautomata) {
                    result.identity *= subautomaton.identity;
                }

                return result;
            }
            
            boost::optional<ActionDd> combineSynchronizingActions(std::vector<AutomatonDd> const& subautomata, storm::jani::SynchronizationVector const& synchronizationVector, uint64_t synchronizationVectorIndex) {
                std::vector<std::pair<uint64_t, std::reference_wrapper<ActionDd const>>> actions;
                storm::dd::Add<Type, ValueType> nonSynchronizingIdentity = this->variables.manager->template getAddOne<ValueType>();
                for (uint64_t subautomatonIndex = 0; subautomatonIndex < subautomata.size(); ++subautomatonIndex) {
                    auto const& subautomaton = subautomata[subautomatonIndex];
                    if (synchronizationVector.getInput(subautomatonIndex) != storm::jani::SynchronizationVector::NO_ACTION_INPUT) {
                        auto it = subautomaton.actions.find(ActionIdentification(actionInformation.getActionIndex(synchronizationVector.getInput(subautomatonIndex)), synchronizationVectorIndex, this->model.getModelType() == storm::jani::ModelType::CTMC));
                        if (it != subautomaton.actions.end()) {
                            actions.emplace_back(subautomatonIndex, it->second);
                        } else {
                            return boost::none;
                        }
                    } else {
                        nonSynchronizingIdentity *= subautomaton.identity;
                    }
                }
                
                // If there are only input-enabled actions, we also need to build the disjunction of the guards.
                bool allActionsInputEnabled = true;
                for (auto const& action : actions) {
                    if (!action.second.get().isInputEnabled()) {
                        allActionsInputEnabled = false;
                    }
                }
                
                boost::optional<storm::dd::Bdd<Type>> guardDisjunction;
                if (allActionsInputEnabled) {
                    guardDisjunction = this->variables.manager->getBddZero();
                }
                
                // Otherwise, construct the synchronization.
                storm::dd::Bdd<Type> illegalFragment = this->variables.manager->getBddZero();
                
                std::map<storm::expressions::Variable, storm::dd::Bdd<Type>> globalVariableToWritingFragment;
                std::map<storm::expressions::Variable, storm::dd::Bdd<Type>> globalVariableToWritingFragmentWithoutNondeterminism;
                
                storm::dd::Bdd<Type> inputEnabledGuard = this->variables.manager->getBddOne();
                storm::dd::Add<Type, ValueType> transitions = this->variables.manager->template getAddOne<ValueType>();
                
                uint64_t lowestNondeterminismVariable = actions.front().second.get().getLowestLocalNondeterminismVariable();
                uint64_t highestNondeterminismVariable = actions.front().second.get().getHighestLocalNondeterminismVariable();
                
                bool hasTransientEdgeAssignments = false;
                for (auto const& actionIndexPair : actions) {
                    auto const& action = actionIndexPair.second.get();
                    if (!action.transientEdgeAssignments.empty()) {
                        hasTransientEdgeAssignments = true;
                        break;
                    }
                }
                
                boost::optional<storm::dd::Add<Type, ValueType>> exitRates;
                std::map<storm::expressions::Variable, storm::dd::Add<Type, ValueType>> transientEdgeAssignments;
                if (this->model.getModelType() == storm::jani::ModelType::CTMC && hasTransientEdgeAssignments) {
                    // For CTMCs, we need to weigh the transient assignments with the exit rates.
                    exitRates = this->variables.manager->template getAddOne<ValueType>();
                    for (auto const& actionIndexPair : actions) {
                        auto const& action = actionIndexPair.second.get();

                        std::set<storm::expressions::Variable> columnVariablesToAbstract;
                        std::set_intersection(action.transitions.getContainedMetaVariables().begin(), action.transitions.getContainedMetaVariables().end(), this->variables.columnMetaVariables.begin(), this->variables.columnMetaVariables.end(), std::inserter(columnVariablesToAbstract, columnVariablesToAbstract.begin()));
                        auto actionExitRates = action.transitions.sumAbstract(columnVariablesToAbstract);
                        exitRates = exitRates.get() * actionExitRates;
                        
                        if (!action.transientEdgeAssignments.empty()) {
                            for (auto const& entry : action.transientEdgeAssignments) {
                                auto transientEdgeAssignmentIt = transientEdgeAssignments.find(entry.first);
                                if (transientEdgeAssignmentIt != transientEdgeAssignments.end()) {
                                    transientEdgeAssignmentIt->second *= entry.second / actionExitRates;
                                } else {
                                    transientEdgeAssignments.emplace(entry.first, entry.second / actionExitRates);
                                }
                            }
                        }
                    }
                } else if (hasTransientEdgeAssignments) {
                    // Otherwise, just join the assignments.
                    for (auto const& actionIndexPair : actions) {
                        auto const& action = actionIndexPair.second.get();
                        joinTransientAssignmentMapsInPlace(transientEdgeAssignments, action.transientEdgeAssignments);
                    }
                }
                
                storm::dd::Bdd<Type> newIllegalFragment = this->variables.manager->getBddZero();
                for (auto const& actionIndexPair : actions) {
                    auto componentIndex = actionIndexPair.first;
                    auto const& action = actionIndexPair.second.get();
                    
                    if (guardDisjunction) {
                        guardDisjunction.get() |= action.guard;
                    }
                    
                    lowestNondeterminismVariable = std::min(lowestNondeterminismVariable, action.getLowestLocalNondeterminismVariable());
                    highestNondeterminismVariable = std::max(highestNondeterminismVariable, action.getHighestLocalNondeterminismVariable());
                    
                    if (action.isInputEnabled()) {
                        // If the action is input-enabled, we add self-loops to all states.
                        transitions *= action.guard.ite(action.transitions, encodeIndex(0, action.getLowestLocalNondeterminismVariable(), action.getHighestLocalNondeterminismVariable() - action.getLowestLocalNondeterminismVariable(), this->variables) * subautomata[componentIndex].identity);
                    } else {
                        transitions *= action.transitions;
                    }
                    
                    // Create a set of variables that is used as nondeterminism variables in this action.
                    auto nondetVariables = std::set<storm::expressions::Variable>(this->variables.localNondeterminismVariables.begin() + action.getLowestLocalNondeterminismVariable(), this->variables.localNondeterminismVariables.begin() + action.getHighestLocalNondeterminismVariable());
                    
                    for (auto const& entry : action.variableToWritingFragment) {
                        storm::dd::Bdd<Type> guardedWritingFragment = inputEnabledGuard && entry.second;
                        
                        // Check whether there already is an entry for this variable in the mapping of global variables
                        // to their writing fragments.
                        auto globalFragmentIt = globalVariableToWritingFragment.find(entry.first);
                        if (globalFragmentIt != globalVariableToWritingFragment.end()) {
                            // If there is, take the conjunction of the entries and also of their versions without nondeterminism
                            // variables.
                            globalFragmentIt->second &= guardedWritingFragment;
                            illegalFragment |= globalVariableToWritingFragmentWithoutNondeterminism[entry.first] && guardedWritingFragment.existsAbstract(nondetVariables);
                            globalVariableToWritingFragmentWithoutNondeterminism[entry.first] |= guardedWritingFragment.existsAbstract(nondetVariables);
                        } else {
                            // If not, create the entry and also create a version of the entry that abstracts from the
                            // used nondeterminism variables.
                            globalVariableToWritingFragment[entry.first] = guardedWritingFragment;
                            globalVariableToWritingFragmentWithoutNondeterminism[entry.first] = guardedWritingFragment.existsAbstract(nondetVariables);
                        }
                        
                        // Join all individual illegal fragments so we can see whether any of these elements lie in the
                        // conjunction of all guards.
                        illegalFragment |= action.illegalFragment;
                    }
                    
                    // Now go through all fragments that are not written by the current action and join them with the
                    // guard of the current action if the current action is not input enabled.
                    for (auto& entry : globalVariableToWritingFragment) {
                        if (action.variableToWritingFragment.find(entry.first) == action.variableToWritingFragment.end() && !action.isInputEnabled()) {
                            entry.second &= action.guard;
                        }
                    }
                    
                    if (!action.isInputEnabled()) {
                        inputEnabledGuard &= action.guard;
                    }
                }
                
                // If all actions were input-enabled, we need to constrain the transitions with the disjunction of all
                // guards to make sure there are not transitions resulting from input enabledness alone.
                if (allActionsInputEnabled) {
                    inputEnabledGuard &= guardDisjunction.get();
                    transitions *= guardDisjunction.get().template toAdd<ValueType>();
                }
                
                // Cut the union of the illegal fragments to the conjunction of the guards since only these states have
                // such a combined transition.
                illegalFragment &= inputEnabledGuard;
                
                storm::dd::Add<Type, ValueType> transientEdgeAssignmentWeights;
                if (hasTransientEdgeAssignments) {
                    transientEdgeAssignmentWeights = inputEnabledGuard.template toAdd<ValueType>();
                    if (exitRates) {
                        transientEdgeAssignmentWeights *= exitRates.get();
                    }
                    
                    for (auto& entry : transientEdgeAssignments) {
                        entry.second *= transientEdgeAssignmentWeights;
                    }
                }
                
                return ActionDd(inputEnabledGuard, transitions * nonSynchronizingIdentity, transientEdgeAssignments, std::make_pair(lowestNondeterminismVariable, highestNondeterminismVariable), globalVariableToWritingFragment, illegalFragment);
            }
            
            ActionDd combineUnsynchronizedActions(ActionDd action1, ActionDd action2, storm::dd::Add<Type, ValueType> const& identity1, storm::dd::Add<Type, ValueType> const& identity2) {
                // First extend the action DDs by the other identities.
                STORM_LOG_TRACE("Multiplying identities to combine unsynchronized actions.");
                action1.transitions = action1.transitions * identity2;
                action2.transitions = action2.transitions * identity1;
                
                // Then combine the extended action DDs.
                return combineUnsynchronizedActions(action1, action2);
            }
            
            ActionDd combineUnsynchronizedActions(ActionDd action1, ActionDd action2) {
                return combineUnsynchronizedActions({action1, action2});
            }

            ActionDd combineUnsynchronizedActions(std::vector<ActionDd> actions) {
                STORM_LOG_TRACE("Combining unsynchronized actions.");
                
                if (this->model.getModelType() == storm::jani::ModelType::DTMC || this->model.getModelType() == storm::jani::ModelType::CTMC) {
                    auto actionIt = actions.begin();
                    ActionDd result(*actionIt);
                    
                    for (++actionIt; actionIt != actions.end(); ++actionIt) {
                        result = ActionDd(result.guard || actionIt->guard, result.transitions + actionIt->transitions, joinTransientAssignmentMaps(result.transientEdgeAssignments, actionIt->transientEdgeAssignments), std::make_pair<uint64_t, uint64_t>(0, 0), joinVariableWritingFragmentMaps(result.variableToWritingFragment, actionIt->variableToWritingFragment), result.illegalFragment || actionIt->illegalFragment);
                    }
                    return result;
                } else if (this->model.getModelType() == storm::jani::ModelType::MDP || this->model.getModelType() == storm::jani::ModelType::LTS || this->model.getModelType() == storm::jani::ModelType::MA) {
                    // Ensure that all actions start at the same local nondeterminism variable.
                    uint_fast64_t lowestLocalNondeterminismVariable = actions.front().getLowestLocalNondeterminismVariable();
                    uint_fast64_t highestLocalNondeterminismVariable = actions.front().getHighestLocalNondeterminismVariable();
                    for (auto const& action : actions) {
                        STORM_LOG_ASSERT(action.getLowestLocalNondeterminismVariable() == lowestLocalNondeterminismVariable, "Mismatching lowest nondeterminism variable indices.");
                        highestLocalNondeterminismVariable = std::max(highestLocalNondeterminismVariable, action.getHighestLocalNondeterminismVariable());
                    }
                    
                    // Bring all actions to the same number of variables that encode the nondeterminism.
                    for (auto& action : actions) {
                        storm::dd::Bdd<Type> nondeterminismEncodingBdd = this->variables.manager->getBddOne();
                        for (uint_fast64_t i = action.getHighestLocalNondeterminismVariable(); i < highestLocalNondeterminismVariable; ++i) {
                            nondeterminismEncodingBdd &= this->variables.manager->getEncoding(this->variables.localNondeterminismVariables[i], 0);
                        }
                        storm::dd::Add<Type, ValueType> nondeterminismEncoding = nondeterminismEncodingBdd.template toAdd<ValueType>();

                        action.transitions *= nondeterminismEncoding;
                        
                        for (auto& variableFragment : action.variableToWritingFragment) {
                            variableFragment.second &= nondeterminismEncodingBdd;
                        }
                        for (auto& transientAssignment : action.transientEdgeAssignments) {
                            transientAssignment.second *= nondeterminismEncoding;
                        }
                    }
                    
                    uint64_t numberOfLocalNondeterminismVariables = static_cast<uint64_t>(std::ceil(std::log2(actions.size())));
                    storm::dd::Bdd<Type> guard = this->variables.manager->getBddZero();
                    storm::dd::Add<Type, ValueType> transitions = this->variables.manager->template getAddZero<ValueType>();
                    std::map<storm::expressions::Variable, storm::dd::Add<Type, ValueType>> transientEdgeAssignments;
                    std::map<storm::expressions::Variable, storm::dd::Bdd<Type>> variableToWritingFragment;
                    storm::dd::Bdd<Type> illegalFragment = this->variables.manager->getBddZero();

                    for (uint64_t actionIndex = 0; actionIndex < actions.size(); ++actionIndex) {
                        ActionDd& action = actions[actionIndex];

                        guard |= action.guard;

                        storm::dd::Add<Type, ValueType> nondeterminismEncoding = encodeIndex(actionIndex, highestLocalNondeterminismVariable, numberOfLocalNondeterminismVariables, this->variables);
                        transitions += nondeterminismEncoding * action.transitions;
                        
                        joinTransientAssignmentMapsInPlace(transientEdgeAssignments, action.transientEdgeAssignments, nondeterminismEncoding);
                        
                        storm::dd::Bdd<Type> nondeterminismEncodingBdd = nondeterminismEncoding.toBdd();
                        for (auto& entry : action.variableToWritingFragment) {
                            entry.second &= nondeterminismEncodingBdd;
                        }
                        addToVariableWritingFragmentMap(variableToWritingFragment, action.variableToWritingFragment);
                        illegalFragment |= action.illegalFragment;
                    }
                    
                    return ActionDd(guard, transitions, transientEdgeAssignments, std::make_pair(lowestLocalNondeterminismVariable, highestLocalNondeterminismVariable + numberOfLocalNondeterminismVariables), variableToWritingFragment, illegalFragment);
                } else {
                    STORM_LOG_THROW(false, storm::exceptions::InvalidStateException, "Illegal model type.");
                }
            }
            
            void performTransientAssignments(storm::jani::detail::ConstAssignments const& transientAssignments, std::function<void (storm::jani::Assignment const&)> const& callback) {
                auto transientVariableIt = this->transientVariables.begin();
                auto transientVariableIte = this->transientVariables.end();
                for (auto const& assignment : transientAssignments) {
                    while (transientVariableIt != transientVariableIte && *transientVariableIt < assignment.getExpressionVariable()) {
                        ++transientVariableIt;
                    }
                    if (transientVariableIt == transientVariableIte) {
                        break;
                    }
                    if (*transientVariableIt == assignment.getExpressionVariable()) {
                        callback(assignment);
                        ++transientVariableIt;
                    }
                }
            }
            
            EdgeDd buildEdgeDd(storm::jani::Automaton const& automaton, storm::jani::Edge const& edge) {
                STORM_LOG_TRACE("Translating guard " << edge.getGuard());
                
                // We keep the guard and a "ranged" version seperate, because building the destinations tends to be
                // slower when the full range is applied.
                storm::dd::Bdd<Type> guard = this->variables.rowExpressionAdapter->translateBooleanExpression(edge.getGuard());
                storm::dd::Bdd<Type> rangedGuard = guard && this->variables.automatonToRangeMap.at(automaton.getName()).toBdd();
                STORM_LOG_WARN_COND(!rangedGuard.isZero(), "The guard '" << edge.getGuard() << "' is unsatisfiable.");
                
                if (!rangedGuard.isZero()) {
                    // Create the DDs representing the individual updates.
                    std::vector<EdgeDestinationDd<Type, ValueType>> destinationDds;
                    for (storm::jani::EdgeDestination const& destination : edge.getDestinations()) {
                        destinationDds.push_back(buildEdgeDestinationDd(automaton, destination, guard, this->variables));
                        
                        STORM_LOG_WARN_COND(!destinationDds.back().transitions.isZero(), "Destination does not have any effect.");
                    }
                                        
                    // Now that we have built the destinations, we always take the full guard.
                    storm::dd::Bdd<Type> sourceLocationBdd = this->variables.manager->getEncoding(this->variables.automatonToLocationDdVariableMap.at(automaton.getName()).first, edge.getSourceLocationIndex());
                    guard = sourceLocationBdd && rangedGuard;
                    
                    // Start by gathering all variables that were written in at least one destination.
                    std::set<storm::expressions::Variable> globalVariablesInSomeDestination;
                    
                    // If the edge is not labeled with the silent action, we have to analyze which portion of the global
                    // variables was written by any of the updates and make all update results equal w.r.t. this set. If
                    // the edge is labeled with the silent action, we can already multiply the identities of all global variables.
                    if (edge.getActionIndex() != storm::jani::Model::SILENT_ACTION_INDEX) {
                        for (auto const& edgeDestinationDd : destinationDds) {
                            globalVariablesInSomeDestination.insert(edgeDestinationDd.writtenGlobalVariables.begin(), edgeDestinationDd.writtenGlobalVariables.end());
                        }
                    } else {
                        globalVariablesInSomeDestination = this->variables.allGlobalVariables;
                    }
                    
                    // Then, multiply the missing identities.
                    for (auto& destinationDd : destinationDds) {
                        std::set<storm::expressions::Variable> missingIdentities;
                        std::set_difference(globalVariablesInSomeDestination.begin(), globalVariablesInSomeDestination.end(), destinationDd.writtenGlobalVariables.begin(), destinationDd.writtenGlobalVariables.end(), std::inserter(missingIdentities, missingIdentities.begin()));
                        
                        for (auto const& variable : missingIdentities) {
                            STORM_LOG_TRACE("Multiplying identity for variable " << variable.getName() << " to destination DD.");
                            destinationDd.transitions *= this->variables.variableToIdentityMap.at(variable);
                        }
                    }
                    
                    // Now combine the destination DDs to the edge DD.
                    storm::dd::Add<Type, ValueType> transitions = this->variables.manager->template getAddZero<ValueType>();
                    for (auto const& destinationDd : destinationDds) {
                        transitions += destinationDd.transitions;
                    }
                    
                    // Add the source location and the guard.
                    storm::dd::Add<Type, ValueType> guardAdd = guard.template toAdd<ValueType>();
                    transitions *= guardAdd;
                    
                    // If we multiply the ranges of global variables, make sure everything stays within its bounds.
                    if (!globalVariablesInSomeDestination.empty()) {
                        transitions *= this->variables.globalVariableRanges;
                    }
                    
                    // If the edge has a rate, we multiply it to the DD.
                    bool isMarkovian = false;
                    boost::optional<storm::dd::Add<Type, ValueType>> exitRates;
                    if (edge.hasRate()) {
                        exitRates = this->variables.rowExpressionAdapter->translateExpression(edge.getRate());
                        transitions *= exitRates.get();
                        isMarkovian = true;
                    }
                    
                    // Finally treat the transient assignments.
                    std::map<storm::expressions::Variable, storm::dd::Add<Type, ValueType>> transientEdgeAssignments;
                    if (!this->transientVariables.empty()) {
                        performTransientAssignments(edge.getAssignments().getTransientAssignments(), [this, &transientEdgeAssignments, &guardAdd, &exitRates] (storm::jani::Assignment const& assignment) {
                            auto newTransientEdgeAssignments = guardAdd * this->variables.rowExpressionAdapter->translateExpression(assignment.getAssignedExpression());
                            if (exitRates) {
                                newTransientEdgeAssignments *= exitRates.get();
                            }
                            transientEdgeAssignments[assignment.getExpressionVariable()] = newTransientEdgeAssignments;
                        } );
                    }
                    
                    return EdgeDd(isMarkovian, guard, transitions, transientEdgeAssignments, globalVariablesInSomeDestination);
                } else {
                    return EdgeDd(edge.hasRate(), rangedGuard, rangedGuard.template toAdd<ValueType>(), std::map<storm::expressions::Variable, storm::dd::Add<Type, ValueType>>(), std::set<storm::expressions::Variable>());
                }
            }
            
            EdgeDd combineMarkovianEdgesToSingleEdge(std::vector<EdgeDd> const& edgeDds) {
                storm::dd::Bdd<Type> guard = this->variables.manager->getBddZero();
                storm::dd::Add<Type, ValueType> transitions = this->variables.manager->template getAddZero<ValueType>();
                std::map<storm::expressions::Variable, storm::dd::Add<Type, ValueType>> transientEdgeAssignments;
                std::map<storm::expressions::Variable, storm::dd::Bdd<Type>> variableToWritingFragment;

                bool overlappingGuards = false;
                for (auto const& edge : edgeDds) {
                    STORM_LOG_THROW(edge.isMarkovian, storm::exceptions::WrongFormatException, "Can only combine Markovian edges.");
                    
                    if (!overlappingGuards) {
                        overlappingGuards |= !(guard && edge.guard).isZero();
                    }
                    
                    guard |= edge.guard;
                    transitions += edge.transitions;
                    variableToWritingFragment = joinVariableWritingFragmentMaps(variableToWritingFragment, edge.variableToWritingFragment);
                    joinTransientAssignmentMapsInPlace(transientEdgeAssignments, edge.transientEdgeAssignments);
                }

                // Currently, we can only combine the transient edge assignments if there is no overlap of the guards of the edges.
                STORM_LOG_THROW(!overlappingGuards || transientEdgeAssignments.empty(), storm::exceptions::NotSupportedException, "Cannot have transient edge assignments when combining Markovian edges with overlapping guards.");
                
                return EdgeDd(true, guard, transitions, transientEdgeAssignments, variableToWritingFragment);
            }
            
            ActionDd buildActionDdForActionInstantiation(storm::jani::Automaton const& automaton, ActionInstantiation const& instantiation) {
                // Translate the individual edges.
                std::vector<EdgeDd> edgeDds;
                for (auto const& edge : automaton.getEdges()) {
                    if (edge.getActionIndex() == instantiation.actionIndex && edge.hasRate() == instantiation.isMarkovian()) {
                        EdgeDd result = buildEdgeDd(automaton, edge);
                        edgeDds.emplace_back(result);
                    }
                }
                
                // Now combine the edges to a single action.
                uint64_t localNondeterminismVariableOffset = instantiation.localNondeterminismVariableOffset;
                if (!edgeDds.empty()) {
                    storm::jani::ModelType modelType = this->model.getModelType();
                    if (modelType == storm::jani::ModelType::DTMC) {
                        return combineEdgesToActionDeterministic(edgeDds);
                    } else if (modelType == storm::jani::ModelType::CTMC) {
                        return combineEdgesToActionDeterministic(edgeDds);
                    } else if (modelType == storm::jani::ModelType::MDP || modelType == storm::jani::ModelType::LTS) {
                        return combineEdgesToActionNondeterministic(edgeDds, localNondeterminismVariableOffset);
                    } else if (modelType == storm::jani::ModelType::MA) {
                        if (instantiation.isMarkovian()) {
                            return combineEdgesToActionDeterministic(edgeDds);
                        } else {
                            return combineEdgesToActionNondeterministic(edgeDds, localNondeterminismVariableOffset);
                        }
                    } else {
                        STORM_LOG_THROW(false, storm::exceptions::WrongFormatException, "Cannot translate model of type " << modelType << ".");
                    }
                } else {
                    return ActionDd(this->variables.manager->getBddZero(), this->variables.manager->template getAddZero<ValueType>(), {}, std::make_pair<uint64_t, uint64_t>(0, 0), {}, this->variables.manager->getBddZero());
                }
            }
            
            void addToTransientAssignmentMap(std::map<storm::expressions::Variable, storm::dd::Add<Type, ValueType>>& transientAssignments, std::map<storm::expressions::Variable, storm::dd::Add<Type, ValueType>> const& assignmentsToAdd) {
                for (auto const& entry : assignmentsToAdd) {
                    auto it = transientAssignments.find(entry.first);
                    if (it != transientAssignments.end()) {
                        it->second += entry.second;
                    } else {
                        transientAssignments[entry.first] = entry.second;
                    }
                }
            }

            void addToTransientAssignmentMap(std::map<storm::expressions::Variable, storm::dd::Add<Type, ValueType>>& transientAssignments, storm::expressions::Variable const& variable, storm::dd::Add<Type, ValueType> const& assignmentToAdd) {
                auto it = transientAssignments.find(variable);
                if (it != transientAssignments.end()) {
                    it->second += assignmentToAdd;
                } else {
                    transientAssignments[variable] = assignmentToAdd;
                }
            }

            std::map<storm::expressions::Variable, storm::dd::Add<Type, ValueType>> joinTransientAssignmentMaps(std::map<storm::expressions::Variable, storm::dd::Add<Type, ValueType>> const& transientAssignments1, std::map<storm::expressions::Variable, storm::dd::Add<Type, ValueType>> const& transientAssignments2) {
                std::map<storm::expressions::Variable, storm::dd::Add<Type, ValueType>> result = transientAssignments1;
                
                for (auto const& entry : transientAssignments2) {
                    auto resultIt = result.find(entry.first);
                    if (resultIt != result.end()) {
                        resultIt->second += entry.second;
                    } else {
                        result.emplace(entry);
                    }
                }
                
                return result;
            }
            
            void joinTransientAssignmentMapsInPlace(std::map<storm::expressions::Variable, storm::dd::Add<Type, ValueType>>& target, std::map<storm::expressions::Variable, storm::dd::Add<Type, ValueType>> const& newTransientAssignments, boost::optional<storm::dd::Add<Type, ValueType>> const& factor = boost::none) {
                
                for (auto const& entry : newTransientAssignments) {
                    auto targetIt = target.find(entry.first);
                    if (targetIt != target.end()) {
                        targetIt->second += factor ? factor.get() * entry.second : entry.second;
                    } else {
                        target[entry.first] = factor ? factor.get() * entry.second : entry.second;
                    }
                }
            }

            ActionDd combineEdgesToActionDeterministic(std::vector<EdgeDd> const& edgeDds) {
                storm::dd::Bdd<Type> allGuards = this->variables.manager->getBddZero();
                storm::dd::Add<Type, ValueType> allTransitions = this->variables.manager->template getAddZero<ValueType>();
                storm::dd::Bdd<Type> temporary;
                
                std::map<storm::expressions::Variable, storm::dd::Bdd<Type>> globalVariableToWritingFragment;
                std::map<storm::expressions::Variable, storm::dd::Add<Type, ValueType>> transientEdgeAssignments;
                bool overlappingGuards = false;
                for (auto const& edgeDd : edgeDds) {
                    STORM_LOG_THROW((this->model.getModelType() == storm::jani::ModelType::CTMC || this->model.getModelType() == storm::jani::ModelType::MA) == edgeDd.isMarkovian, storm::exceptions::WrongFormatException, "Unexpected edge type.");
                    
                    // Check for overlapping guards.
                    overlappingGuards = !(edgeDd.guard && allGuards).isZero();

                    // Issue a warning if there are overlapping guards in a DTMC.
                    STORM_LOG_WARN_COND(!overlappingGuards || this->model.getModelType() == storm::jani::ModelType::CTMC || this->model.getModelType() == storm::jani::ModelType::MA, "Guard of an edge in a DTMC overlaps with previous guards.");
                    
                    // Add the elements of the current edge to the global ones.
                    allGuards |= edgeDd.guard;
                    allTransitions += edgeDd.transitions;
                    
                    // Add the transient variable assignments to the resulting one. This transformation is illegal for
                    // CTMCs for which there is some overlap in edges that have some transient assignment (this needs to
                    // be checked later).
                    addToTransientAssignmentMap(transientEdgeAssignments, edgeDd.transientEdgeAssignments);
                    
                    // Keep track of the fragment that is writing global variables.
                    globalVariableToWritingFragment = joinVariableWritingFragmentMaps(globalVariableToWritingFragment, edgeDd.variableToWritingFragment);
                }

                STORM_LOG_THROW(this->model.getModelType() == storm::jani::ModelType::DTMC || !overlappingGuards || transientEdgeAssignments.empty(), storm::exceptions::NotSupportedException, "Cannot have transient edge assignments when combining Markovian edges with overlapping guards.");
                
                return ActionDd(allGuards, allTransitions, transientEdgeAssignments, std::make_pair<uint64_t, uint64_t>(0, 0), globalVariableToWritingFragment, this->variables.manager->getBddZero());
            }
            
            void addToVariableWritingFragmentMap(std::map<storm::expressions::Variable, storm::dd::Bdd<Type>>& globalVariableToWritingFragment, storm::expressions::Variable const& variable, storm::dd::Bdd<Type> const& partToAdd) const {
                auto it = globalVariableToWritingFragment.find(variable);
                if (it != globalVariableToWritingFragment.end()) {
                    it->second |= partToAdd;
                } else {
                    globalVariableToWritingFragment.emplace(variable, partToAdd);
                }
            }

            void addToVariableWritingFragmentMap(std::map<storm::expressions::Variable, storm::dd::Bdd<Type>>& globalVariableToWritingFragment, std::map<storm::expressions::Variable, storm::dd::Bdd<Type>> const& partToAdd) const {
                for (auto const& entry : partToAdd) {
                    addToVariableWritingFragmentMap(globalVariableToWritingFragment, entry.first, entry.second);
                }
            }

            std::map<storm::expressions::Variable, storm::dd::Bdd<Type>> joinVariableWritingFragmentMaps(std::map<storm::expressions::Variable, storm::dd::Bdd<Type>> const& globalVariableToWritingFragment1, std::map<storm::expressions::Variable, storm::dd::Bdd<Type>> const& globalVariableToWritingFragment2) {
                std::map<storm::expressions::Variable, storm::dd::Bdd<Type>> result = globalVariableToWritingFragment1;
                
                for (auto const& entry : globalVariableToWritingFragment2) {
                    auto resultIt = result.find(entry.first);
                    if (resultIt != result.end()) {
                        resultIt->second |= entry.second;
                    } else {
                        result[entry.first] = entry.second;
                    }
                }
                
                return result;
            }
            
            ActionDd combineEdgesBySummation(storm::dd::Bdd<Type> const& guard, std::vector<EdgeDd> const& edges) {
                storm::dd::Add<Type, ValueType> transitions = this->variables.manager->template getAddZero<ValueType>();
                std::map<storm::expressions::Variable, storm::dd::Bdd<Type>> globalVariableToWritingFragment;
                std::map<storm::expressions::Variable, storm::dd::Add<Type, ValueType>> transientEdgeAssignments;
                
                for (auto const& edge : edges) {
                    transitions += edge.transitions;
                    for (auto const& assignment : edge.transientEdgeAssignments) {
                        addToTransientAssignmentMap(transientEdgeAssignments, assignment.first, assignment.second);
                    }
                    for (auto const& variableFragment : edge.variableToWritingFragment) {
                        addToVariableWritingFragmentMap(globalVariableToWritingFragment, variableFragment.first, variableFragment.second);
                    }
                }
                
                return ActionDd(guard, transitions, transientEdgeAssignments, std::make_pair<uint64_t, uint64_t>(0, 0), globalVariableToWritingFragment, this->variables.manager->getBddZero());
            }
            
            ActionDd combineEdgesToActionNondeterministic(std::vector<EdgeDd> const& edges, uint64_t localNondeterminismVariableOffset) {
                // Sum all guards, so we can read off the maximal number of nondeterministic choices in any given state.
                storm::dd::Bdd<Type> allGuards = this->variables.manager->getBddZero();
                storm::dd::Add<Type, uint_fast64_t> sumOfGuards = this->variables.manager->template getAddZero<uint_fast64_t>();
                for (auto const& edge : edges) {
                    STORM_LOG_ASSERT(!edge.isMarkovian, "Unexpected Markovian edge.");
                    sumOfGuards += edge.guard.template toAdd<uint_fast64_t>();
                    allGuards |= edge.guard;
                }
                uint_fast64_t maxChoices = sumOfGuards.getMax();
                STORM_LOG_TRACE("Found " << maxChoices << " non-Markovian local choices.");
                
                // Depending on the maximal number of nondeterminstic choices, we need to use some variables to encode the nondeterminism.
                if (maxChoices <= 1) {
                    return combineEdgesBySummation(allGuards, edges);
                } else {
                    // Calculate number of required variables to encode the nondeterminism.
                    uint_fast64_t numberOfBinaryVariables = static_cast<uint_fast64_t>(std::ceil(storm::utility::math::log2(maxChoices)));
                    
                    storm::dd::Add<Type, ValueType> allEdges = this->variables.manager->template getAddZero<ValueType>();
                    std::map<storm::expressions::Variable, storm::dd::Bdd<Type>> globalVariableToWritingFragment;
                    std::map<storm::expressions::Variable, storm::dd::Add<Type, ValueType>> transientAssignments;
                    
                    storm::dd::Bdd<Type> equalsNumberOfChoicesDd;
                    std::vector<storm::dd::Add<Type, ValueType>> choiceDds(maxChoices, this->variables.manager->template getAddZero<ValueType>());
                    std::vector<storm::dd::Bdd<Type>> remainingDds(maxChoices, this->variables.manager->getBddZero());
                    std::vector<std::pair<storm::dd::Bdd<Type>, storm::dd::Add<Type, ValueType>>> indicesEncodedWithLocalNondeterminismVariables;
                    for (uint64_t j = 0; j < maxChoices; ++j) {
                        storm::dd::Add<Type, ValueType> indexEncoding = encodeIndex(j, localNondeterminismVariableOffset, numberOfBinaryVariables, this->variables);
                        indicesEncodedWithLocalNondeterminismVariables.push_back(std::make_pair(indexEncoding.toBdd(), indexEncoding));
                    }
                    
                    for (uint_fast64_t currentChoices = 1; currentChoices <= maxChoices; ++currentChoices) {
                        // Determine the set of states with exactly currentChoices choices.
                        equalsNumberOfChoicesDd = sumOfGuards.equals(this->variables.manager->getConstant(currentChoices));
                        
                        // If there is no such state, continue with the next possible number of choices.
                        if (equalsNumberOfChoicesDd.isZero()) {
                            continue;
                        }
                        
                        // Reset the previously used intermediate storage.
                        for (uint_fast64_t j = 0; j < currentChoices; ++j) {
                            choiceDds[j] = this->variables.manager->template getAddZero<ValueType>();
                            remainingDds[j] = equalsNumberOfChoicesDd;
                        }
                        
                        for (std::size_t j = 0; j < edges.size(); ++j) {
                            EdgeDd const& currentEdge = edges[j];
                            
                            // Check if edge guard overlaps with equalsNumberOfChoicesDd. That is, there are states with exactly currentChoices
                            // choices such that one outgoing choice is given by the j-th edge.
                            storm::dd::Bdd<Type> guardChoicesIntersection = currentEdge.guard && equalsNumberOfChoicesDd;
                            
                            // If there is no such state, continue with the next command.
                            if (guardChoicesIntersection.isZero()) {
                                continue;
                            }
                            
                            // Split the currentChoices nondeterministic choices.
                            for (uint_fast64_t k = 0; k < currentChoices; ++k) {
                                // Calculate the overlapping part of command guard and the remaining DD.
                                storm::dd::Bdd<Type> remainingGuardChoicesIntersection = guardChoicesIntersection && remainingDds[k];
                                
                                // Check if we can add some overlapping parts to the current index.
                                if (!remainingGuardChoicesIntersection.isZero()) {
                                    // Remove overlapping parts from the remaining DD.
                                    remainingDds[k] = remainingDds[k] && !remainingGuardChoicesIntersection;
                                    
                                    // Combine the overlapping part of the guard with command updates and add it to the resulting DD.
                                    choiceDds[k] += remainingGuardChoicesIntersection.template toAdd<ValueType>() * currentEdge.transitions;
                                    
                                    // Keep track of the fragment of transient assignments.
                                    for (auto const& transientAssignment : currentEdge.transientEdgeAssignments) {
                                        addToTransientAssignmentMap(transientAssignments, transientAssignment.first, remainingGuardChoicesIntersection.template toAdd<ValueType>() * transientAssignment.second * indicesEncodedWithLocalNondeterminismVariables[k].second);
                                    }
                                    
                                    // Keep track of the written global variables of the fragment.
                                    for (auto const& variableFragment : currentEdge.variableToWritingFragment) {
                                        addToVariableWritingFragmentMap(globalVariableToWritingFragment, variableFragment.first, remainingGuardChoicesIntersection && variableFragment.second && indicesEncodedWithLocalNondeterminismVariables[k].first);
                                    }
                                }
                                
                                // Remove overlapping parts from the command guard DD
                                guardChoicesIntersection = guardChoicesIntersection && !remainingGuardChoicesIntersection;
                                
                                // If the guard DD has become equivalent to false, we can stop here.
                                if (guardChoicesIntersection.isZero()) {
                                    break;
                                }
                            }
                        }
                        
                        // Add the meta variables that encode the nondeterminisim to the different choices.
                        for (uint_fast64_t j = 0; j < currentChoices; ++j) {
                            allEdges += indicesEncodedWithLocalNondeterminismVariables[j].second * choiceDds[j];
                        }
                        
                        // Delete currentChoices out of overlapping DD
                        sumOfGuards = sumOfGuards * (!equalsNumberOfChoicesDd).template toAdd<uint_fast64_t>();
                    }
                    
                    return ActionDd(allGuards, allEdges, transientAssignments, std::make_pair(localNondeterminismVariableOffset, localNondeterminismVariableOffset + numberOfBinaryVariables), globalVariableToWritingFragment, this->variables.manager->getBddZero());
                }
            }
            
            AutomatonDd buildAutomatonDd(std::string const& automatonName, ActionInstantiations const& actionInstantiations, std::set<uint64_t> const& inputEnabledActionIndices) {
                STORM_LOG_TRACE("Building DD for automaton '" << automatonName << "'.");
                AutomatonDd result(this->variables.automatonToIdentityMap.at(automatonName));
                
                storm::jani::Automaton const& automaton = this->model.getAutomaton(automatonName);
                for (auto const& actionInstantiation : actionInstantiations) {
                    uint64_t actionIndex = actionInstantiation.first;
                    if (!automaton.hasEdgeLabeledWithActionIndex(actionIndex)) {
                        continue;
                    }
                    bool inputEnabled = false;
                    if (inputEnabledActionIndices.find(actionIndex) != inputEnabledActionIndices.end()) {
                        inputEnabled = true;
                    }
                    for (auto const& instantiation : actionInstantiation.second) {
                        STORM_LOG_TRACE("Building " << (instantiation.isMarkovian() ? "(Markovian) " : "") << (actionInformation.getActionName(actionIndex).empty() ? "silent " : "") << "action " << (actionInformation.getActionName(actionIndex).empty() ? "" : actionInformation.getActionName(actionIndex) + " ") << "from offset " << instantiation.localNondeterminismVariableOffset << ".");
                        ActionDd actionDd = buildActionDdForActionInstantiation(automaton, instantiation);
                        if (inputEnabled) {
                            actionDd.setIsInputEnabled();
                        }
                        STORM_LOG_TRACE("Used local nondeterminism variables are " << actionDd.getLowestLocalNondeterminismVariable() << " to " << actionDd.getHighestLocalNondeterminismVariable() << ".");
                        result.actions[ActionIdentification(actionIndex, instantiation.synchronizationVectorIndex, instantiation.isMarkovian())] = actionDd;
                        result.extendLocalNondeterminismVariables(actionDd.getLocalNondeterminismVariables());
                    }
                }
                
                for (uint64_t locationIndex = 0; locationIndex < automaton.getNumberOfLocations(); ++locationIndex) {
                    auto const& location = automaton.getLocation(locationIndex);
                    performTransientAssignments(location.getAssignments().getTransientAssignments(), [this,&automatonName,locationIndex,&result] (storm::jani::Assignment const& assignment) {
                        storm::dd::Add<Type, ValueType> assignedValues = this->variables.manager->getEncoding(this->variables.automatonToLocationDdVariableMap.at(automatonName).first, locationIndex).template toAdd<ValueType>() * this->variables.rowExpressionAdapter->translateExpression(assignment.getAssignedExpression());
                    
                        auto it = result.transientLocationAssignments.find(assignment.getExpressionVariable());
                        if (it != result.transientLocationAssignments.end()) {
                            it->second += assignedValues;
                        } else {
                            result.transientLocationAssignments[assignment.getExpressionVariable()] = assignedValues;
                        }
                    });
                }
                
                return result;
            }
            
            void addMissingGlobalVariableIdentities(ActionDd& action) {
                // Build a DD that we can multiply to the transitions and adds all missing global variable identities that way.
                storm::dd::Add<Type, ValueType> missingIdentities = this->variables.manager->template getAddOne<ValueType>();
                
                for (auto const& variable : this->variables.allGlobalVariables) {
                    auto it = action.variableToWritingFragment.find(variable);
                    if (it != action.variableToWritingFragment.end()) {
                        missingIdentities *= (it->second).ite(this->variables.manager->template getAddOne<ValueType>(), this->variables.variableToIdentityMap.at(variable));
                    } else {
                        missingIdentities *= this->variables.variableToIdentityMap.at(variable);
                    }
                }
                
                action.transitions *= missingIdentities;
            }
            
            ComposerResult<Type, ValueType> buildSystemFromAutomaton(AutomatonDd& automaton) {
                STORM_LOG_TRACE("Building system from final automaton.");

                auto modelType = this->model.getModelType();
                
                // If the model is an MDP, we need to encode the nondeterminism using additional variables.
                if (modelType == storm::jani::ModelType::MDP || modelType == storm::jani::ModelType::MA || modelType == storm::jani::ModelType::LTS) {
                    storm::dd::Add<Type, ValueType> result = this->variables.manager->template getAddZero<ValueType>();
                    storm::dd::Bdd<Type> illegalFragment = this->variables.manager->getBddZero();
                    
                    // First, determine the highest number of nondeterminism variables that is used in any action and make
                    // all actions use the same amout of nondeterminism variables.
                    uint64_t numberOfUsedNondeterminismVariables = automaton.getHighestLocalNondeterminismVariable();
                    STORM_LOG_TRACE("Building system from composed automaton; number of used nondeterminism variables is " << numberOfUsedNondeterminismVariables << ".");
                    
                    // Add missing global variable identities, action and nondeterminism encodings.
                    std::map<storm::expressions::Variable, storm::dd::Add<Type, ValueType>> transientEdgeAssignments;
                    std::unordered_set<ActionIdentification, ActionIdentificationHash> containedActions;
                    for (auto& action : automaton.actions) {
                        STORM_LOG_TRACE("Treating action with index " << action.first.actionIndex << (action.first.isMarkovian() ? " (Markovian)" : "") << ".");

                        uint64_t actionIndex = action.first.actionIndex;
                        bool markovian = action.first.isMarkovian();
                        ActionIdentification identificationWithoutSynchVector(actionIndex, markovian);
                        
                        STORM_LOG_THROW(containedActions.find(identificationWithoutSynchVector) == containedActions.end(), storm::exceptions::WrongFormatException, "Duplicate action " << actionInformation.getActionName(actionIndex));
                        containedActions.insert(identificationWithoutSynchVector);
                        illegalFragment |= action.second.illegalFragment;
                        addMissingGlobalVariableIdentities(action.second);
                        storm::dd::Add<Type, ValueType> actionEncoding = encodeAction(actionIndex != storm::jani::Model::SILENT_ACTION_INDEX ? boost::make_optional(actionIndex) : boost::none, this->model.getModelType() == storm::jani::ModelType::MA ? boost::make_optional(markovian) : boost::none, this->variables);
                        
                        storm::dd::Add<Type, ValueType> missingNondeterminismEncoding = encodeIndex(0, action.second.getHighestLocalNondeterminismVariable(), numberOfUsedNondeterminismVariables - action.second.getHighestLocalNondeterminismVariable(), this->variables);
                        storm::dd::Add<Type, ValueType> extendedTransitions = actionEncoding * missingNondeterminismEncoding * action.second.transitions;
                        for (auto const& transientAssignment : action.second.transientEdgeAssignments) {
                            addToTransientAssignmentMap(transientEdgeAssignments, transientAssignment.first, actionEncoding * missingNondeterminismEncoding * transientAssignment.second);
                        }
                        
                        result += extendedTransitions;
                    }
                    
                    return ComposerResult<Type, ValueType>(result, automaton.transientLocationAssignments, transientEdgeAssignments, illegalFragment, numberOfUsedNondeterminismVariables);
                } else if (modelType == storm::jani::ModelType::DTMC || modelType == storm::jani::ModelType::CTMC) {
                    // Simply add all actions, but make sure to include the missing global variable identities.

                    storm::dd::Add<Type, ValueType> result = this->variables.manager->template getAddZero<ValueType>();
                    storm::dd::Bdd<Type> illegalFragment = this->variables.manager->getBddZero();
                    std::map<storm::expressions::Variable, storm::dd::Add<Type, ValueType>> transientEdgeAssignments;
                    std::unordered_set<uint64_t> actionIndices;
                    for (auto& action : automaton.actions) {
                        STORM_LOG_THROW(actionIndices.find(action.first.actionIndex) == actionIndices.end(), storm::exceptions::WrongFormatException, "Duplication action " << actionInformation.getActionName(action.first.actionIndex));
                        actionIndices.insert(action.first.actionIndex);
                        illegalFragment |= action.second.illegalFragment;
                        addMissingGlobalVariableIdentities(action.second);
                        addToTransientAssignmentMap(transientEdgeAssignments, action.second.transientEdgeAssignments);
                        result += action.second.transitions;
                    }

                    return ComposerResult<Type, ValueType>(result, automaton.transientLocationAssignments, transientEdgeAssignments, illegalFragment, 0);
                } else {
                    STORM_LOG_THROW(false, storm::exceptions::WrongFormatException, "Model type '" << this->model.getModelType() << "' not supported.");
                }
            }
        };
        
        template <storm::dd::DdType Type, typename ValueType>
        struct ModelComponents {
            storm::dd::Bdd<Type> reachableStates;
            storm::dd::Bdd<Type> initialStates;
            storm::dd::Bdd<Type> deadlockStates;
            storm::dd::Add<Type, ValueType> transitionMatrix;
            std::unordered_map<std::string, storm::models::symbolic::StandardRewardModel<Type, ValueType>> rewardModels;
            std::map<std::string, storm::expressions::Expression> labelToExpressionMap;
        };
        
        template <storm::dd::DdType Type, typename ValueType>
        std::shared_ptr<storm::models::symbolic::Model<Type, ValueType>> createModel(storm::jani::ModelType const& modelType, CompositionVariables<Type, ValueType> const& variables, ModelComponents<Type, ValueType> const& modelComponents) {
            std::shared_ptr<storm::models::symbolic::Model<Type, ValueType>> result;
            if (modelType == storm::jani::ModelType::DTMC) {
                result = std::make_shared<storm::models::symbolic::Dtmc<Type, ValueType>>(variables.manager, modelComponents.reachableStates, modelComponents.initialStates, modelComponents.deadlockStates, modelComponents.transitionMatrix, variables.rowMetaVariables, variables.rowExpressionAdapter, variables.columnMetaVariables, variables.rowColumnMetaVariablePairs, modelComponents.labelToExpressionMap, modelComponents.rewardModels);
            } else if (modelType == storm::jani::ModelType::CTMC) {
                result = std::make_shared<storm::models::symbolic::Ctmc<Type, ValueType>>(variables.manager, modelComponents.reachableStates, modelComponents.initialStates, modelComponents.deadlockStates, modelComponents.transitionMatrix, variables.rowMetaVariables, variables.rowExpressionAdapter, variables.columnMetaVariables, variables.rowColumnMetaVariablePairs, modelComponents.labelToExpressionMap, modelComponents.rewardModels);
            } else if (modelType == storm::jani::ModelType::MDP || modelType == storm::jani::ModelType::LTS) {
                result = std::make_shared<storm::models::symbolic::Mdp<Type, ValueType>>(variables.manager, modelComponents.reachableStates, modelComponents.initialStates, modelComponents.deadlockStates, modelComponents.transitionMatrix, variables.rowMetaVariables, variables.rowExpressionAdapter, variables.columnMetaVariables, variables.rowColumnMetaVariablePairs, variables.allNondeterminismVariables, modelComponents.labelToExpressionMap, modelComponents.rewardModels);
            } else if (modelType == storm::jani::ModelType::MA) {
                result = std::make_shared<storm::models::symbolic::MarkovAutomaton<Type, ValueType>>(variables.manager, !variables.probabilisticMarker, modelComponents.reachableStates, modelComponents.initialStates, modelComponents.deadlockStates, modelComponents.transitionMatrix, variables.rowMetaVariables, variables.rowExpressionAdapter, variables.columnMetaVariables, variables.rowColumnMetaVariablePairs, variables.allNondeterminismVariables, modelComponents.labelToExpressionMap, modelComponents.rewardModels);
            } else {
                STORM_LOG_THROW(false, storm::exceptions::WrongFormatException, "Model type '" << modelType << "' not supported.");
            }
            
            if (std::is_same<ValueType, storm::RationalFunction>::value) {
                result->addParameters(variables.parameters);
            }
            
            return result;
        }
        
        template <storm::dd::DdType Type, typename ValueType>
        void postprocessVariables(storm::jani::ModelType const& modelType, ComposerResult<Type, ValueType>& system, CompositionVariables<Type, ValueType>& variables) {
            // Add all action/row/column variables to the DD. If we omitted multiplying edges in the construction, this will
            // introduce the variables so they can later be abstracted without raising an error.
            system.transitions.addMetaVariables(variables.rowMetaVariables);
            system.transitions.addMetaVariables(variables.columnMetaVariables);
            
            // If the model is an MDP, we also add all action variables.
            if (modelType == storm::jani::ModelType::MDP || modelType == storm::jani::ModelType::LTS ) {
                for (auto const& actionVariablePair : variables.actionVariablesMap) {
                    system.transitions.addMetaVariable(actionVariablePair.second);
                }
            }
            
            // Get rid of the local nondeterminism variables that were not used.
            for (uint64_t index = system.numberOfNondeterminismVariables; index < variables.localNondeterminismVariables.size(); ++index) {
                variables.allNondeterminismVariables.erase(variables.localNondeterminismVariables[index]);
            }
            variables.localNondeterminismVariables.resize(system.numberOfNondeterminismVariables);
        }
        
        template <storm::dd::DdType Type, typename ValueType>
        storm::dd::Bdd<Type> postprocessSystem(storm::jani::Model const& model, ComposerResult<Type, ValueType>& system, CompositionVariables<Type, ValueType> const& variables, typename DdJaniModelBuilder<Type, ValueType>::Options const& options, std::map<std::string, storm::expressions::Expression> const& labelsToExpressionMap) {
            // For DTMCs, we normalize each row to 1 (to account for non-determinism).
            if (model.getModelType() == storm::jani::ModelType::DTMC) {
                storm::dd::Add<Type, ValueType> stateToNumberOfChoices = system.transitions.sumAbstract(variables.columnMetaVariables);
                system.transitions = system.transitions / stateToNumberOfChoices;
                
                // Scale all state-action rewards.
                for (auto& entry : system.transientEdgeAssignments) {
                    entry.second = entry.second / stateToNumberOfChoices;
                }
            }
            
            // If we were asked to treat some states as terminal states, we cut away their transitions now.
            storm::dd::Bdd<Type> terminalStatesBdd = variables.manager->getBddZero();
            if (!options.terminalStates.empty()) {
                storm::expressions::Expression terminalExpression = options.terminalStates.asExpression([&model, &labelsToExpressionMap](std::string const& labelName) {
                        auto exprIt = labelsToExpressionMap.find(labelName);
                        if (exprIt != labelsToExpressionMap.end()) {
                            return exprIt->second;
                        } else {
                            STORM_LOG_THROW(labelName == "init" || labelName == "deadlock", storm::exceptions::InvalidArgumentException, "Terminal states refer to illegal label '" << labelName << "'.");
                            // If the label name is "init" we can abort 'exploration' directly at the initial state. If it is deadlock, we do not have to abort.
                            return model.getExpressionManager().boolean(labelName == "init");
                        }
                });
                terminalExpression = terminalExpression.substitute(model.getConstantsSubstitution());
                terminalStatesBdd = variables.rowExpressionAdapter->translateExpression(terminalExpression).toBdd();
                system.transitions *= (!terminalStatesBdd).template toAdd<ValueType>();
            }
            return terminalStatesBdd;
        }
        
        template <storm::dd::DdType Type, typename ValueType>
        storm::dd::Bdd<Type> computeInitialStates(storm::jani::Model const& model, CompositionVariables<Type, ValueType> const& variables) {
            std::vector<std::reference_wrapper<storm::jani::Automaton const>> allAutomata;
            for (auto const& automaton : model.getAutomata()) {
                allAutomata.push_back(automaton);
            }
            storm::dd::Bdd<Type> initialStates = variables.rowExpressionAdapter->translateExpression(model.getInitialStatesExpression(allAutomata)).toBdd();
            for (auto const& automaton : model.getAutomata()) {
                storm::dd::Bdd<Type> initialLocationIndices = variables.manager->getBddZero();
                for (auto const& locationIndex : automaton.getInitialLocationIndices()) {
                    initialLocationIndices |= variables.manager->getEncoding(variables.automatonToLocationDdVariableMap.at(automaton.getName()).first, locationIndex);
                }
                initialStates &= initialLocationIndices;
            }
            for (auto const& metaVariable : variables.rowMetaVariables) {
                initialStates &= variables.variableToRangeMap.at(metaVariable);
            }
            return initialStates;
        }
        
        template <storm::dd::DdType Type, typename ValueType>
        storm::dd::Bdd<Type> fixDeadlocks(storm::jani::ModelType const& modelType, storm::dd::Add<Type, ValueType>& transitionMatrix, storm::dd::Bdd<Type> const& transitionMatrixBdd, storm::dd::Bdd<Type> const& reachableStates, CompositionVariables<Type, ValueType> const& variables) {
            // Detect deadlocks and 1) fix them if requested 2) throw an error otherwise.
            storm::dd::Bdd<Type> statesWithTransition = transitionMatrixBdd.existsAbstract(variables.columnMetaVariables);
            storm::dd::Bdd<Type> deadlockStates = reachableStates && !statesWithTransition;
            
            if (!deadlockStates.isZero()) {
                // If we need to fix deadlocks, we do so now.
                if (!storm::settings::getModule<storm::settings::modules::BuildSettings>().isDontFixDeadlocksSet()) {
                    STORM_LOG_INFO("Fixing deadlocks in " << deadlockStates.getNonZeroCount() << " states. The first three of these states are: ");
                    
                    storm::dd::Add<Type, ValueType> deadlockStatesAdd = deadlockStates.template toAdd<ValueType>();
                    uint_fast64_t count = 0;
                    for (auto it = deadlockStatesAdd.begin(), ite = deadlockStatesAdd.end(); it != ite && count < 3; ++it, ++count) {
                        STORM_LOG_INFO((*it).first.toPrettyString(variables.rowMetaVariables) << std::endl);
                    }
                    
                    // Create a global identity DD.
                    storm::dd::Add<Type, ValueType> globalIdentity = variables.manager->template getAddOne<ValueType>();
                    for (auto const& identity : variables.automatonToIdentityMap) {
                        globalIdentity *= identity.second;
                    }
                    for (auto const& variable : variables.allGlobalVariables) {
                        globalIdentity *= variables.variableToIdentityMap.at(variable);
                    }
                    
                    if (modelType == storm::jani::ModelType::DTMC || modelType == storm::jani::ModelType::CTMC) {
                        // For DTMCs, we can simply add the identity of the global module for all deadlock states.
                        transitionMatrix += deadlockStatesAdd * globalIdentity;
                    } else if (modelType == storm::jani::ModelType::MDP || modelType == storm::jani::ModelType::LTS || modelType == storm::jani::ModelType::MA) {
                        // For nondeterministic models, however, we need to select an action associated with the self-loop, if we do not
                        // want to attach a lot of self-loops to the deadlock states.
                        storm::dd::Add<Type, ValueType> action = encodeAction(boost::none, modelType == storm::jani::ModelType::MA ? boost::make_optional(true) : boost::none, variables);
                        
                        for (auto const& variable : variables.localNondeterminismVariables) {
                            action *= variables.manager->getEncoding(variable, 0).template toAdd<ValueType>();
                        }
                        
                        transitionMatrix += deadlockStatesAdd * globalIdentity * action;
                    }
                } else {
                    STORM_LOG_THROW(false, storm::exceptions::WrongFormatException, "The model contains " << deadlockStates.getNonZeroCount() << " deadlock states. Please unset the option to not fix deadlocks, if you want to fix them automatically.");
                }
            }
            return deadlockStates;
        }
        
        template <storm::dd::DdType Type, typename ValueType>
        std::vector<storm::expressions::Variable> selectRewardVariables(storm::jani::Model const& model, typename DdJaniModelBuilder<Type, ValueType>::Options const& options) {
            std::vector<storm::expressions::Variable> rewardVariables;
            if (options.isBuildAllRewardModelsSet()) {
                for (auto const& rewExpr : model.getAllRewardModelExpressions()) {
                    STORM_LOG_THROW(!model.isNonTrivialRewardModelExpression(rewExpr.first), storm::exceptions::NotSupportedException, "The DD-builder can not build the non-trivial reward expression '" << rewExpr.second << "'.");
                    rewardVariables.push_back(rewExpr.second.getBaseExpression().asVariableExpression().getVariable());
                }
            } else {
                for (auto const& rewardModelName : options.getRewardModelNames()) {
                    STORM_LOG_THROW(!model.isNonTrivialRewardModelExpression(rewardModelName), storm::exceptions::NotSupportedException, "The DD-builder can not build the non-trivial reward expression '" << rewardModelName << "'.");
                    auto const& rewExpr = model.getRewardModelExpression(rewardModelName);
                    rewardVariables.push_back(rewExpr.getBaseExpression().asVariableExpression().getVariable());
                }
            }
            // Sort the reward variables to match the order in the ordered assignments
            std::sort(rewardVariables.begin(), rewardVariables.end());
            
            return rewardVariables;
        }
        
        template <storm::dd::DdType Type, typename ValueType>
        std::unordered_map<std::string, storm::models::symbolic::StandardRewardModel<Type, ValueType>> buildRewardModels(storm::dd::Add<Type, ValueType> const& reachableStates, storm::dd::Add<Type, ValueType> const& transitionMatrix, storm::jani::ModelType const& modelType, CompositionVariables<Type, ValueType> const& variables, ComposerResult<Type, ValueType> const& system, std::vector<storm::expressions::Variable> const& rewardVariables) {
            std::unordered_map<std::string, storm::models::symbolic::StandardRewardModel<Type, ValueType>> result;
            
            // For CTMCs, we need to scale the state-action rewards with the total exit rates.
            boost::optional<storm::dd::Add<Type, ValueType>> exitRates;
            if (modelType == storm::jani::ModelType::CTMC || modelType == storm::jani::ModelType::DTMC) {
                exitRates = transitionMatrix.sumAbstract(variables.columnMetaVariables);
            }
            
            for (auto const& variable : rewardVariables) {
                boost::optional<storm::dd::Add<Type, ValueType>> stateRewards = boost::none;
                boost::optional<storm::dd::Add<Type, ValueType>> stateActionRewards = boost::none;
                boost::optional<storm::dd::Add<Type, ValueType>> transitionRewards = boost::none;
                
                auto it = system.transientLocationAssignments.find(variable);
                if (it != system.transientLocationAssignments.end()) {
                    stateRewards = reachableStates * it->second;
                }
                
                it = system.transientEdgeAssignments.find(variable);
                if (it != system.transientEdgeAssignments.end()) {
                    stateActionRewards = reachableStates * it->second;
                    if (exitRates) {
                        stateActionRewards.get() = stateActionRewards.get() / exitRates.get();
                    }
                }
                
                result.emplace(variable.getName(), storm::models::symbolic::StandardRewardModel<Type, ValueType>(stateRewards, stateActionRewards, transitionRewards));
            }
            
            return result;
        }
        
        template <storm::dd::DdType Type, typename ValueType>
        std::map<std::string, storm::expressions::Expression> buildLabelExpressions(storm::jani::Model const& model, CompositionVariables<Type, ValueType> const& variables, typename DdJaniModelBuilder<Type, ValueType>::Options const& options) {
            std::map<std::string, storm::expressions::Expression> result;
            
            // Create a list of composed automata to restrict the labels to locations of these automata.
            std::vector<std::reference_wrapper<storm::jani::Automaton const>> composedAutomata;
            for (auto const& entry : variables.automatonToIdentityMap) {
                composedAutomata.emplace_back(model.getAutomaton(entry.first));
            }
            
            for (auto const& variable : model.getGlobalVariables().getTransientVariables()) {
                if (variable.isBooleanVariable()) {
                    if (options.buildAllLabels || options.labelNames.find(variable.getName()) != options.labelNames.end()) {
                        result[variable.getName()] = model.getLabelExpression(variable.asBooleanVariable(), composedAutomata);
                    }
                }
            }
            
            return result;
        }
        
        template <storm::dd::DdType Type, typename ValueType>
        std::shared_ptr<storm::models::symbolic::Model<Type, ValueType>> DdJaniModelBuilder<Type, ValueType>::build(storm::jani::Model const& model, Options const& options) {
            if (!std::is_same<ValueType, storm::RationalFunction>::value && model.hasUndefinedConstants()) {
                std::vector<std::reference_wrapper<storm::jani::Constant const>> undefinedConstants = model.getUndefinedConstants();
                std::vector<std::string> strings;
                for (auto const& constant : undefinedConstants) {
                    std::stringstream stream;
                    stream << constant.get().getName() << " (" << constant.get().getType() << ")";
                    strings.push_back(stream.str());
                }
                STORM_LOG_THROW(false, storm::exceptions::InvalidArgumentException, "Model still contains these undefined constants: " << boost::join(strings, ", ") << ".");
            }
            
            STORM_LOG_THROW(!model.usesAssignmentLevels(), storm::exceptions::WrongFormatException, "The symbolic JANI model builder currently does not support assignment levels.");
            auto features = model.getModelFeatures();
            features.remove(storm::jani::ModelFeature::DerivedOperators);
            features.remove(storm::jani::ModelFeature::StateExitRewards);

            storm::jani::Model preparedModel = model;
            if (features.hasArrays()) {
                STORM_LOG_ERROR("The jani model still considers arrays. These should have been eliminated before calling the dd builder. The arrays are eliminated now, but occurrences in properties will not be handled properly.");
                preparedModel.eliminateArrays();
                features.remove(storm::jani::ModelFeature::Arrays);
            }
            if (features.hasFunctions()) {
                STORM_LOG_ERROR("The jani model still considers functions. These should have been substituted before calling the dd builder. The functions are substituted now, but occurrences in properties will not be handled properly.");
                preparedModel.substituteFunctions();
                features.remove(storm::jani::ModelFeature::Functions);
            }
            STORM_LOG_THROW(features.empty(), storm::exceptions::InvalidSettingsException, "The dd jani model builder does not support the following model feature(s): " << features.toString() << ".");
            
            // Lift the transient edge destinations. We can do so, as we know that there are no assignment levels (because that's not supported anyway).
            if (preparedModel.hasTransientEdgeDestinationAssignments()) {
                // This operation is correct as we are asserting that there are no assignment levels and no non-trivial reward expressions.
                preparedModel.liftTransientEdgeDestinationAssignments();
            }
            
            STORM_LOG_THROW(!preparedModel.hasTransientEdgeDestinationAssignments(), storm::exceptions::WrongFormatException, "The symbolic JANI model builder currently does not support transient edge destination assignments.");
            
            // Determine the actions that will appear in the parallel composition.
            storm::jani::CompositionInformationVisitor visitor(preparedModel, preparedModel.getSystemComposition());
            storm::jani::CompositionInformation actionInformation = visitor.getInformation();
            
            // Create all necessary variables.
            CompositionVariableCreator<Type, ValueType> variableCreator(preparedModel, actionInformation);
            CompositionVariables<Type, ValueType> variables = variableCreator.create();
            
            // Determine which transient assignments need to be considered in the building process.
            std::vector<storm::expressions::Variable> rewardVariables = selectRewardVariables<Type, ValueType>(preparedModel, options);
            
            // Create a builder to compose and build the model.
            bool applyMaximumProgress = options.applyMaximumProgressAssumption && model.getModelType() == storm::jani::ModelType::MA;
            CombinedEdgesSystemComposer<Type, ValueType> composer(preparedModel, actionInformation, variables, rewardVariables, applyMaximumProgress);
            ComposerResult<Type, ValueType> system = composer.compose();

            // Postprocess the variables in place.
            postprocessVariables(preparedModel.getModelType(), system, variables);

            // Build the label to expressions mapping.
            auto labelsToExpressionMap = buildLabelExpressions(preparedModel, variables, options);
            
            // Postprocess the system in place and get the states that were terminal (i.e. whose transitions were cut off).
            storm::dd::Bdd<Type> terminalStates = postprocessSystem(preparedModel, system, variables, options, labelsToExpressionMap);
            
            // Start creating the model components.
            ModelComponents<Type, ValueType> modelComponents;
            
            // Set the label expressions
            modelComponents.labelToExpressionMap = std::move(labelsToExpressionMap);
            
            // Build initial states.
            modelComponents.initialStates = computeInitialStates(preparedModel, variables);
            
            // Perform reachability analysis to obtain reachable states.
            storm::dd::Bdd<Type> transitionMatrixBdd = system.transitions.notZero();
            if (preparedModel.getModelType() == storm::jani::ModelType::MDP || preparedModel.getModelType() == storm::jani::ModelType::LTS || preparedModel.getModelType() == storm::jani::ModelType::MA) {
                transitionMatrixBdd = transitionMatrixBdd.existsAbstract(variables.allNondeterminismVariables);
            }
            modelComponents.reachableStates = storm::utility::dd::computeReachableStates(modelComponents.initialStates, transitionMatrixBdd, variables.rowMetaVariables, variables.columnMetaVariables);
            
            // Check that the reachable fragment does not overlap with the illegal fragment.
            storm::dd::Bdd<Type> reachableIllegalFragment = modelComponents.reachableStates && system.illegalFragment;
            STORM_LOG_THROW(reachableIllegalFragment.isZero(), storm::exceptions::WrongFormatException, "There are reachable states in the model that have synchronizing edges enabled that write the same global variable.");
            
            // Cut transitions to reachable states.
            storm::dd::Add<Type, ValueType> reachableStatesAdd = modelComponents.reachableStates.template toAdd<ValueType>();
            modelComponents.transitionMatrix = system.transitions * reachableStatesAdd;

            // Fix deadlocks if existing.
            modelComponents.deadlockStates = fixDeadlocks(preparedModel.getModelType(), modelComponents.transitionMatrix, transitionMatrixBdd, modelComponents.reachableStates, variables);
            
            // Cut the deadlock states by removing all states that we 'converted' to deadlock states by making them terminal.
            modelComponents.deadlockStates = modelComponents.deadlockStates && !terminalStates;
            
            // Build the reward models.
            modelComponents.rewardModels = buildRewardModels(reachableStatesAdd, modelComponents.transitionMatrix, preparedModel.getModelType(), variables, system, rewardVariables);
            
            // Finally, create the model.
            return createModel(preparedModel.getModelType(), variables, modelComponents);
        }
        
        template class DdJaniModelBuilder<storm::dd::DdType::CUDD, double>;
        template class DdJaniModelBuilder<storm::dd::DdType::Sylvan, double>;

        template class DdJaniModelBuilder<storm::dd::DdType::Sylvan, storm::RationalNumber>;
        template class DdJaniModelBuilder<storm::dd::DdType::Sylvan, storm::RationalFunction>;
    }
}<|MERGE_RESOLUTION|>--- conflicted
+++ resolved
@@ -47,7 +47,6 @@
     namespace builder {
         
         template <storm::dd::DdType Type, typename ValueType>
-<<<<<<< HEAD
         storm::jani::ModelFeatures DdJaniModelBuilder<Type, ValueType>::getSupportedJaniFeatures() {
             storm::jani::ModelFeatures features;
             features.add(storm::jani::ModelFeature::DerivedOperators);
@@ -113,10 +112,7 @@
         }
         
         template <storm::dd::DdType Type, typename ValueType>
-        DdJaniModelBuilder<Type, ValueType>::Options::Options(bool buildAllLabels, bool buildAllRewardModels) : buildAllLabels(buildAllLabels), buildAllRewardModels(buildAllRewardModels), rewardModelsToBuild(), constantDefinitions(), terminalStates(), negatedTerminalStates() {
-=======
         DdJaniModelBuilder<Type, ValueType>::Options::Options(bool buildAllLabels, bool buildAllRewardModels, bool applyMaximumProgressAssumption) : buildAllLabels(buildAllLabels), buildAllRewardModels(buildAllRewardModels), applyMaximumProgressAssumption(applyMaximumProgressAssumption), rewardModelsToBuild(), constantDefinitions() {
->>>>>>> f7e2ff08
             // Intentionally left empty.
         }
         
