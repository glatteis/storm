--- conflicted
+++ resolved
@@ -27,15 +27,9 @@
             if (assumption.second != AssumptionStatus::INVALID) {
                 result.insert(assumption);
                 if (assumption.second == AssumptionStatus::VALID) {
-<<<<<<< HEAD
                     STORM_LOG_ASSERT (createAndCheckAssumption(val2, val1, expressions::BinaryRelationExpression::RelationType::Greater, order, region, minValues, maxValues).second != AssumptionStatus::VALID, "Assumption " << val2 << " > " << val1  << " cannot be valid as " << val1 << " > " << val2 << " holds.");
                     STORM_LOG_ASSERT (createAndCheckAssumption(val2, val1, expressions::BinaryRelationExpression::RelationType::Equal, order, region, minValues, maxValues).second != AssumptionStatus::VALID, "Assumption " << val2 << " == " << val1  << " cannot be valid as " << val1 << " > " << val2 << " holds.");
                     STORM_LOG_INFO("Assumption " << *(assumption.first) << " is valid" << std::endl);
-=======
-                    assert (createAndCheckAssumption(val2, val1, expressions::BinaryRelationExpression::RelationType::Greater, order, region, minValues, maxValues).second != AssumptionStatus::VALID
-                            && createAndCheckAssumption(val1, val2, expressions::BinaryRelationExpression::RelationType::Equal, order, region, minValues, maxValues).second != AssumptionStatus::VALID);
-                    STORM_LOG_INFO("Assumption " << assumption.first << "is valid\n");
->>>>>>> d4e352a1
                     return result;
                 }
             }
@@ -45,14 +39,9 @@
                 if (assumption.second == AssumptionStatus::VALID) {
                     result.clear();
                     result.insert(assumption);
-<<<<<<< HEAD
                     STORM_LOG_ASSERT (createAndCheckAssumption(val1, val2, expressions::BinaryRelationExpression::RelationType::Greater, order, region, minValues, maxValues).second != AssumptionStatus::VALID, "Assumption " << val1 << " > " << val2  << " cannot be valid as " << val2 << " > " << val1 << " holds.");
                     STORM_LOG_ASSERT (createAndCheckAssumption(val2, val1, expressions::BinaryRelationExpression::RelationType::Equal, order, region, minValues, maxValues).second != AssumptionStatus::VALID, "Assumption " << val2 << " == " << val1  << " cannot be valid as " << val2 << " > " << val1 << " holds.");
                     STORM_LOG_INFO("Assumption " << *(assumption.first) << " is valid" << std::endl);
-=======
-                    assert (createAndCheckAssumption(val1, val2, expressions::BinaryRelationExpression::RelationType::Equal, order, region, minValues, maxValues).second != AssumptionStatus::VALID);
-                    STORM_LOG_INFO("Assumption " << assumption.first << "is valid\n");
->>>>>>> d4e352a1
                     return result;
                 }
                 result.insert(assumption);
@@ -63,25 +52,15 @@
                 if (assumption.second == AssumptionStatus::VALID) {
                     result.clear();
                     result.insert(assumption);
-<<<<<<< HEAD
                     STORM_LOG_ASSERT (createAndCheckAssumption(val1, val2, expressions::BinaryRelationExpression::RelationType::Greater, order, region, minValues, maxValues).second != AssumptionStatus::VALID, "Assumption " << val1 << " > " << val2  << " cannot be valid as " << val2 << " == " << val1 << " holds.");
                     STORM_LOG_ASSERT (createAndCheckAssumption(val2, val1, expressions::BinaryRelationExpression::RelationType::Greater, order, region, minValues, maxValues).second != AssumptionStatus::VALID, "Assumption " << val2 << " > " << val1  << " cannot be valid as " << val2 << " == " << val1 << " holds.");
-
                     STORM_LOG_INFO("Assumption " << *(assumption.first) << " is valid" << std::endl);
-=======
-                    STORM_LOG_INFO("Assumption " << assumption.first << "is valid\n");
->>>>>>> d4e352a1
                     return result;
                 }
                 result.insert(assumption);
             }
-<<<<<<< HEAD
             assert (order->compare(val1, val2) == Order::UNKNOWN);
             STORM_LOG_INFO("None of the assumptions can be proven valid on the entire region, number of possible assumptions:  " << result.size() << std::endl);
-=======
-                assert (order->compare(val1, val2) == Order::UNKNOWN);
-            STORM_LOG_INFO("None of the assumptions is valid, number of possible assumptions:  " << result.size() << '\n');
->>>>>>> d4e352a1
             return result;
         }
 
