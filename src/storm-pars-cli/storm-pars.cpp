#include "storm-cli-utilities/cli.h"
#include "storm-cli-utilities/model-handling.h"

#include "storm-pars/api/storm-pars.h"
#include "storm-pars/api/region.h"
#include "storm-pars/analysis/MonotonicityHelper.h"

#include "storm-pars/derivative/DerivativeBoundFinder.h"
#include "storm-pars/derivative/GradientDescentInstantiationSearcher.h"
#include "storm-pars/derivative/SparseDerivativeInstantiationModelChecker.h"
#include "storm-pars/modelchecker/instantiation/SparseCtmcInstantiationModelChecker.h"
#include "storm-pars/modelchecker/region/SparseParameterLiftingModelChecker.h"
#include "storm-pars/modelchecker/region/SparseDtmcParameterLiftingModelChecker.h"

#include "storm-pars/settings/ParsSettings.h"
#include "storm-pars/settings/modules/ParametricSettings.h"
#include "storm-pars/settings/modules/MonotonicitySettings.h"
#include "storm-pars/settings/modules/DerivativeSettings.h"
#include "storm-pars/settings/modules/RegionSettings.h"

#include "storm-pars/transformer/SparseParametricMdpSimplifier.h"
#include "storm-pars/transformer/SparseParametricDtmcSimplifier.h"
#include "storm-pars/derivative/GradientDescentMethod.h"

#include "storm-parsers/parser/KeyValueParser.h"
#include "storm/api/storm.h"

#include "storm/exceptions/BaseException.h"
#include "storm/exceptions/InvalidSettingsException.h"
#include "storm/exceptions/NotSupportedException.h"

#include "storm/models/ModelBase.h"

#include "storm/settings/SettingsManager.h"

#include "storm/solver/stateelimination/NondeterministicModelStateEliminator.h"

#include "storm/storage/StronglyConnectedComponentDecomposition.h"
#include "storm/storage/SymbolicModelDescription.h"

#include "storm/io/file.h"
#include "storm/utility/initialize.h"
#include "storm/utility/Stopwatch.h"
#include "storm/utility/macros.h"
#include "storm/utility/Engine.h"

#include "storm/settings/modules/GeneralSettings.h"
#include "storm/settings/modules/CoreSettings.h"
#include "storm/settings/modules/IOSettings.h"
#include "storm/settings/modules/BisimulationSettings.h"
#include "storm/settings/modules/TransformationSettings.h"


namespace storm {
    namespace pars {

        typedef typename storm::cli::SymbolicInput SymbolicInput;

        template <typename ValueType>
        struct SampleInformation {
            SampleInformation(bool graphPreserving = false, bool exact = false) : graphPreserving(graphPreserving), exact(exact) {
                // Intentionally left empty.
            }

            bool empty() const {
                return cartesianProducts.empty();
            }

            std::vector<std::map<typename utility::parametric::VariableType<ValueType>::type, std::vector<typename utility::parametric::CoefficientType<ValueType>::type>>> cartesianProducts;
            bool graphPreserving;
            bool exact;
        };

        struct PreprocessResult {
            PreprocessResult(std::shared_ptr<storm::models::ModelBase> const& model, bool changed) : changed(changed), model(model) {
                // Intentionally left empty.
            }

            bool changed;
            std::shared_ptr<storm::models::ModelBase> model;
            boost::optional<std::vector<std::shared_ptr<storm::logic::Formula const>>> formulas;
        };

        template <typename ValueType>
        std::vector<storm::storage::ParameterRegion<ValueType>> parseRegions(std::shared_ptr<storm::models::ModelBase> const& model) {
            std::vector<storm::storage::ParameterRegion<ValueType>> result;
            auto regionSettings = storm::settings::getModule<storm::settings::modules::RegionSettings>();
            boost::optional<int> splittingThreshold;
            if (regionSettings.isSplittingThresholdSet()) {
                splittingThreshold = regionSettings.getSplittingThreshold();
            }
            if (regionSettings.isRegionSet()) {
                result = storm::api::parseRegions<ValueType>(regionSettings.getRegionString(), *model, splittingThreshold);
            } else if (regionSettings.isRegionBoundSet()) {
                result = storm::api::createRegion<ValueType>(regionSettings.getRegionBoundString(), *model, splittingThreshold);
            }
            return result;
        }

        template <typename ValueType>
        SampleInformation<ValueType> parseSamples(std::shared_ptr<storm::models::ModelBase> const& model, std::string const& sampleString, bool graphPreserving) {
            STORM_LOG_THROW(!model || model->isSparseModel(), storm::exceptions::NotSupportedException, "Sampling is only supported for sparse models.");

            SampleInformation<ValueType> sampleInfo(graphPreserving);
            if (sampleString.empty()) {
                return sampleInfo;
            }

            // Get all parameters from the model.
            std::set<typename utility::parametric::VariableType<ValueType>::type> modelParameters;
            auto const& sparseModel = *model->as<storm::models::sparse::Model<ValueType>>();
            modelParameters = storm::models::sparse::getProbabilityParameters(sparseModel);
            auto rewParameters = storm::models::sparse::getRewardParameters(sparseModel);
            modelParameters.insert(rewParameters.begin(), rewParameters.end());

            std::vector<std::string> cartesianProducts;
            boost::split(cartesianProducts, sampleString, boost::is_any_of(";"));
            for (auto& product : cartesianProducts) {
                boost::trim(product);

                // Get the values string for each variable.
                std::vector<std::string> valuesForVariables;
                boost::split(valuesForVariables, product, boost::is_any_of(","));
                for (auto& values : valuesForVariables) {
                    boost::trim(values);
                }

                std::set<typename utility::parametric::VariableType<ValueType>::type> encounteredParameters;
                sampleInfo.cartesianProducts.emplace_back();
                auto& newCartesianProduct = sampleInfo.cartesianProducts.back();
                for (auto const& varValues : valuesForVariables) {
                    auto equalsPosition = varValues.find("=");
                    STORM_LOG_THROW(equalsPosition != varValues.npos, storm::exceptions::WrongFormatException, "Incorrect format of samples.");
                    std::string variableName = varValues.substr(0, equalsPosition);
                    boost::trim(variableName);
                    std::string values = varValues.substr(equalsPosition + 1);
                    boost::trim(values);

                    bool foundParameter = false;
                    typename utility::parametric::VariableType<ValueType>::type theParameter;
                    for (auto const& parameter : modelParameters) {
                        std::stringstream parameterStream;
                        parameterStream << parameter;
                        if (parameterStream.str() == variableName) {
                            foundParameter = true;
                            theParameter = parameter;
                            encounteredParameters.insert(parameter);
                        }
                    }
                    STORM_LOG_THROW(foundParameter, storm::exceptions::WrongFormatException, "Unknown parameter '" << variableName << "'.");

                    std::vector<std::string> splitValues;
                    boost::split(splitValues, values, boost::is_any_of(":"));
                    STORM_LOG_THROW(!splitValues.empty(), storm::exceptions::WrongFormatException, "Expecting at least one value per parameter.");

                    auto& list = newCartesianProduct[theParameter];

                    for (auto& value : splitValues) {
                        boost::trim(value);
                        list.push_back(storm::utility::convertNumber<typename utility::parametric::CoefficientType<ValueType>::type>(value));
                    }
                }

                STORM_LOG_THROW(encounteredParameters == modelParameters, storm::exceptions::WrongFormatException, "Variables for all parameters are required when providing samples.");
            }

            return sampleInfo;
        }

        template <typename ValueType>
        std::shared_ptr<storm::models::ModelBase> eliminateScc(std::shared_ptr<storm::models::ModelBase> const& model) {
                storm::utility::Stopwatch eliminationWatch(true);
                std::shared_ptr<storm::models::ModelBase> result;
                if (model->isOfType(storm::models::ModelType::Dtmc)) {
                    STORM_PRINT("Applying scc elimination" << std::endl);
                    auto sparseModel = model->as<storm::models::sparse::Model<ValueType>>();
                    auto matrix = sparseModel->getTransitionMatrix();
                    auto backwardsTransitionMatrix = matrix.transpose();

                    storm::storage::StronglyConnectedComponentDecompositionOptions const options;
                    auto decomposition = storm::storage::StronglyConnectedComponentDecomposition<ValueType>(matrix, options);

                    storm::storage::BitVector selectedStates(matrix.getRowCount());
                    storm::storage::BitVector selfLoopStates(matrix.getRowCount());
                    for (size_t i = 0; i < decomposition.size(); ++i) {
                        auto scc = decomposition.getBlock(i);
                        if (scc.size() > 1) {
                            auto statesScc = scc.getStates();
                            std::vector<uint_fast64_t> entryStates;
                            for (auto state : statesScc) {
                                auto row = backwardsTransitionMatrix.getRow(state);
                                bool found = false;
                                for (auto backState : row) {
                                    if (!scc.containsState(backState.getColumn())) {
                                        found = true;
                                    }
                                }
                                if (found) {
                                    entryStates.push_back(state);
                                    selfLoopStates.set(state);
                                } else {
                                    selectedStates.set(state);
                                }
                            }

                            if (entryStates.size() != 1) {
                                STORM_LOG_THROW(entryStates.size() > 1, storm::exceptions::NotImplementedException,
                                                "state elimination not implemented for scc with more than 1 entry points");
                            }
                        }
                    }

                    storm::storage::FlexibleSparseMatrix<ValueType> flexibleMatrix(matrix);
                    storm::storage::FlexibleSparseMatrix<ValueType> flexibleBackwardTransitions(backwardsTransitionMatrix, true);
                    // get the action-based reward values
                    std::vector<ValueType> actionRewards;
                    if(model->hasUniqueRewardModel()) {
                        actionRewards = sparseModel->getUniqueRewardModel().getTotalRewardVector(matrix);
                    } else {
                        STORM_LOG_ASSERT(sparseModel->getRewardModels().size() == 0, "All rewards get lost");
                        actionRewards = std::vector<ValueType>(matrix.getRowCount(), storm::utility::zero<ValueType>());
                    }
                    storm::solver::stateelimination::NondeterministicModelStateEliminator<ValueType> stateEliminator(flexibleMatrix, flexibleBackwardTransitions, actionRewards);
                    for(auto state : selectedStates) {
                        stateEliminator.eliminateState(state, true);
                    }
                    for (auto state : selfLoopStates) {
                        auto row = flexibleMatrix.getRow(state);
                        stateEliminator.eliminateLoop(state);
                    }
                    selectedStates.complement();
                    auto keptRows = matrix.getRowFilter(selectedStates);
                    storm::storage::SparseMatrix<ValueType> newTransitionMatrix = flexibleMatrix.createSparseMatrix(keptRows, selectedStates);

                    // obtain the reward model for the resulting system
                    std::unordered_map<std::string, storm::models::sparse::StandardRewardModel<ValueType>> rewardModels;
                    if(model->hasUniqueRewardModel()) {
                        storm::utility::vector::filterVectorInPlace(actionRewards, keptRows);
                        storm::models::sparse::StandardRewardModel<ValueType> rewardModel((boost::none, std::move(actionRewards)));
                        rewardModels.insert(std::make_pair(model->getUniqueRewardModelName(), rewardModel));
                    }

                    result= std::make_shared<storm::models::sparse::Dtmc<ValueType>>(std::move(newTransitionMatrix), sparseModel->getStateLabeling().getSubLabeling(selectedStates), std::move(rewardModels));
                    eliminationWatch.stop();
                    STORM_PRINT(std::endl << "Time for scc elimination: " << eliminationWatch << "." << std::endl << std::endl);
                    result->printModelInformationToStream(std::cout);
                } else if (model->isOfType(storm::models::ModelType::Mdp)) {
                    STORM_LOG_THROW(false, storm::exceptions::NotImplementedException, "Unable to perform SCC elimination for monotonicity analysis on MDP: Not mplemented");
                } else {
                    STORM_LOG_THROW(false, storm::exceptions::InvalidOperationException, "Unable to perform monotonicity analysis on the provided model type.");
                }
                return result;
        }

        template <typename ValueType>
        std::shared_ptr<storm::models::ModelBase> simplifyModel(std::shared_ptr<storm::models::ModelBase> const& model, SymbolicInput const& input) {
            storm::utility::Stopwatch simplifyingWatch(true);
            std::shared_ptr<storm::models::ModelBase> result;
            if (model->isOfType(storm::models::ModelType::Dtmc)) {
                storm::transformer::SparseParametricDtmcSimplifier<storm::models::sparse::Dtmc<ValueType>> simplifier(*(model->template as<storm::models::sparse::Dtmc<ValueType>>()));

                std::vector<std::shared_ptr<storm::logic::Formula const>> formulas = storm::api::extractFormulasFromProperties(input.properties);
                STORM_LOG_THROW(formulas.begin()!=formulas.end(), storm::exceptions::NotSupportedException, "Only one formula at the time supported");

                if (!simplifier.simplify(*(formulas[0]))) {
                    STORM_LOG_THROW(false, storm::exceptions::UnexpectedException, "Simplifying the model was not successfull.");
                }
                result = simplifier.getSimplifiedModel();
            } else if (model->isOfType(storm::models::ModelType::Mdp)) {
                storm::transformer::SparseParametricMdpSimplifier<storm::models::sparse::Mdp<ValueType>> simplifier(*(model->template as<storm::models::sparse::Mdp<ValueType>>()));

                std::vector<std::shared_ptr<storm::logic::Formula const>> formulas = storm::api::extractFormulasFromProperties(input.properties);
                STORM_LOG_THROW(formulas.begin()!=formulas.end(), storm::exceptions::NotSupportedException, "Only one formula at the time supported");

                if (!simplifier.simplify(*(formulas[0]))) {
                    STORM_LOG_THROW(false, storm::exceptions::UnexpectedException, "Simplifying the model was not successfull.");
                }
                result = simplifier.getSimplifiedModel();
            } else {
                STORM_LOG_THROW(false, storm::exceptions::InvalidOperationException, "Unable to perform monotonicity analysis on the provided model type.");
            }

            simplifyingWatch.stop();
            STORM_PRINT(std::endl << "Time for model simplification: " << simplifyingWatch << "." << std::endl << std::endl);
            result->printModelInformationToStream(std::cout);
            return result;
        }

        template <typename ValueType>
        PreprocessResult preprocessSparseModel(std::shared_ptr<storm::models::sparse::Model<ValueType>> const& model, SymbolicInput const& input, storm::cli::ModelProcessingInformation const& mpi) {
            auto bisimulationSettings = storm::settings::getModule<storm::settings::modules::BisimulationSettings>();
            auto parametricSettings = storm::settings::getModule<storm::settings::modules::ParametricSettings>();
            auto transformationSettings = storm::settings::getModule<storm::settings::modules::TransformationSettings>();
            auto monSettings = storm::settings::getModule<storm::settings::modules::MonotonicitySettings>();
            auto derSettings = storm::settings::getModule<storm::settings::modules::DerivativeSettings>();

            PreprocessResult result(model, false);
            if (monSettings.isMonotonicityAnalysisSet() || parametricSettings.isUseMonotonicitySet() || derSettings.isFeasibleInstantiationSearchSet() ||
                derSettings.getDerivativeAtInstantiation() || derSettings.isLiftingTestSet()) {
                STORM_LOG_THROW(!input.properties.empty(), storm::exceptions::InvalidSettingsException, "When computing monotonicity, a property has to be specified");
                result.model = storm::pars::simplifyModel<ValueType>(result.model, input);
                result.changed = true;
            }

            if (result.model->isOfType(storm::models::ModelType::MarkovAutomaton)) {
                result.model = storm::cli::preprocessSparseMarkovAutomaton(result.model->template as<storm::models::sparse::MarkovAutomaton<ValueType>>());
                result.changed = true;
            }

            if (mpi.applyBisimulation) {
                result.model = storm::cli::preprocessSparseModelBisimulation(result.model->template as<storm::models::sparse::Model<ValueType>>(), input, bisimulationSettings);
                result.changed = true;
            }

            if (transformationSettings.isChainEliminationSet() &&
                model->isOfType(storm::models::ModelType::MarkovAutomaton)) {
                auto eliminationResult = storm::api::eliminateNonMarkovianChains(
                        result.model->template as<storm::models::sparse::MarkovAutomaton<ValueType>>(),
                        storm::api::extractFormulasFromProperties(input.properties),
                        transformationSettings.getLabelBehavior());
                result.model = eliminationResult.first;
                // Set transformed properties as new properties in input
                result.formulas = eliminationResult.second;
                result.changed = true;
            }

            if (parametricSettings.transformContinuousModel() && (model->isOfType(storm::models::ModelType::Ctmc) || model->isOfType(storm::models::ModelType::MarkovAutomaton))) {
                auto transformResult = storm::api::transformContinuousToDiscreteTimeSparseModel(std::move(*model->template as<storm::models::sparse::Model<ValueType>>()), storm::api::extractFormulasFromProperties(input.properties));
                result.model = transformResult.first;
                // Set transformed properties as new properties in input
                result.formulas = transformResult.second;
                result.changed = true;
            }

            if (monSettings.isSccEliminationSet()) {
                result.model = storm::pars::eliminateScc<ValueType>(result.model);
                result.changed = true;
            }

            return result;
        }

        template <storm::dd::DdType DdType, typename ValueType>
        PreprocessResult preprocessDdModel(std::shared_ptr<storm::models::symbolic::Model<DdType, ValueType>> const& model, SymbolicInput const& input, storm::cli::ModelProcessingInformation const& mpi) {
            auto bisimulationSettings = storm::settings::getModule<storm::settings::modules::BisimulationSettings>();

            PreprocessResult result(model, false);

            if (mpi.engine == storm::utility::Engine::Hybrid) {
                // Currently, hybrid engine for parametric models just refers to building the model symbolically.
                STORM_LOG_INFO("Translating symbolic model to sparse model...");
                result.model = storm::api::transformSymbolicToSparseModel(model);
                result.changed = true;
                // Invoke preprocessing on the sparse model
                PreprocessResult sparsePreprocessingResult = storm::pars::preprocessSparseModel<ValueType>(result.model->as<storm::models::sparse::Model<ValueType>>(), input, mpi);
                if (sparsePreprocessingResult.changed) {
                    result.model = sparsePreprocessingResult.model;
                    result.formulas = sparsePreprocessingResult.formulas;
                }
            } else {
                STORM_LOG_ASSERT(mpi.engine == storm::utility::Engine::Dd, "Expected Dd engine.");
                if (mpi.applyBisimulation) {
                    result.model = storm::cli::preprocessDdModelBisimulation(result.model->template as<storm::models::symbolic::Model<DdType, ValueType>>(), input, bisimulationSettings, mpi);
                    result.changed = true;
                }
            }
            return result;
        }

        template <storm::dd::DdType DdType, typename ValueType>
        PreprocessResult preprocessModel(std::shared_ptr<storm::models::ModelBase> const& model, SymbolicInput const& input, storm::cli::ModelProcessingInformation const& mpi) {
            storm::utility::Stopwatch preprocessingWatch(true);

            PreprocessResult result(model, false);
            if (model->isSparseModel()) {
                result = storm::pars::preprocessSparseModel<ValueType>(result.model->as<storm::models::sparse::Model<ValueType>>(), input, mpi);
            } else {
                STORM_LOG_ASSERT(model->isSymbolicModel(), "Unexpected model type.");
                result = storm::pars::preprocessDdModel<DdType, ValueType>(result.model->as<storm::models::symbolic::Model<DdType, ValueType>>(), input, mpi);
            }

            if (result.changed) {
                STORM_PRINT_AND_LOG(std::endl << "Time for model preprocessing: " << preprocessingWatch << "." << std::endl << std::endl);
            }
            return result;
        }

        template<typename ValueType>
        void printInitialStatesResult(std::unique_ptr<storm::modelchecker::CheckResult> const &result, utility::Stopwatch *watch = nullptr, const utility::parametric::Valuation <ValueType> *valuation = nullptr) {
            if (result) {
                STORM_PRINT_AND_LOG("Result (initial states)");
                if (valuation) {
                    bool first = true;
                    std::stringstream ss;
                    for (auto const& entry : *valuation) {
                        if (!first) {
                            ss << ", ";
                        } else {
                            first = false;
                        }
                        ss << entry.first << "=" << entry.second;
                    }

                    STORM_PRINT_AND_LOG(" for instance [" << ss.str() << "]");
                }
                STORM_PRINT_AND_LOG(": ")

                auto const* regionCheckResult = dynamic_cast<storm::modelchecker::RegionCheckResult<ValueType> const*>(result.get());
                if (regionCheckResult != nullptr) {
                    auto regionSettings = storm::settings::getModule<storm::settings::modules::RegionSettings>();
                    std::stringstream outStream;
                    if (regionSettings.isPrintFullResultSet()) {
                        regionCheckResult->writeToStream(outStream);
                    } else {
                        regionCheckResult->writeCondensedToStream(outStream);
                    }
                    outStream << std::endl;
                    if (!regionSettings.isPrintNoIllustrationSet()) {
                        auto const* regionRefinementCheckResult = dynamic_cast<storm::modelchecker::RegionRefinementCheckResult<ValueType> const*>(regionCheckResult);
                        if (regionRefinementCheckResult != nullptr) {
                            regionRefinementCheckResult->writeIllustrationToStream(outStream);
                        }
                    }
                    outStream << std::endl;
                    STORM_PRINT_AND_LOG(outStream.str());
                } else {
                    STORM_PRINT_AND_LOG(*result << std::endl);
                }
                if (watch) {
                    STORM_PRINT_AND_LOG("Time for model checking: " << *watch << "." << std::endl << std::endl);
                }
            } else {
                STORM_LOG_ERROR("Property is unsupported by selected engine/settings." << std::endl);
            }
        }

        template<typename ValueType>
        void verifyProperties(std::vector<storm::jani::Property> const& properties, std::function<std::unique_ptr<storm::modelchecker::CheckResult>(std::shared_ptr<storm::logic::Formula const> const& formula)> const& verificationCallback, std::function<void(std::unique_ptr<storm::modelchecker::CheckResult> const&)> const& postprocessingCallback) {
            for (auto const& property : properties) {
                storm::cli::printModelCheckingProperty(property);
                storm::utility::Stopwatch watch(true);
                std::unique_ptr<storm::modelchecker::CheckResult> result = verificationCallback(property.getRawFormula());
                watch.stop();
                printInitialStatesResult<ValueType>(result, &watch);
                postprocessingCallback(result);
            }
        }

        template<template<typename, typename> class ModelCheckerType, typename ModelType, typename ValueType, typename SolveValueType = double>
        void verifyPropertiesAtSamplePoints(ModelType const& model, SymbolicInput const& input, SampleInformation<ValueType> const& samples) {

            // When samples are provided, we create an instantiation model checker.
            ModelCheckerType<ModelType, SolveValueType> modelchecker(model);

            for (auto const& property : input.properties) {
                storm::cli::printModelCheckingProperty(property);

                modelchecker.specifyFormula(storm::api::createTask<ValueType>(property.getRawFormula(), true));
                modelchecker.setInstantiationsAreGraphPreserving(samples.graphPreserving);

                storm::utility::parametric::Valuation<ValueType> valuation;

                std::vector<typename utility::parametric::VariableType<ValueType>::type> parameters;
                std::vector<typename std::vector<typename utility::parametric::CoefficientType<ValueType>::type>::const_iterator> iterators;
                std::vector<typename std::vector<typename utility::parametric::CoefficientType<ValueType>::type>::const_iterator> iteratorEnds;

                storm::utility::Stopwatch watch(true);
                for (auto const& product : samples.cartesianProducts) {
                    parameters.clear();
                    iterators.clear();
                    iteratorEnds.clear();

                    for (auto const& entry : product) {
                        parameters.push_back(entry.first);
                        iterators.push_back(entry.second.cbegin());
                        iteratorEnds.push_back(entry.second.cend());
                    }

                    bool done = false;
                    while (!done) {
                        // Read off valuation.
                        for (uint64_t i = 0; i < parameters.size(); ++i) {
                            valuation[parameters[i]] = *iterators[i];
                        }

                        storm::utility::Stopwatch valuationWatch(true);
                        std::unique_ptr<storm::modelchecker::CheckResult> result = modelchecker.check(Environment(), valuation);
                        valuationWatch.stop();

                        if (result) {
                            result->filter(storm::modelchecker::ExplicitQualitativeCheckResult(model.getInitialStates()));
                        }
                        printInitialStatesResult<ValueType>(result, &valuationWatch, &valuation);

                        for (uint64_t i = 0; i < parameters.size(); ++i) {
                            ++iterators[i];
                            if (iterators[i] == iteratorEnds[i]) {
                                // Reset iterator and proceed to move next iterator.
                                iterators[i] = product.at(parameters[i]).cbegin();

                                // If the last iterator was removed, we are done.
                                if (i == parameters.size() - 1) {
                                    done = true;
                                }
                            } else {
                                // If an iterator was moved but not reset, we have another valuation to check.
                                break;
                            }
                        }

                    }
                }

                watch.stop();
                STORM_PRINT_AND_LOG("Overall time for sampling all instances: " << watch << std::endl << std::endl);
            }
        }

        template <typename ValueType, typename SolveValueType = double>
        void verifyPropertiesAtSamplePoints(std::shared_ptr<storm::models::sparse::Model<ValueType>> const& model, SymbolicInput const& input, SampleInformation<ValueType> const& samples) {
            if (model->isOfType(storm::models::ModelType::Dtmc)) {
                verifyPropertiesAtSamplePoints<storm::modelchecker::SparseDtmcInstantiationModelChecker, storm::models::sparse::Dtmc<ValueType>, ValueType, SolveValueType>(*model->template as<storm::models::sparse::Dtmc<ValueType>>(), input, samples);
            } else if (model->isOfType(storm::models::ModelType::Ctmc)) {
                verifyPropertiesAtSamplePoints<storm::modelchecker::SparseCtmcInstantiationModelChecker, storm::models::sparse::Ctmc<ValueType>, ValueType, SolveValueType>(*model->template as<storm::models::sparse::Ctmc<ValueType>>(), input, samples);
            } else if (model->isOfType(storm::models::ModelType::Mdp)) {
                verifyPropertiesAtSamplePoints<storm::modelchecker::SparseMdpInstantiationModelChecker, storm::models::sparse::Mdp<ValueType>, ValueType, SolveValueType>(*model->template as<storm::models::sparse::Mdp<ValueType>>(), input, samples);
            } else {
                STORM_LOG_THROW(false, storm::exceptions::NotSupportedException, "Sampling is currently only supported for DTMCs, CTMCs and MDPs.");
            }
        }

        template <typename ValueType>
        void verifyPropertiesWithSparseEngine(std::shared_ptr<storm::models::sparse::Model<ValueType>> const& model, SymbolicInput const& input, SampleInformation<ValueType> const& samples) {

            if (samples.empty()) {
                verifyProperties<ValueType>(input.properties,
                                            [&model] (std::shared_ptr<storm::logic::Formula const> const& formula) {
                                                std::unique_ptr<storm::modelchecker::CheckResult> result = storm::api::verifyWithSparseEngine<ValueType>(model, storm::api::createTask<ValueType>(formula, true));
                                                if (result) {
                                                    result->filter(storm::modelchecker::ExplicitQualitativeCheckResult(model->getInitialStates()));
                                                }
                                                return result;
                                            },
                                            [&model] (std::unique_ptr<storm::modelchecker::CheckResult> const& result) {
                                                auto parametricSettings = storm::settings::getModule<storm::settings::modules::ParametricSettings>();
                                                if (parametricSettings.exportResultToFile() && model->isOfType(storm::models::ModelType::Dtmc)) {
                                                    auto dtmc = model->template as<storm::models::sparse::Dtmc<ValueType>>();
                                                    boost::optional<ValueType> rationalFunction = result->asExplicitQuantitativeCheckResult<ValueType>()[*model->getInitialStates().begin()];
                                                    storm::api::exportParametricResultToFile(rationalFunction, storm::analysis::ConstraintCollector<ValueType>(*dtmc), parametricSettings.exportResultPath());
                                                }
                                                else if (parametricSettings.exportResultToFile() && model->isOfType(storm::models::ModelType::Ctmc)) {
                                                    auto ctmc = model->template as<storm::models::sparse::Ctmc<ValueType>>();
                                                    boost::optional<ValueType> rationalFunction = result->asExplicitQuantitativeCheckResult<ValueType>()[*model->getInitialStates().begin()];
                                                    storm::api::exportParametricResultToFile(rationalFunction, storm::analysis::ConstraintCollector<ValueType>(*ctmc), parametricSettings.exportResultPath());
                                                }
                                            });
            } else {
                STORM_LOG_TRACE("Sampling the model at given points.");

                if (samples.exact) {
                    verifyPropertiesAtSamplePoints<ValueType, storm::RationalNumber>(model, input, samples);
                } else {
                    verifyPropertiesAtSamplePoints<ValueType, double>(model, input, samples);
                }
            }
        }

        template <typename ValueType>
        void performGradientDescent(std::shared_ptr<storm::models::sparse::Model<ValueType>> model, SymbolicInput const& input, boost::optional<std::set<RationalFunctionVariable>> omittedParameters) {
            STORM_LOG_THROW(model->isOfType(storm::models::ModelType::Dtmc), storm::exceptions::NotSupportedException, "Derivative currently only supported for DTMCs.");
            std::shared_ptr<storm::models::sparse::Dtmc<ValueType>> dtmc = model->template as<storm::models::sparse::Dtmc<ValueType>>();

            std::vector<std::shared_ptr<storm::logic::Formula const>> formulas = storm::api::extractFormulasFromProperties(input.properties);
            auto derSettings = storm::settings::getModule<storm::settings::modules::DerivativeSettings>();
            auto formula = formulas[0];

            boost::optional<std::string> rewardModel;
            if (formula->isProbabilityOperatorFormula()) {
                rewardModel = boost::none;
            } else if (formula->isRewardOperatorFormula()) {
                if (formula->asRewardOperatorFormula().hasRewardModelName()) {
                    rewardModel = std::string(formula->asRewardOperatorFormula().getRewardModelName());
                } else {
                    rewardModel = std::string("");
                }
            } else {
                STORM_LOG_ERROR("Input formula needs to be either a probability operator formula or a reward operator formula.");
                return;
            }

            auto vars = storm::models::sparse::getProbabilityParameters(*dtmc);
            if (rewardModel.is_initialized()) {
                for (auto const& rewardParameter : storm::models::sparse::getRewardParameters(*dtmc)) {
                    vars.insert(rewardParameter);
                }
            }

            std::cout << "Parameters: ";
            for (auto const& entry : vars) {
                std::cout << entry << " ";
            }
            std::cout << std::endl;

            if (omittedParameters && !omittedParameters->empty()) {
                std::cout << "Parameters ";
                for (auto const& entry : *omittedParameters) {
                    std::cout << entry << " ";
                }
                std::cout << "are inconsequential.";
                if (derSettings.areInconsequentialParametersOmitted()) {
                    std::cout << " They will be omitted in the found instantiation." << std::endl;
                } else {
                    std::cout << " They will be set to 0.5 in the found instantiation. To omit them, set the flag --omit-inconsequential-params." << std::endl;
                }
            }

            boost::optional<derivative::GradientDescentConstraintMethod> constraintMethod = derSettings.getConstraintMethod();
            if (!constraintMethod) {
                STORM_LOG_ERROR("Unknown Gradient Descent Constraint method: " << derSettings.getConstraintMethodAsString());
                return;
            }

            boost::optional<derivative::GradientDescentMethod> method = derSettings.getGradientDescentMethod();
            if (!method) {
                STORM_LOG_ERROR("Unknown Gradient Descent method: " << derSettings.getGradientDescentMethodAsString());
                return;
            }

            boost::optional<std::map<typename utility::parametric::VariableType<ValueType>::type, typename utility::parametric::CoefficientType<ValueType>::type>> startPoint;
            auto startPointAsString = derSettings.getStartPoint();
            if (startPointAsString) {
                auto samples = parseSamples<ValueType>(model, *startPointAsString, true);
                std::map<typename utility::parametric::VariableType<ValueType>::type, std::vector<typename utility::parametric::CoefficientType<ValueType>::type>> cartesianProduct = samples.cartesianProducts[0];
                std::map<typename utility::parametric::VariableType<ValueType>::type, typename utility::parametric::CoefficientType<ValueType>::type> point;
                for (auto const& entry : cartesianProduct) {
                    point[entry.first] = entry.second[0];
                }
                startPoint = point;
            }

            // Use the SparseDerivativeInstantiationModelChecker to retrieve the derivative at an instantiation that is input by the user
            if (auto instantiationString = derSettings.getDerivativeAtInstantiation()) {
                std::unordered_map<std::string, std::string> keyValue = storm::parser::parseKeyValueString(*instantiationString);
                std::map<typename utility::parametric::VariableType<ValueType>::type, typename utility::parametric::CoefficientType<ValueType>::type> instantiation;
                for (auto const& pair : keyValue) {
                    auto variable = carl::VariablePool::getInstance().findVariableWithName(pair.first);
                    auto value = storm::utility::convertNumber<typename utility::parametric::CoefficientType<ValueType>::type>(pair.second);
                    instantiation.emplace(variable, value);
                }

                derivative::SparseDerivativeInstantiationModelChecker<ValueType, storm::RationalNumber> modelChecker(*dtmc);

                // TODO Make Initial State flexible
                uint_fast64_t initialState;           
                const storm::storage::BitVector initialVector = dtmc->getStates("init");
                for (uint_fast64_t x : initialVector) {
                    initialState = x;
                    break;
                }
                
                modelchecker::CheckTask<storm::logic::Formula, storm::RationalNumber> referenceCheckTask(*formula);
                std::shared_ptr<storm::logic::Formula> formulaWithoutBound;
                if (!referenceCheckTask.isRewardModelSet()) {
                    formulaWithoutBound = std::make_shared<storm::logic::ProbabilityOperatorFormula>(
                        formulas[0]->asProbabilityOperatorFormula().getSubformula().asSharedPointer(), storm::logic::OperatorInformation(boost::none, boost::none));
                } else {
                    // No worries, this works as intended, the API is just weird.
                    formulaWithoutBound = std::make_shared<storm::logic::RewardOperatorFormula>(
                            formulas[0]->asRewardOperatorFormula().getSubformula().asSharedPointer());
                }
                const storm::modelchecker::CheckTask<storm::logic::Formula, ValueType> checkTask
                    = storm::modelchecker::CheckTask<storm::logic::Formula, ValueType>(*formulaWithoutBound);
                modelChecker.specifyFormula(Environment(), checkTask);

                for (auto const& parameter : vars) {
                    std::cout << "Derivative w.r.t. " << parameter << ": ";
                    
                    auto result = modelChecker.check(Environment(), instantiation, parameter);
                    std::cout << *result << std::endl;
                }
                return;
            } else if (derSettings.isFeasibleInstantiationSearchSet()) {
                STORM_PRINT("Finding an extremum using Gradient Descent" << std::endl);
                storm::utility::Stopwatch derivativeWatch(true);
                storm::derivative::GradientDescentInstantiationSearcher<storm::RationalFunction, double> derivativeChecker(*dtmc, *method, derSettings.getLearningRate(), derSettings.getAverageDecay(), derSettings.getSquaredAverageDecay(), derSettings.getMiniBatchSize(), derSettings.getTerminationEpsilon(), startPoint, *constraintMethod, derSettings.isPrintJsonSet());
                storm::modelchecker::CheckTask<storm::logic::Formula, ValueType> checkTask(*formula);
                derivativeChecker.specifyFormula(Environment(), checkTask);
                auto instantiationAndValue = derivativeChecker.gradientDescent(Environment());
                if (!derSettings.areInconsequentialParametersOmitted() && omittedParameters) {
                    for (RationalFunctionVariable const& param : *omittedParameters) {
                        if (startPoint) {
                            instantiationAndValue.first[param] = startPoint->at(param);
                        } else {
                            instantiationAndValue.first[param] = utility::convertNumber<RationalFunction::CoeffType>(0.5);
                        }
                    }
                }
                derivativeWatch.stop();
                if (derSettings.isPrintJsonSet()) {
                    derivativeChecker.printRunAsJson();
                } else {
                    std::cout << "Found value " << instantiationAndValue.second << " at instantiation " << std::endl;
                    bool isFirstLoop = true;
                    for (auto const& p : instantiationAndValue.first) {
                        if (!isFirstLoop) {
                            std::cout << ",";
                        }
                        isFirstLoop = false;
                        std::cout << p.first << "=" << p.second;
                    }
                    std::cout << std::endl;
                }
                std::cout << "Finished in " << derivativeWatch << std::endl;
                return;
            }
        }

        template <typename ValueType>
        void analyzeMonotonicity(std::shared_ptr<storm::models::sparse::Model<ValueType>> const& model, SymbolicInput const& input, std::vector<storm::storage::ParameterRegion<ValueType>> const& regions) {
            std::ofstream outfile;
            auto monSettings = storm::settings::getModule<storm::settings::modules::MonotonicitySettings>();

            if (monSettings.isExportMonotonicitySet()) {
                utility::openFile(monSettings.getExportMonotonicityFilename(), outfile);
            }
            std::vector<std::shared_ptr<storm::logic::Formula const>> formulas = storm::api::extractFormulasFromProperties(input.properties);
            storm::utility::Stopwatch monotonicityWatch(true);
            STORM_LOG_THROW(regions.size() <= 1, storm::exceptions::InvalidArgumentException, "Monotonicity analysis only allowed on single region");
            if (!monSettings.isMonSolutionSet()) {
                auto monotonicityHelper = storm::analysis::MonotonicityHelper<ValueType, double>(model, formulas, regions, monSettings.getNumberOfSamples(), storm::settings::getModule<storm::settings::modules::GeneralSettings>().getPrecision(), monSettings.isDotOutputSet());
                if (monSettings.isExportMonotonicitySet()) {
                    monotonicityHelper.checkMonotonicityInBuild(outfile, monSettings.isUsePLABoundsSet(), monSettings.getDotOutputFilename());
                } else {
                    monotonicityHelper.checkMonotonicityInBuild(std::cout, monSettings.isUsePLABoundsSet(), monSettings.getDotOutputFilename());
                }
            } else {
                // Checking monotonicity based on solution function

                auto parametricSettings = storm::settings::getModule<storm::settings::modules::ParametricSettings>();
                auto regionSettings = storm::settings::getModule<storm::settings::modules::RegionSettings>();

                std::function<std::unique_ptr<storm::modelchecker::CheckResult>(std::shared_ptr<storm::logic::Formula const> const& formula)> verificationCallback;
                std::function<void(std::unique_ptr<storm::modelchecker::CheckResult> const&)> postprocessingCallback;

                // Check the given set of regions with or without refinement
                verificationCallback = [&] (std::shared_ptr<storm::logic::Formula const> const& formula) {
                    std::unique_ptr<storm::modelchecker::CheckResult> result = storm::api::verifyWithSparseEngine<ValueType>(model, storm::api::createTask<ValueType>(formula, true));
                    return result;
                };

                for (auto & property : input.properties) {
                    auto result = verificationCallback(property.getRawFormula())->asExplicitQuantitativeCheckResult<ValueType>().getValueVector();
                    ValueType valuation;

                    auto states= model->getInitialStates();
                    for (auto state : states) {
                        valuation += result[state];
                    }

                    storm::analysis::MonotonicityResult<storm::RationalFunctionVariable> monRes;
                    for (auto & var : storm::models::sparse::getProbabilityParameters(*model)) {
                        auto res = storm::analysis::MonotonicityChecker<ValueType>::checkDerivative(valuation.derivative(var), regions[0]);

                        if (res.first && res.second) {
                            monRes.addMonotonicityResult(var, analysis::MonotonicityResult<storm::RationalFunctionVariable>::Monotonicity::Constant);
                        } else if (res.first) {
                            monRes.addMonotonicityResult(var, analysis::MonotonicityResult<storm::RationalFunctionVariable>::Monotonicity::Incr);
                        } else if (res.second) {
                            monRes.addMonotonicityResult(var, analysis::MonotonicityResult<storm::RationalFunctionVariable>::Monotonicity::Decr);
                        } else {
                            monRes.addMonotonicityResult(var, analysis::MonotonicityResult<storm::RationalFunctionVariable>::Monotonicity::Not);
                        }
                    }
                    if (monSettings.isExportMonotonicitySet()) {
                        outfile << monRes.toString();
                    } else {
                        STORM_PRINT(monRes.toString());
                    }
                }
            }

            if (monSettings.isExportMonotonicitySet()) {
                utility::closeFile(outfile);
            }

            monotonicityWatch.stop();
            STORM_PRINT(std::endl << "Total time for monotonicity checking: " << monotonicityWatch << "." << std::endl << std::endl);
            return;
        }

        template <typename ValueType>
        void computeRegionExtremumWithSparseEngine(std::shared_ptr<storm::models::sparse::Model<ValueType>> const& model, SymbolicInput const& input, std::vector<storm::storage::ParameterRegion<ValueType>> const& regions, storm::api::MonotonicitySetting monotonicitySettings = storm::api::MonotonicitySetting(), boost::optional<std::pair<std::set<typename storm::storage::ParameterRegion<ValueType>::VariableType>, std::set<typename storm::storage::ParameterRegion<ValueType>::VariableType>>>& monotoneParameters = boost::none) {
            STORM_LOG_ASSERT(!regions.empty(), "Can not analyze an empty set of regions.");
            auto regionSettings = storm::settings::getModule<storm::settings::modules::RegionSettings>();
            auto monSettings = storm::settings::getModule<storm::settings::modules::MonotonicitySettings>();
            auto engine = regionSettings.getRegionCheckEngine();
            storm::solver::OptimizationDirection direction = regionSettings.getExtremumDirection();
            ValueType precision = storm::utility::convertNumber<ValueType>(regionSettings.getExtremumValuePrecision());
            bool generateSplitEstimates = regionSettings.isSplittingThresholdSet();
            for (auto const& property : input.properties) {
                STORM_LOG_THROW(property.getRawFormula()->hasQuantitativeResult(), storm::exceptions::NotSupportedException, "Extremum cannot be computed for this type of property.");
                for (auto const& region : regions) {
                    if (monotonicitySettings.useMonotonicity) {
                        STORM_PRINT_AND_LOG("Computing extremal value for property " << property.getName() << ": "
                                                                                     << *property.getRawFormula()
                                                                                     << " within region " << region
                                                                                     << " and using monotonicity ..." << std::endl);
                    } else {
                        STORM_PRINT_AND_LOG("Computing extremal value for property " << property.getName() << ": "
                                                                                     << *property.getRawFormula()
                                                                                     << " within region " << region
                                                                                     << "..." << std::endl);
                    }
                    storm::utility::Stopwatch watch(true);
                    // TODO: hier eventueel checkExtremalValue van maken
                    if (regionSettings.isExtremumSuggestionSet()) {
                        ValueType suggestion = storm::utility::convertNumber<ValueType>(regionSettings.getExtremumSuggestion());
                        if (storm::api::checkExtremalValue<ValueType>(model, storm::api::createTask<ValueType>(property.getRawFormula(), true), region, engine, direction, precision, suggestion, monotonicitySettings, generateSplitEstimates, monotoneParameters)) {
                            STORM_PRINT_AND_LOG(suggestion << " is the extremum ");
                        } else {
                            STORM_PRINT_AND_LOG(suggestion << " is NOT the extremum ");
                        }

                    } else {
                        auto valueValuation = storm::api::computeExtremalValue<ValueType>(model, storm::api::createTask<ValueType>(property.getRawFormula(), true), region, engine, direction, precision, monotonicitySettings, generateSplitEstimates, monotoneParameters);
                        watch.stop();
                        std::stringstream valuationStr;
                        bool first = true;
                        for (auto const& v : valueValuation.second) {
                            if (first) {
                                first = false;
                            } else {
                                valuationStr << ", ";
                            }
                            valuationStr << v.first << "=" << v.second;
                        }
                        STORM_PRINT_AND_LOG("Result at initial state: " << valueValuation.first << " ( approx. " << storm::utility::convertNumber<double>(valueValuation.first) << ") at [" << valuationStr.str() << "]." << std::endl)
                        STORM_PRINT_AND_LOG("Time for model checking: " << watch << "." << std::endl);
                    }
                }
            }
        }

        template <typename ValueType>
        void verifyRegionsWithSparseEngine(std::shared_ptr<storm::models::sparse::Model<ValueType>> const& model, SymbolicInput const& input, std::vector<storm::storage::ParameterRegion<ValueType>> const& regions, storm::api::MonotonicitySetting monotonicitySettings = storm::api::MonotonicitySetting(), uint64_t monThresh = 0) {
            STORM_LOG_ASSERT(!regions.empty(), "Can not analyze an empty set of regions.");

            auto parametricSettings = storm::settings::getModule<storm::settings::modules::ParametricSettings>();
            auto regionSettings = storm::settings::getModule<storm::settings::modules::RegionSettings>();

            std::function<std::unique_ptr<storm::modelchecker::CheckResult>(std::shared_ptr<storm::logic::Formula const> const& formula)> verificationCallback;
            std::function<void(std::unique_ptr<storm::modelchecker::CheckResult> const&)> postprocessingCallback;

            STORM_PRINT_AND_LOG(std::endl);
            if (regionSettings.isHypothesisSet()) {
                STORM_PRINT_AND_LOG("Checking hypothesis " << regionSettings.getHypothesis() << " on ");
            } else {
                STORM_PRINT_AND_LOG("Analyzing ");
            }
            if (regions.size() == 1) {
                STORM_PRINT_AND_LOG("parameter region " << regions.front());
            } else {
                STORM_PRINT_AND_LOG(regions.size() << " parameter regions");
            }
            auto engine = regionSettings.getRegionCheckEngine();
            STORM_PRINT_AND_LOG(" using " << engine);
            if (monotonicitySettings.useMonotonicity) {
                STORM_PRINT_AND_LOG(" with local monotonicity and");
            }

            // Check the given set of regions with or without refinement
            if (regionSettings.isRefineSet()) {
                STORM_LOG_THROW(regions.size() == 1, storm::exceptions::NotSupportedException, "Region refinement is not supported for multiple initial regions.");
                STORM_PRINT_AND_LOG(" with iterative refinement until " << (1.0 - regionSettings.getCoverageThreshold()) * 100.0 << "% is covered." << (regionSettings.isDepthLimitSet() ? " Depth limit is " + std::to_string(regionSettings.getDepthLimit()) + "." : "") << std::endl);
                verificationCallback = [&] (std::shared_ptr<storm::logic::Formula const> const& formula) {
                    ValueType refinementThreshold = storm::utility::convertNumber<ValueType>(regionSettings.getCoverageThreshold());
                    boost::optional<uint64_t> optionalDepthLimit;
                    if (regionSettings.isDepthLimitSet()) {
                        optionalDepthLimit = regionSettings.getDepthLimit();
                    }
                    // TODO @Jip: change allow model simplification when not using monotonicity, for benchmarking purposes simplification is moved forward.
                    std::unique_ptr<storm::modelchecker::RegionRefinementCheckResult<ValueType>> result = storm::api::checkAndRefineRegionWithSparseEngine<ValueType>(model, storm::api::createTask<ValueType>(formula, true), regions.front(), engine, refinementThreshold, optionalDepthLimit, regionSettings.getHypothesis(), false, monotonicitySettings, monThresh);
                    return result;
                };
            } else {
                STORM_PRINT_AND_LOG("." << std::endl);
                verificationCallback = [&] (std::shared_ptr<storm::logic::Formula const> const& formula) {
                    std::unique_ptr<storm::modelchecker::CheckResult> result = storm::api::checkRegionsWithSparseEngine<ValueType>(model, storm::api::createTask<ValueType>(formula, true), regions, engine, regionSettings.getHypothesis());
                    return result;
                };
            }

            postprocessingCallback = [&] (std::unique_ptr<storm::modelchecker::CheckResult> const& result) {
                if (parametricSettings.exportResultToFile()) {
                    storm::api::exportRegionCheckResultToFile<ValueType>(result, parametricSettings.exportResultPath());
                }
            };

            verifyProperties<ValueType>(input.properties, verificationCallback, postprocessingCallback);
        }

        template <typename ValueType>
        void verifyWithSparseEngine(std::shared_ptr<storm::models::sparse::Model<ValueType>> const& model, SymbolicInput const& input, std::vector<storm::storage::ParameterRegion<ValueType>> const& regions, SampleInformation<ValueType> const& samples, storm::api::MonotonicitySetting monotonicitySettings = storm::api::MonotonicitySetting(), boost::optional<std::pair<std::set<typename storm::storage::ParameterRegion<ValueType>::VariableType>, std::set<typename storm::storage::ParameterRegion<ValueType>::VariableType>>>& monotoneParameters = boost::none, uint64_t monThresh = 0, boost::optional<std::set<RationalFunctionVariable>> omittedParameters = boost::none) {
            auto derSettings = storm::settings::getModule<storm::settings::modules::DerivativeSettings>();
            if (derSettings.isFeasibleInstantiationSearchSet() || derSettings.getDerivativeAtInstantiation()) {
                    storm::pars::performGradientDescent<ValueType>(model, input, omittedParameters);
                    return;
            }
<<<<<<< HEAD
            
            if (derSettings.isLiftingTestSet()) {
                std::vector<std::shared_ptr<storm::logic::Formula const>> formulas = storm::api::extractFormulasFromProperties(input.properties);
                auto derSettings = storm::settings::getModule<storm::settings::modules::DerivativeSettings>();
                auto formula = formulas[0];
                auto dtmc = model->template as<storm::models::sparse::Dtmc<ValueType>>();
                dtmc->reduceToStateBasedRewards();
                storm::modelchecker::CheckTask<storm::logic::Formula, ValueType> checkTask(*formula);
                derivative::DerivativeBoundFinder<storm::RationalFunction, double> derivativeBoundFinder(*dtmc);
                derivativeBoundFinder.specifyFormula(Environment(), checkTask);
                for (auto const& parameter : storm::models::sparse::getAllParameters(*model)) {
                    std::cout << "Doing Demo PLA w.r.t. " << parameter << std::endl;;
                    std::cout << "(Test conditions: aborting after 95% covered or 1000 regions computed)" << std::endl;;
                    // derivativeBoundFinder.derivativePLASketch(Environment(), parameter, 0.05);
                }
            }

            if (regions.empty()) {
=======
            auto monSettings = storm::settings::getModule<storm::settings::modules::MonotonicitySettings>();
            if (monSettings.isMonotonicityAnalysisSet()) {
                storm::pars::analyzeMonotonicity(model, input, regions);
            } else if (regions.empty()) {
>>>>>>> 8445d7b0
                storm::pars::verifyPropertiesWithSparseEngine(model, input, samples);
            } else {
                auto regionSettings = storm::settings::getModule<storm::settings::modules::RegionSettings>();
                if (regionSettings.isExtremumSet()) {
                    storm::pars::computeRegionExtremumWithSparseEngine(model, input, regions, monotonicitySettings, monotoneParameters);
                } else {
                    assert (monotoneParameters == boost::none);
                    assert (!monotonicitySettings.useOnlyGlobalMonotonicity);
                    assert (!monotonicitySettings.useBoundsFromPLA);
                    storm::pars::verifyRegionsWithSparseEngine(model, input, regions, monotonicitySettings, monThresh);
                }
            }
        }

        template <storm::dd::DdType DdType, typename ValueType>
        void verifyPropertiesWithSymbolicEngine(std::shared_ptr<storm::models::symbolic::Model<DdType, ValueType>> const& model, SymbolicInput const& input, SampleInformation<ValueType> const& samples) {
            if (samples.empty()) {
                verifyProperties<ValueType>(input.properties,
                                            [&model] (std::shared_ptr<storm::logic::Formula const> const& formula) {
                                                std::unique_ptr<storm::modelchecker::CheckResult> result = storm::api::verifyWithDdEngine<DdType, ValueType>(model, storm::api::createTask<ValueType>(formula, true));
                                                if (result) {
                                                    result->filter(storm::modelchecker::SymbolicQualitativeCheckResult<DdType>(model->getReachableStates(), model->getInitialStates()));
                                                }
                                                return result;
                                            },
                                            [&model] (std::unique_ptr<storm::modelchecker::CheckResult> const& result) {
                                                auto parametricSettings = storm::settings::getModule<storm::settings::modules::ParametricSettings>();
                                                if (parametricSettings.exportResultToFile() && model->isOfType(storm::models::ModelType::Dtmc)) {
                                                    //auto dtmc = model->template as<storm::models::symbolic::Dtmc<DdType, ValueType>>();
                                                    //boost::optional<ValueType> rationalFunction = result->asSymbolicQuantitativeCheckResult<DdType, ValueType>().sum();
                                                    //storm::api::exportParametricResultToFile(rationalFunction, storm::analysis::ConstraintCollector<ValueType>(*dtmc), parametricSettings.exportResultPath());
                                                }
                                            });
            } else {
                STORM_LOG_THROW(false, storm::exceptions::NotSupportedException, "Sampling is not supported in the symbolic engine.");
            }
        }

        template <storm::dd::DdType DdType, typename ValueType>
        void verifyWithDdEngine(std::shared_ptr<storm::models::symbolic::Model<DdType, ValueType>> const& model, SymbolicInput const& input, std::vector<storm::storage::ParameterRegion<ValueType>> const& regions, SampleInformation<ValueType> const& samples) {
            if (regions.empty()) {
                storm::pars::verifyPropertiesWithSymbolicEngine(model, input, samples);
            } else {
                STORM_LOG_THROW(false, storm::exceptions::NotSupportedException, "Region verification is not supported in the symbolic engine.");
            }
        }

        template <storm::dd::DdType DdType, typename ValueType>
        void verifyParametricModel(std::shared_ptr<storm::models::ModelBase> const& model, SymbolicInput const& input, std::vector<storm::storage::ParameterRegion<ValueType>> const& regions, SampleInformation<ValueType> const& samples, storm::api::MonotonicitySetting monotonicitySettings = storm::api::MonotonicitySetting(), boost::optional<std::pair<std::set<typename storm::storage::ParameterRegion<ValueType>::VariableType>, std::set<typename storm::storage::ParameterRegion<ValueType>::VariableType>>>& monotoneParameters = boost::none, uint64_t monThresh = 0, boost::optional<std::set<RationalFunctionVariable>> omittedParameters = boost::none) {
            if (model->isSparseModel()) {
                storm::pars::verifyWithSparseEngine<ValueType>(model->as<storm::models::sparse::Model<ValueType>>(), input, regions, samples, monotonicitySettings, monotoneParameters, monThresh, omittedParameters);
            } else {
                STORM_LOG_ASSERT (!monotonicitySettings.useMonotonicity, "Monotonicity cannot be applied to DD models");
                storm::pars::verifyWithDdEngine<DdType, ValueType>(model->as<storm::models::symbolic::Model<DdType, ValueType>>(), input, regions, samples);
            }
        }

        template <storm::dd::DdType DdType, typename ValueType>
        void processInputWithValueTypeAndDdlib(SymbolicInput& input, storm::cli::ModelProcessingInformation const& mpi) {
            auto ioSettings = storm::settings::getModule<storm::settings::modules::IOSettings>();
            auto buildSettings = storm::settings::getModule<storm::settings::modules::BuildSettings>();
            auto parSettings = storm::settings::getModule<storm::settings::modules::ParametricSettings>();
            auto monSettings = storm::settings::getModule<storm::settings::modules::MonotonicitySettings>();

            STORM_LOG_THROW(mpi.engine == storm::utility::Engine::Sparse || mpi.engine == storm::utility::Engine::Hybrid || mpi.engine == storm::utility::Engine::Dd, storm::exceptions::InvalidSettingsException, "The selected engine is not supported for parametric models.");

            std::shared_ptr<storm::models::ModelBase> model;
            if (!buildSettings.isNoBuildModelSet()) {
                model = storm::cli::buildModel<DdType, ValueType>(input, ioSettings, mpi);
            }

            if (model) {
                model->printModelInformationToStream(std::cout);
            }

            STORM_LOG_THROW(model || input.properties.empty(), storm::exceptions::InvalidSettingsException, "No input model.");


            // If minimization is active and the model is parametric, parameters might be minimized away because they are inconsequential.
            // This is the set of all such inconsequential parameters.
            std::set<RationalFunctionVariable> omittedParameters;

            if (model) {
                auto preprocessingResult = storm::pars::preprocessModel<DdType, ValueType>(model, input, mpi);
                if (preprocessingResult.changed) {
                    if (model->isOfType(models::ModelType::Dtmc) || model->isOfType(models::ModelType::Mdp)) {
                        auto const previousParams = storm::models::sparse::getAllParameters(*model->template as<storm::models::sparse::Model<ValueType>>());
                        auto const currentParams = storm::models::sparse::getAllParameters(*(preprocessingResult.model)->template as<storm::models::sparse::Model<ValueType>>());
                        for (auto const& variable : previousParams) {
                            if (!currentParams.count(variable)) {
                                omittedParameters.insert(variable);
                            }
                        }
                    }
                    model = preprocessingResult.model;

                    if (preprocessingResult.formulas) {
                        std::vector<storm::jani::Property> newProperties;
                        for (size_t i = 0; i < preprocessingResult.formulas.get().size(); ++i) {
                            auto formula = preprocessingResult.formulas.get().at(i);
                            STORM_LOG_ASSERT(i < input.properties.size(), "Index " << i << " greater than number of properties.");
                            storm::jani::Property property = input.properties.at(i);
                            newProperties.push_back(storm::jani::Property(property.getName(), formula, property.getUndefinedConstants(), property.getComment()));
                        }
                        input.properties = newProperties;
                    }

                    model->printModelInformationToStream(std::cout);
                }
            }

            std::vector<storm::storage::ParameterRegion<ValueType>> regions = parseRegions<ValueType>(model);

            std::string samplesAsString = parSettings.getSamples();
            SampleInformation<ValueType> samples;
            if (!samplesAsString.empty()) {
                samples = parseSamples<ValueType>(model, samplesAsString,
                                                  parSettings.isSamplesAreGraphPreservingSet());
                samples.exact = parSettings.isSampleExactSet();
            }

            if (model) {
                storm::cli::exportModel<DdType, ValueType>(model, input);
            }

            if (parSettings.onlyObtainConstraints()) {
                STORM_LOG_THROW(parSettings.exportResultToFile(), storm::exceptions::InvalidSettingsException,
                                "When computing constraints, export path has to be specified.");
                storm::api::exportParametricResultToFile<ValueType>(boost::none,
                                                                    storm::analysis::ConstraintCollector<ValueType>(
                                                                            *(model->as<storm::models::sparse::Model<ValueType>>())),
                                                                    parSettings.exportResultPath());
                return;
            }

            if (model) {
                boost::optional<std::pair<std::set<storm::RationalFunctionVariable>, std::set<storm::RationalFunctionVariable>>> monotoneParameters;
                if (monSettings.isMonotoneParametersSet()) {
                    monotoneParameters = std::move(
                            storm::api::parseMonotoneParameters<ValueType>(monSettings.getMonotoneParameterFilename(),
                                    model->as<storm::models::sparse::Model<ValueType>>()));
                }
// TODO: is onlyGlobalSet was used here
                verifyParametricModel<DdType, ValueType>(model, input, regions, samples, storm::api::MonotonicitySetting(parSettings.isUseMonotonicitySet(), false, monSettings.isUsePLABoundsSet()), monotoneParameters, monSettings.getMonotonicityThreshold(), omittedParameters);
            }
        }

        void processOptions() {
            // Start by setting some urgent options (log levels, resources, etc.)
            storm::cli::setUrgentOptions();

            auto coreSettings = storm::settings::getModule<storm::settings::modules::CoreSettings>();
            auto engine = coreSettings.getEngine();
            STORM_LOG_WARN_COND(engine != storm::utility::Engine::Dd || engine != storm::utility::Engine::Hybrid || coreSettings.getDdLibraryType() == storm::dd::DdType::Sylvan, "The selected DD library does not support parametric models. Switching to Sylvan...");

            // Parse and preprocess symbolic input (PRISM, JANI, properties, etc.)
            auto symbolicInput = storm::cli::parseSymbolicInput();
            storm::cli::ModelProcessingInformation mpi;
            std::tie(symbolicInput, mpi) = storm::cli::preprocessSymbolicInput(symbolicInput);
            processInputWithValueTypeAndDdlib<storm::dd::DdType::Sylvan, storm::RationalFunction>(symbolicInput, mpi);
        }

    }
}


/*!
 * Main entry point of the executable storm-pars.
 */
int main(const int argc, const char** argv) {

    try {
        storm::utility::setUp();
        storm::cli::printHeader("Storm-pars", argc, argv);
        storm::settings::initializeParsSettings("Storm-pars", "storm-pars");

        storm::utility::Stopwatch totalTimer(true);
        if (!storm::cli::parseOptions(argc, argv)) {
            return -1;
        }

        storm::pars::processOptions();

        totalTimer.stop();
        if (storm::settings::getModule<storm::settings::modules::ResourceSettings>().isPrintTimeAndMemorySet()) {
            storm::cli::printTimeAndMemoryStatistics(totalTimer.getTimeInMilliseconds());
        }

        storm::utility::cleanUp();
        return 0;
    } catch (storm::exceptions::BaseException const& exception) {
        STORM_LOG_ERROR("An exception caused Storm-pars to terminate. The message of the exception is: " << exception.what());
        return 1;
    } catch (std::exception const& exception) {
        STORM_LOG_ERROR("An unexpected exception occurred and caused Storm-pars to terminate. The message of this exception is: " << exception.what());
        return 2;
    }
}<|MERGE_RESOLUTION|>--- conflicted
+++ resolved
@@ -906,7 +906,6 @@
                     storm::pars::performGradientDescent<ValueType>(model, input, omittedParameters);
                     return;
             }
-<<<<<<< HEAD
             
             if (derSettings.isLiftingTestSet()) {
                 std::vector<std::shared_ptr<storm::logic::Formula const>> formulas = storm::api::extractFormulasFromProperties(input.properties);
@@ -924,13 +923,10 @@
                 }
             }
 
-            if (regions.empty()) {
-=======
             auto monSettings = storm::settings::getModule<storm::settings::modules::MonotonicitySettings>();
             if (monSettings.isMonotonicityAnalysisSet()) {
                 storm::pars::analyzeMonotonicity(model, input, regions);
             } else if (regions.empty()) {
->>>>>>> 8445d7b0
                 storm::pars::verifyPropertiesWithSparseEngine(model, input, samples);
             } else {
                 auto regionSettings = storm::settings::getModule<storm::settings::modules::RegionSettings>();
