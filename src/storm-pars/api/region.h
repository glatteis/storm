#pragma once

#include <string>
#include <set>
#include <vector>
#include <memory>
#include <boost/optional.hpp>

#include "storm-pars/modelchecker/results/RegionCheckResult.h"
#include "storm-pars/modelchecker/results/RegionRefinementCheckResult.h"
#include "storm-pars/modelchecker/region/RegionCheckEngine.h"
#include "storm-pars/modelchecker/region/SparseDtmcParameterLiftingModelChecker.h"
#include "storm-pars/modelchecker/region/SparseMdpParameterLiftingModelChecker.h"
#include "storm-pars/modelchecker/region/ValidatingSparseMdpParameterLiftingModelChecker.h"
#include "storm-pars/modelchecker/region/ValidatingSparseDtmcParameterLiftingModelChecker.h"
#include "storm-pars/modelchecker/region/RegionResultHypothesis.h"
#include "storm-pars/parser/ParameterRegionParser.h"
#include "storm-pars/parser/MonotonicityParser.h"
#include "storm-pars/settings/modules/RegionSettings.h"
#include "storm-pars/storage/ParameterRegion.h"
#include "storm-pars/utility/parameterlifting.h"

#include "storm/environment/Environment.h"

#include "storm/api/transformation.h"
#include "storm/io/file.h"
#include "storm/models/sparse/Model.h"
#include "storm/exceptions/UnexpectedException.h"
#include "storm/exceptions/InvalidOperationException.h"
#include "storm/exceptions/NotSupportedException.h"

namespace storm {
    
    namespace api {
        struct MonotonicitySetting {
            bool useMonotonicity;
            bool useOnlyGlobalMonotonicity;
            bool useBoundsFromPLA;

            explicit MonotonicitySetting(bool useMonotonicity = false, bool useOnlyGlobalMonotonicity = false, bool useBoundsFromPLA = false) {
                this->useMonotonicity = useMonotonicity;
                this->useOnlyGlobalMonotonicity = useOnlyGlobalMonotonicity;
                this->useBoundsFromPLA = useBoundsFromPLA;
            }
        };

        template <typename ValueType>
        std::vector<storm::storage::ParameterRegion<ValueType>> parseRegions(std::string const& inputString, std::set<typename storm::storage::ParameterRegion<ValueType>::VariableType> const& consideredVariables, boost::optional<int> const& splittingThreshold = boost::none) {
            // If the given input string looks like a file (containing a dot and there exists a file with that name),
            // we try to parse it as a file, otherwise we assume it's a region string.
            if (inputString.find(".") != std::string::npos && std::ifstream(inputString).good()) {
                return storm::parser::ParameterRegionParser<ValueType>().parseMultipleRegionsFromFile(inputString, consideredVariables, splittingThreshold);
            } else {
                return storm::parser::ParameterRegionParser<ValueType>().parseMultipleRegions(inputString, consideredVariables, splittingThreshold);
            }
        }

        template <typename ValueType>
        storm::storage::ParameterRegion<ValueType> createRegion(std::string const& inputString, std::set<typename storm::storage::ParameterRegion<ValueType>::VariableType> const& consideredVariables, boost::optional<int> const& splittingThreshold = boost::none) {
            return storm::parser::ParameterRegionParser<ValueType>().createRegion(inputString, consideredVariables, splittingThreshold);
        }

        template <typename ValueType>
        std::vector<storm::storage::ParameterRegion<ValueType>> parseRegions(std::string const& inputString, storm::models::ModelBase const& model, boost::optional<int> const& splittingThreshold = boost::none) {
            std::set<typename storm::storage::ParameterRegion<ValueType>::VariableType> modelParameters;
            if (model.isSparseModel()) {
                auto const& sparseModel = dynamic_cast<storm::models::sparse::Model<ValueType> const&>(model);
                modelParameters = storm::models::sparse::getProbabilityParameters(sparseModel);
                auto rewParameters = storm::models::sparse::getRewardParameters(sparseModel);
                modelParameters.insert(rewParameters.begin(), rewParameters.end());
            } else {
                STORM_LOG_THROW(false, storm::exceptions::NotSupportedException, "Retrieving model parameters is not supported for the given model type.");
            }
            return parseRegions<ValueType>(inputString, modelParameters, splittingThreshold);
        }

        template <typename ValueType>
        std::vector<storm::storage::ParameterRegion<ValueType>> createRegion(std::string const& inputString, storm::models::ModelBase const& model, boost::optional<int> const& splittingThreshold = boost::none) {
            std::set<typename storm::storage::ParameterRegion<ValueType>::VariableType> modelParameters;
            if (model.isSparseModel()) {
                auto const& sparseModel = dynamic_cast<storm::models::sparse::Model<ValueType> const&>(model);
                modelParameters = storm::models::sparse::getProbabilityParameters(sparseModel);
                auto rewParameters = storm::models::sparse::getRewardParameters(sparseModel);
                modelParameters.insert(rewParameters.begin(), rewParameters.end());
            } else {
                STORM_LOG_THROW(false, storm::exceptions::NotSupportedException, "Retrieving model parameters is not supported for the given model type.");
            }
            return std::vector<storm::storage::ParameterRegion<ValueType>>({createRegion<ValueType>(inputString, modelParameters, splittingThreshold)});
        }
        
        template <typename ValueType>
        storm::storage::ParameterRegion<ValueType> parseRegion(std::string const& inputString, std::set<typename storm::storage::ParameterRegion<ValueType>::VariableType> const& consideredVariables, boost::optional<int> const& splittingThreshold = boost::none) {
            // Handle the "empty region" case
            if (inputString == "" && consideredVariables.empty()) {
                return storm::storage::ParameterRegion<ValueType>();
            }
            
            auto res = parseRegions<ValueType>(inputString, consideredVariables, splittingThreshold);
            STORM_LOG_THROW(res.size() == 1, storm::exceptions::InvalidOperationException, "Parsed " << res.size() << " regions but exactly one was expected.");
            return res.front();
        }
        
        template <typename ValueType>
        storm::storage::ParameterRegion<ValueType> parseRegion(std::string const& inputString, storm::models::ModelBase const& model, boost::optional<int> const& splittingThreshold = boost::none) {
            // Handle the "empty region" case
            if (inputString == "" && !model.hasParameters()) {
                return storm::storage::ParameterRegion<ValueType>();
            }
            
            auto res = parseRegions<ValueType>(inputString, model);
            STORM_LOG_THROW(res.size() == 1, storm::exceptions::InvalidOperationException, "Parsed " << res.size() << " regions but exactly one was expected.");
            return res.front();
        }

        template <typename ValueType>
        std::pair<std::set<typename storm::storage::ParameterRegion<ValueType>::VariableType>, std::set<typename storm::storage::ParameterRegion<ValueType>::VariableType>> parseMonotoneParameters(std::string const& fileName, std::shared_ptr<storm::models::sparse::Model<ValueType>> const& model) {
            std::set<typename storm::storage::ParameterRegion<ValueType>::VariableType> modelParameters;
            modelParameters = storm::models::sparse::getProbabilityParameters(*model);
            auto rewParameters = storm::models::sparse::getRewardParameters(*model);
            modelParameters.insert(rewParameters.begin(), rewParameters.end());
            return std::move(storm::parser::MonotonicityParser<typename storm::storage::ParameterRegion<ValueType>::VariableType>().parseMonotoneVariablesFromFile(fileName, modelParameters));
        }

        template <typename ParametricType, typename ConstantType>
<<<<<<< HEAD
        std::shared_ptr<storm::modelchecker::RegionModelChecker<ParametricType>> initializeParameterLiftingRegionModelChecker(Environment const& env, std::shared_ptr<storm::models::sparse::Model<ParametricType>> const& model, storm::modelchecker::CheckTask<storm::logic::Formula, ParametricType> const& task, bool generateSplitEstimates = false, bool allowModelSimplification = true, MonotonicitySetting monotonicitySetting = MonotonicitySetting(), boost::optional<std::pair<std::set<typename storm::storage::ParameterRegion<ParametricType>::VariableType>, std::set<typename storm::storage::ParameterRegion<ParametricType>::VariableType>>> monotoneParameters = boost::none) {
            // TODO not import this maybe...
            auto regionSettings = storm::settings::getModule<storm::settings::modules::RegionSettings>();
=======
        std::shared_ptr<storm::modelchecker::RegionModelChecker<ParametricType>> initializeParameterLiftingRegionModelChecker(Environment const& env, std::shared_ptr<storm::models::sparse::Model<ParametricType>> const& model, storm::modelchecker::CheckTask<storm::logic::Formula, ParametricType> const& task, bool generateSplitEstimates = false, bool allowModelSimplification = true, bool preconditionsValidatedManually = false, MonotonicitySetting monotonicitySetting = MonotonicitySetting(), boost::optional<std::pair<std::set<typename storm::storage::ParameterRegion<ParametricType>::VariableType>, std::set<typename storm::storage::ParameterRegion<ParametricType>::VariableType>>> monotoneParameters = boost::none) {
>>>>>>> 1afaed10

            STORM_LOG_WARN_COND(preconditionsValidatedManually || storm::utility::parameterlifting::validateParameterLiftingSound(*model, task.getFormula()), "Could not validate whether parameter lifting is applicable. Please validate manually...");
            STORM_LOG_WARN_COND(!(allowModelSimplification && monotonicitySetting.useMonotonicity), "Allowing model simplification when using monotonicity is not useful, as for monotonicity checking model simplification is done as preprocessing");
            STORM_LOG_WARN_COND(!(allowModelSimplification && regionSettings.isTimeTravellingEnabled()), "Model simplification destroys big-step lifting");
            STORM_LOG_WARN_COND(!(monotoneParameters && !monotonicitySetting.useMonotonicity), "Setting monotone parameters without setting monotonicity usage doesn't work");

            std::shared_ptr<storm::models::sparse::Model<ParametricType>> consideredModel = model;

            // Treat continuous time models
            if (consideredModel->isOfType(storm::models::ModelType::Ctmc) || consideredModel->isOfType(storm::models::ModelType::MarkovAutomaton)) {
                    STORM_LOG_WARN_COND(!monotonicitySetting.useMonotonicity, "Usage of monotonicity not supported for this type of model, continuing without montonicity checking");
                    STORM_LOG_WARN("Parameter lifting not supported for continuous time models. Transforming continuous model to discrete model...");
                    std::vector<std::shared_ptr<storm::logic::Formula const>> taskFormulaAsVector { task.getFormula().asSharedPointer() };
                    consideredModel = storm::api::transformContinuousToDiscreteTimeSparseModel(consideredModel, taskFormulaAsVector).first;
                    STORM_LOG_THROW(consideredModel->isOfType(storm::models::ModelType::Dtmc) || consideredModel->isOfType(storm::models::ModelType::Mdp), storm::exceptions::UnexpectedException, "Transformation to discrete time model has failed.");
            }

            // Obtain the region model checker
            std::shared_ptr<storm::modelchecker::RegionModelChecker<ParametricType>> checker;
            if (consideredModel->isOfType(storm::models::ModelType::Dtmc)) {
                checker = std::make_shared<storm::modelchecker::SparseDtmcParameterLiftingModelChecker<storm::models::sparse::Dtmc<ParametricType>, ConstantType>>();
                checker->setUseMonotonicity(monotonicitySetting.useMonotonicity);
                checker->setUseOnlyGlobal(monotonicitySetting.useOnlyGlobalMonotonicity);
                checker->setUseBounds(monotonicitySetting.useBoundsFromPLA);
                if (monotonicitySetting.useMonotonicity && monotoneParameters) {
                    checker->setMonotoneParameters(monotoneParameters.get());
                }
            } else if (consideredModel->isOfType(storm::models::ModelType::Mdp)) {
                STORM_LOG_WARN_COND(!monotonicitySetting.useMonotonicity, "Usage of monotonicity not supported for this type of model, continuing without montonicity checking");
                checker = std::make_shared<storm::modelchecker::SparseMdpParameterLiftingModelChecker<storm::models::sparse::Mdp<ParametricType>, ConstantType>>();
            } else {
                STORM_LOG_THROW(false, storm::exceptions::InvalidOperationException, "Unable to perform parameterLifting on the provided model type.");
            }

            checker->specify(env, consideredModel, task, generateSplitEstimates, allowModelSimplification);

            return checker;
        }

        template <typename ParametricType, typename ImpreciseType, typename PreciseType>
        std::shared_ptr<storm::modelchecker::RegionModelChecker<ParametricType>> initializeValidatingRegionModelChecker(Environment const& env, std::shared_ptr<storm::models::sparse::Model<ParametricType>> const& model, storm::modelchecker::CheckTask<storm::logic::Formula, ParametricType> const& task, bool generateSplitEstimates = false, bool allowModelSimplification = true) {
            
            STORM_LOG_WARN_COND(storm::utility::parameterlifting::validateParameterLiftingSound(*model, task.getFormula()), "Could not validate whether parameter lifting is applicable. Please validate manually...");

            std::shared_ptr<storm::models::sparse::Model<ParametricType>> consideredModel = model;
            
            // Treat continuous time models
            if (consideredModel->isOfType(storm::models::ModelType::Ctmc) || consideredModel->isOfType(storm::models::ModelType::MarkovAutomaton)) {
                    STORM_LOG_WARN("Parameter lifting not supported for continuous time models. Transforming continuous model to discrete model...");
                    std::vector<std::shared_ptr<storm::logic::Formula const>> taskFormulaAsVector { task.getFormula().asSharedPointer() };
                    consideredModel = storm::api::transformContinuousToDiscreteTimeSparseModel(consideredModel, taskFormulaAsVector).first;
                    STORM_LOG_THROW(consideredModel->isOfType(storm::models::ModelType::Dtmc) || consideredModel->isOfType(storm::models::ModelType::Mdp), storm::exceptions::UnexpectedException, "Transformation to discrete time model has failed.");
            }
            
            // Obtain the region model checker
            std::shared_ptr<storm::modelchecker::RegionModelChecker<ParametricType>> checker;
            if (consideredModel->isOfType(storm::models::ModelType::Dtmc)) {
                checker = std::make_shared<storm::modelchecker::ValidatingSparseDtmcParameterLiftingModelChecker<storm::models::sparse::Dtmc<ParametricType>, ImpreciseType, PreciseType>>();
            } else if (consideredModel->isOfType(storm::models::ModelType::Mdp)) {
                checker = std::make_shared<storm::modelchecker::ValidatingSparseMdpParameterLiftingModelChecker<storm::models::sparse::Mdp<ParametricType>, ImpreciseType, PreciseType>>();
            } else {
                STORM_LOG_THROW(false, storm::exceptions::InvalidOperationException, "Unable to perform parameterLifting on the provided model type.");
            }

            checker->specify(env, consideredModel, task, generateSplitEstimates, allowModelSimplification);
            return checker;
        }
        
        template <typename ValueType>
        std::shared_ptr<storm::modelchecker::RegionModelChecker<ValueType>> initializeRegionModelChecker(Environment const& env, std::shared_ptr<storm::models::sparse::Model<ValueType>> const& model, storm::modelchecker::CheckTask<storm::logic::Formula, ValueType> const& task, storm::modelchecker::RegionCheckEngine engine, bool generateSplitEstimates = false, bool allowModelSimplification = true, bool preconditionsValidated = false, MonotonicitySetting monotonicitySetting = MonotonicitySetting(), boost::optional<std::pair<std::set<typename storm::storage::ParameterRegion<ValueType>::VariableType>, std::set<typename storm::storage::ParameterRegion<ValueType>::VariableType>>> monotoneParameters = boost::none) {
            switch (engine) {
                // TODO: now we always use regionsplitestimates
                    case storm::modelchecker::RegionCheckEngine::ParameterLifting:
                            return initializeParameterLiftingRegionModelChecker<ValueType, double>(env, model, task, generateSplitEstimates, allowModelSimplification, preconditionsValidated, monotonicitySetting, monotoneParameters);
                    case storm::modelchecker::RegionCheckEngine::ExactParameterLifting:
                            return initializeParameterLiftingRegionModelChecker<ValueType, storm::RationalNumber>(env, model, task, generateSplitEstimates, allowModelSimplification, preconditionsValidated, monotonicitySetting, monotoneParameters);
                    case storm::modelchecker::RegionCheckEngine::ValidatingParameterLifting:
                            // TODO should this also apply to monotonicity?
                            STORM_LOG_WARN_COND(preconditionsValidated, "Preconditions are checked anyway by a valicating model checker...");
                            return initializeValidatingRegionModelChecker<ValueType, double, storm::RationalNumber>(env, model, task, generateSplitEstimates, allowModelSimplification);
                    default:
                            STORM_LOG_THROW(false, storm::exceptions::UnexpectedException, "Unexpected region model checker type.");
            }
            return nullptr;
        }
        
        template <typename ValueType>
        std::shared_ptr<storm::modelchecker::RegionModelChecker<ValueType>> initializeRegionModelChecker(std::shared_ptr<storm::models::sparse::Model<ValueType>> const& model, storm::modelchecker::CheckTask<storm::logic::Formula, ValueType> const& task, storm::modelchecker::RegionCheckEngine engine) {
            Environment env;
            initializeRegionModelChecker(env, model, task, engine);
        }
        
        template <typename ValueType>
        std::unique_ptr<storm::modelchecker::RegionCheckResult<ValueType>> checkRegionsWithSparseEngine(std::shared_ptr<storm::models::sparse::Model<ValueType>> const& model, storm::modelchecker::CheckTask<storm::logic::Formula, ValueType> const& task, std::vector<storm::storage::ParameterRegion<ValueType>> const& regions, storm::modelchecker::RegionCheckEngine engine, std::vector<storm::modelchecker::RegionResultHypothesis> const& hypotheses, bool sampleVerticesOfRegions) {
            auto regionSettings = storm::settings::getModule<storm::settings::modules::RegionSettings>();
            Environment env;
            bool allowModelSimplification = !regionSettings.isTimeTravellingEnabled();
            auto regionChecker = initializeRegionModelChecker(env, model, task, engine, false, allowModelSimplification);
            return regionChecker->analyzeRegions(env, regions, hypotheses, sampleVerticesOfRegions);
        }
    
        template <typename ValueType>
        std::unique_ptr<storm::modelchecker::RegionCheckResult<ValueType>> checkRegionsWithSparseEngine(std::shared_ptr<storm::models::sparse::Model<ValueType>> const& model, storm::modelchecker::CheckTask<storm::logic::Formula, ValueType> const& task, std::vector<storm::storage::ParameterRegion<ValueType>> const& regions, storm::modelchecker::RegionCheckEngine engine, storm::modelchecker::RegionResultHypothesis const& hypothesis = storm::modelchecker::RegionResultHypothesis::Unknown, bool sampleVerticesOfRegions = false) {
            std::vector<storm::modelchecker::RegionResultHypothesis> hypotheses(regions.size(), hypothesis);
            return checkRegionsWithSparseEngine(model, task, regions, engine, hypotheses, sampleVerticesOfRegions);
        }
    
        /*!
         * Checks and iteratively refines the given region with the sparse engine
         * @param engine The considered region checking engine
         * @param coverageThreshold if given, the refinement stops as soon as the fraction of the area of the subregions with inconclusive result is less then this threshold
         * @param refinementDepthThreshold if given, the refinement stops at the given depth. depth=0 means no refinement.
         * @param hypothesis if not 'unknown', it is only checked whether the hypothesis holds (and NOT the complementary result).
         * @param allowModelSimplification
         * @param useMonotonicity
         * @param monThresh if given, determines at which depth to start using monotonicity
         */
        template <typename ValueType>
        std::unique_ptr<storm::modelchecker::RegionRefinementCheckResult<ValueType>> checkAndRefineRegionWithSparseEngine(std::shared_ptr<storm::models::sparse::Model<ValueType>> const& model, storm::modelchecker::CheckTask<storm::logic::Formula, ValueType> const& task, storm::storage::ParameterRegion<ValueType> const& region, storm::modelchecker::RegionCheckEngine engine, boost::optional<ValueType> const& coverageThreshold, boost::optional<uint64_t> const& refinementDepthThreshold = boost::none, storm::modelchecker::RegionResultHypothesis hypothesis = storm::modelchecker::RegionResultHypothesis::Unknown, bool allowModelSimplification = true, MonotonicitySetting monotonicitySetting = MonotonicitySetting(), uint64_t monThresh = 0) {
            Environment env;
            bool preconditionsValidated = false;
            auto regionChecker = initializeRegionModelChecker(env, model, task, engine, true, allowModelSimplification, preconditionsValidated, monotonicitySetting);
            return regionChecker->performRegionRefinement(env, region, coverageThreshold, refinementDepthThreshold, hypothesis, monThresh);
        }

        // TODO: update documentation
        /*!
         * Finds the extremal value in the given region
         * @param engine The considered region checking engine
         * @param coverageThreshold if given, the refinement stops as soon as the fraction of the area of the subregions with inconclusive result is less then this threshold
         * @param refinementDepthThreshold if given, the refinement stops at the given depth. depth=0 means no refinement.
         * @param hypothesis if not 'unknown', it is only checked whether the hypothesis holds (and NOT the complementary result).
         */
        template <typename ValueType>
        std::pair<ValueType, typename storm::storage::ParameterRegion<ValueType>::Valuation> computeExtremalValue(std::shared_ptr<storm::models::sparse::Model<ValueType>> const& model, storm::modelchecker::CheckTask<storm::logic::Formula, ValueType> const& task, storm::storage::ParameterRegion<ValueType> const& region, storm::modelchecker::RegionCheckEngine engine, storm::solver::OptimizationDirection const& dir, boost::optional<ValueType> const& precision, bool absolutePrecision, MonotonicitySetting monotonicitySetting, bool generateSplitEstimates = false, boost::optional<std::pair<std::set<typename storm::storage::ParameterRegion<ValueType>::VariableType>, std::set<typename storm::storage::ParameterRegion<ValueType>::VariableType>>>& monotoneParameters = boost::none) {
            // TODO not import this maybe...
            auto regionSettings = storm::settings::getModule<storm::settings::modules::RegionSettings>();
            Environment env;
<<<<<<< HEAD
            bool allowModelSimplification = !monotonicitySetting.useMonotonicity && !regionSettings.isTimeTravellingEnabled();
            auto regionChecker = initializeRegionModelChecker(env, model, task, engine, generateSplitEstimates, allowModelSimplification, monotonicitySetting, monotoneParameters);
=======
            bool preconditionsValidated = false;
            bool allowModelSimplification = !monotonicitySetting.useMonotonicity;
            auto regionChecker = initializeRegionModelChecker(env, model, task, engine, generateSplitEstimates, allowModelSimplification, preconditionsValidated, monotonicitySetting, monotoneParameters);
>>>>>>> 1afaed10
            return regionChecker->computeExtremalValue(env, region, dir, precision.is_initialized() ? precision.get() : storm::utility::zero<ValueType>(), absolutePrecision);
        }

        // TODO: update documentation
        /*!
         * Checks if a given extremal value is indeed the extremal value in the given region
         * @param engine The considered region checking engine
         * @param coverageThreshold if given, the refinement stops as soon as the fraction of the area of the subregions with inconclusive result is less then this threshold
         * @param refinementDepthThreshold if given, the refinement stops at the given depth. depth=0 means no refinement.
         * @param hypothesis if not 'unknown', it is only checked whether the hypothesis holds (and NOT the complementary result).
         */
        template <typename ValueType>
<<<<<<< HEAD
        bool checkExtremalValue(std::shared_ptr<storm::models::sparse::Model<ValueType>> const& model, storm::modelchecker::CheckTask<storm::logic::Formula, ValueType> const& task, storm::storage::ParameterRegion<ValueType> const& region, storm::modelchecker::RegionCheckEngine engine, storm::solver::OptimizationDirection const& dir, boost::optional<ValueType> const& precision, bool absolutePrecision, ValueType const& suggestion, MonotonicitySetting monotonicitySetting, bool generateSplitEstimates = false, boost::optional<std::pair<std::set<typename storm::storage::ParameterRegion<ValueType>::VariableType>, std::set<typename storm::storage::ParameterRegion<ValueType>::VariableType>>>& monotoneParameters = boost::none) {
            // TODO not import this maybe...
            auto regionSettings = storm::settings::getModule<storm::settings::modules::RegionSettings>();
            Environment env;
            bool allowModelSimplification = !monotonicitySetting.useMonotonicity && !regionSettings.isTimeTravellingEnabled();
            auto regionChecker = initializeRegionModelChecker(env, model, task, engine, generateSplitEstimates, allowModelSimplification, monotonicitySetting, monotoneParameters);
=======
        bool checkExtremalValue(std::shared_ptr<storm::models::sparse::Model<ValueType>> const& model, storm::modelchecker::CheckTask<storm::logic::Formula, ValueType> const& task, storm::storage::ParameterRegion<ValueType> const& region, storm::modelchecker::RegionCheckEngine engine, storm::solver::OptimizationDirection const& dir, boost::optional<ValueType> const& precision, bool absolutePrecision, ValueType const& suggestion, MonotonicitySetting monotonicitySetting, bool generateSplitEstimates = false,  boost::optional<std::pair<std::set<typename storm::storage::ParameterRegion<ValueType>::VariableType>, std::set<typename storm::storage::ParameterRegion<ValueType>::VariableType>>>& monotoneParameters = boost::none) {
            Environment env;
            bool preconditionsValidated = false;
            bool allowModelSimplification = !monotonicitySetting.useMonotonicity;
            auto regionChecker = initializeRegionModelChecker(env, model, task, engine, generateSplitEstimates, allowModelSimplification, preconditionsValidated, monotonicitySetting, monotoneParameters);
>>>>>>> 1afaed10
            return regionChecker->checkExtremalValue(env, region, dir, precision.is_initialized() ? precision.get() : storm::utility::zero<ValueType>(), absolutePrecision, suggestion);
        }
        
        template <typename ValueType>
        void exportRegionCheckResultToFile(std::unique_ptr<storm::modelchecker::CheckResult> const& checkResult, std::string const& filename, bool onlyConclusiveResults = false) {

            auto const* regionCheckResult = dynamic_cast<storm::modelchecker::RegionCheckResult<ValueType> const*>(checkResult.get());
            STORM_LOG_THROW(regionCheckResult != nullptr, storm::exceptions::UnexpectedException, "Can not export region check result: The given checkresult does not have the expected type.");
            
            std::ofstream filestream;
            storm::utility::openFile(filename, filestream);
            for (auto const& res : regionCheckResult->getRegionResults()) {

                if (!onlyConclusiveResults || res.second == storm::modelchecker::RegionResult::AllViolated || res.second == storm::modelchecker::RegionResult::AllSat) {
                    filestream << res.second << ": " << res.first << '\n';
                }
            }
        }
    
    }
}<|MERGE_RESOLUTION|>--- conflicted
+++ resolved
@@ -122,13 +122,9 @@
         }
 
         template <typename ParametricType, typename ConstantType>
-<<<<<<< HEAD
-        std::shared_ptr<storm::modelchecker::RegionModelChecker<ParametricType>> initializeParameterLiftingRegionModelChecker(Environment const& env, std::shared_ptr<storm::models::sparse::Model<ParametricType>> const& model, storm::modelchecker::CheckTask<storm::logic::Formula, ParametricType> const& task, bool generateSplitEstimates = false, bool allowModelSimplification = true, MonotonicitySetting monotonicitySetting = MonotonicitySetting(), boost::optional<std::pair<std::set<typename storm::storage::ParameterRegion<ParametricType>::VariableType>, std::set<typename storm::storage::ParameterRegion<ParametricType>::VariableType>>> monotoneParameters = boost::none) {
+        std::shared_ptr<storm::modelchecker::RegionModelChecker<ParametricType>> initializeParameterLiftingRegionModelChecker(Environment const& env, std::shared_ptr<storm::models::sparse::Model<ParametricType>> const& model, storm::modelchecker::CheckTask<storm::logic::Formula, ParametricType> const& task, bool generateSplitEstimates = false, bool allowModelSimplification = true, bool preconditionsValidatedManually = false, MonotonicitySetting monotonicitySetting = MonotonicitySetting(), boost::optional<std::pair<std::set<typename storm::storage::ParameterRegion<ParametricType>::VariableType>, std::set<typename storm::storage::ParameterRegion<ParametricType>::VariableType>>> monotoneParameters = boost::none) {
             // TODO not import this maybe...
             auto regionSettings = storm::settings::getModule<storm::settings::modules::RegionSettings>();
-=======
-        std::shared_ptr<storm::modelchecker::RegionModelChecker<ParametricType>> initializeParameterLiftingRegionModelChecker(Environment const& env, std::shared_ptr<storm::models::sparse::Model<ParametricType>> const& model, storm::modelchecker::CheckTask<storm::logic::Formula, ParametricType> const& task, bool generateSplitEstimates = false, bool allowModelSimplification = true, bool preconditionsValidatedManually = false, MonotonicitySetting monotonicitySetting = MonotonicitySetting(), boost::optional<std::pair<std::set<typename storm::storage::ParameterRegion<ParametricType>::VariableType>, std::set<typename storm::storage::ParameterRegion<ParametricType>::VariableType>>> monotoneParameters = boost::none) {
->>>>>>> 1afaed10
 
             STORM_LOG_WARN_COND(preconditionsValidatedManually || storm::utility::parameterlifting::validateParameterLiftingSound(*model, task.getFormula()), "Could not validate whether parameter lifting is applicable. Please validate manually...");
             STORM_LOG_WARN_COND(!(allowModelSimplification && monotonicitySetting.useMonotonicity), "Allowing model simplification when using monotonicity is not useful, as for monotonicity checking model simplification is done as preprocessing");
@@ -267,14 +263,9 @@
             // TODO not import this maybe...
             auto regionSettings = storm::settings::getModule<storm::settings::modules::RegionSettings>();
             Environment env;
-<<<<<<< HEAD
             bool allowModelSimplification = !monotonicitySetting.useMonotonicity && !regionSettings.isTimeTravellingEnabled();
-            auto regionChecker = initializeRegionModelChecker(env, model, task, engine, generateSplitEstimates, allowModelSimplification, monotonicitySetting, monotoneParameters);
-=======
             bool preconditionsValidated = false;
-            bool allowModelSimplification = !monotonicitySetting.useMonotonicity;
             auto regionChecker = initializeRegionModelChecker(env, model, task, engine, generateSplitEstimates, allowModelSimplification, preconditionsValidated, monotonicitySetting, monotoneParameters);
->>>>>>> 1afaed10
             return regionChecker->computeExtremalValue(env, region, dir, precision.is_initialized() ? precision.get() : storm::utility::zero<ValueType>(), absolutePrecision);
         }
 
@@ -287,20 +278,13 @@
          * @param hypothesis if not 'unknown', it is only checked whether the hypothesis holds (and NOT the complementary result).
          */
         template <typename ValueType>
-<<<<<<< HEAD
-        bool checkExtremalValue(std::shared_ptr<storm::models::sparse::Model<ValueType>> const& model, storm::modelchecker::CheckTask<storm::logic::Formula, ValueType> const& task, storm::storage::ParameterRegion<ValueType> const& region, storm::modelchecker::RegionCheckEngine engine, storm::solver::OptimizationDirection const& dir, boost::optional<ValueType> const& precision, bool absolutePrecision, ValueType const& suggestion, MonotonicitySetting monotonicitySetting, bool generateSplitEstimates = false, boost::optional<std::pair<std::set<typename storm::storage::ParameterRegion<ValueType>::VariableType>, std::set<typename storm::storage::ParameterRegion<ValueType>::VariableType>>>& monotoneParameters = boost::none) {
+        bool checkExtremalValue(std::shared_ptr<storm::models::sparse::Model<ValueType>> const& model, storm::modelchecker::CheckTask<storm::logic::Formula, ValueType> const& task, storm::storage::ParameterRegion<ValueType> const& region, storm::modelchecker::RegionCheckEngine engine, storm::solver::OptimizationDirection const& dir, boost::optional<ValueType> const& precision, bool absolutePrecision, ValueType const& suggestion, MonotonicitySetting monotonicitySetting, bool generateSplitEstimates = false,  boost::optional<std::pair<std::set<typename storm::storage::ParameterRegion<ValueType>::VariableType>, std::set<typename storm::storage::ParameterRegion<ValueType>::VariableType>>>& monotoneParameters = boost::none) {
             // TODO not import this maybe...
             auto regionSettings = storm::settings::getModule<storm::settings::modules::RegionSettings>();
             Environment env;
             bool allowModelSimplification = !monotonicitySetting.useMonotonicity && !regionSettings.isTimeTravellingEnabled();
-            auto regionChecker = initializeRegionModelChecker(env, model, task, engine, generateSplitEstimates, allowModelSimplification, monotonicitySetting, monotoneParameters);
-=======
-        bool checkExtremalValue(std::shared_ptr<storm::models::sparse::Model<ValueType>> const& model, storm::modelchecker::CheckTask<storm::logic::Formula, ValueType> const& task, storm::storage::ParameterRegion<ValueType> const& region, storm::modelchecker::RegionCheckEngine engine, storm::solver::OptimizationDirection const& dir, boost::optional<ValueType> const& precision, bool absolutePrecision, ValueType const& suggestion, MonotonicitySetting monotonicitySetting, bool generateSplitEstimates = false,  boost::optional<std::pair<std::set<typename storm::storage::ParameterRegion<ValueType>::VariableType>, std::set<typename storm::storage::ParameterRegion<ValueType>::VariableType>>>& monotoneParameters = boost::none) {
-            Environment env;
             bool preconditionsValidated = false;
-            bool allowModelSimplification = !monotonicitySetting.useMonotonicity;
             auto regionChecker = initializeRegionModelChecker(env, model, task, engine, generateSplitEstimates, allowModelSimplification, preconditionsValidated, monotonicitySetting, monotoneParameters);
->>>>>>> 1afaed10
             return regionChecker->checkExtremalValue(env, region, dir, precision.is_initialized() ? precision.get() : storm::utility::zero<ValueType>(), absolutePrecision, suggestion);
         }
         
