#include "storm-pars/modelchecker/region/SparseParameterLiftingModelChecker.h"

#include <cstdint>
#include <memory>
#include <queue>
#include <boost/container/flat_set.hpp>
#include <vector>
#include <storm-pars/analysis/MonotonicityChecker.h>

#include "models/ModelBase.h"
#include "storm/adapters/RationalFunctionAdapter.h"
#include "storm/logic/FragmentSpecification.h"
#include "storm/modelchecker/results/ExplicitQuantitativeCheckResult.h"
#include "storm/modelchecker/results/ExplicitQualitativeCheckResult.h"
#include "storm/utility/vector.h"
#include "storm/models/sparse/Dtmc.h"
#include "storm/models/sparse/Mdp.h"
#include "storm/models/sparse/StandardRewardModel.h"

#include "storm/exceptions/InvalidArgumentException.h"
#include "storm/exceptions/NotSupportedException.h"

namespace storm {
    namespace modelchecker {

        template <typename SparseModelType, typename ConstantType>
        SparseParameterLiftingModelChecker<SparseModelType, ConstantType>::SparseParameterLiftingModelChecker() {
            //Intentionally left empty
        }

        template <typename SparseModelType, typename ConstantType>
        void SparseParameterLiftingModelChecker<SparseModelType, ConstantType>::specifyFormula(Environment const& env, storm::modelchecker::CheckTask<storm::logic::Formula, typename SparseModelType::ValueType> const& checkTask) {

            currentFormula = checkTask.getFormula().asSharedPointer();
            currentCheckTask = std::make_unique<storm::modelchecker::CheckTask<storm::logic::Formula, ConstantType>>(checkTask.substituteFormula(*currentFormula).template convertValueType<ConstantType>());

            if (currentCheckTask->getFormula().isProbabilityOperatorFormula()) {
                auto const& probOpFormula = currentCheckTask->getFormula().asProbabilityOperatorFormula();
                if(probOpFormula.getSubformula().isBoundedUntilFormula()) {
                    specifyBoundedUntilFormula(
                            currentCheckTask->substituteFormula(probOpFormula.getSubformula().asBoundedUntilFormula()));
                } else if(probOpFormula.getSubformula().isUntilFormula()) {
                    specifyUntilFormula(env, currentCheckTask->substituteFormula(probOpFormula.getSubformula().asUntilFormula()));
                } else if (probOpFormula.getSubformula().isEventuallyFormula()) {
                    specifyReachabilityProbabilityFormula(env, currentCheckTask->substituteFormula(probOpFormula.getSubformula().asEventuallyFormula()));
                } else {
                    STORM_LOG_THROW(false, storm::exceptions::NotSupportedException, "Parameter lifting is not supported for the given property.");
                }
            } else if (currentCheckTask->getFormula().isRewardOperatorFormula()) {
                auto const& rewOpFormula = currentCheckTask->getFormula().asRewardOperatorFormula();
                if(rewOpFormula.getSubformula().isEventuallyFormula()) {
                    specifyReachabilityRewardFormula(env, currentCheckTask->substituteFormula(rewOpFormula.getSubformula().asEventuallyFormula()));
                } else if (rewOpFormula.getSubformula().isCumulativeRewardFormula()) {
                    specifyCumulativeRewardFormula(currentCheckTask->substituteFormula(
                            rewOpFormula.getSubformula().asCumulativeRewardFormula()));
                }
            }
        }

        template <typename SparseModelType, typename ConstantType>
        RegionResult SparseParameterLiftingModelChecker<SparseModelType, ConstantType>::analyzeRegion(Environment const& env, storm::storage::ParameterRegion<typename SparseModelType::ValueType> const& region, RegionResultHypothesis const& hypothesis, RegionResult const& initialResult, bool sampleVerticesOfRegion, std::shared_ptr<storm::analysis::LocalMonotonicityResult<typename RegionModelChecker<typename SparseModelType::ValueType>::VariableType>> localMonotonicityResult) {
            typedef typename RegionModelChecker<typename SparseModelType::ValueType>::VariableType VariableType;
            typedef typename storm::analysis::MonotonicityResult<VariableType>::Monotonicity Monotonicity;
            typedef typename storm::utility::parametric::Valuation<typename SparseModelType::ValueType> Valuation;
            typedef typename storm::storage::ParameterRegion<typename SparseModelType::ValueType>::CoefficientType CoefficientType;
            STORM_LOG_THROW(this->currentCheckTask->isOnlyInitialStatesRelevantSet(), storm::exceptions::NotSupportedException, "Analyzing regions with parameter lifting requires a property where only the value in the initial states is relevant.");
            STORM_LOG_THROW(this->currentCheckTask->isBoundSet(), storm::exceptions::NotSupportedException, "Analyzing regions with parameter lifting requires a bounded property.");
            STORM_LOG_THROW(this->parametricModel->getInitialStates().getNumberOfSetBits() == 1, storm::exceptions::NotSupportedException, "Analyzing regions with parameter lifting requires a model with a single initial state.");

            RegionResult result = initialResult;

            // Check if we need to check the formula on one point to decide whether to show AllSat or AllViolated
            if (hypothesis == RegionResultHypothesis::Unknown && result == RegionResult::Unknown) {
                result = getInstantiationChecker().check(env, region.getCenterPoint())->asExplicitQualitativeCheckResult()[*this->parametricModel->getInitialStates().begin()] ? RegionResult::CenterSat : RegionResult::CenterViolated;
            }

            bool existsSat = (hypothesis == RegionResultHypothesis::AllSat || result == RegionResult::ExistsSat || result == RegionResult::CenterSat);
            bool existsViolated = (hypothesis == RegionResultHypothesis::AllViolated || result == RegionResult::ExistsViolated || result == RegionResult::CenterViolated);

            // Here we check on global monotonicity
            if (localMonotonicityResult != nullptr && localMonotonicityResult->isDone()) {
                // Try to check it with a global monotonicity result
                auto monRes = localMonotonicityResult->getGlobalMonotonicityResult();
                bool lowerBound = isLowerBound(this->currentCheckTask->getBound().comparisonType);

                if (monRes->isDone() && monRes->isAllMonotonicity()) {
                    // Build valuations
                    auto monMap = monRes->getMonotonicityResult();
                    Valuation valuationToCheckSat;
                    Valuation valuationToCheckViolated;
                    for (auto var : region.getVariables()) {
                        auto monVar = monMap[var];
                        if (monVar == Monotonicity::Constant) {
                            valuationToCheckSat.insert(std::pair<VariableType, CoefficientType>(var, region.getLowerBoundary(var)));
                            valuationToCheckViolated.insert(std::pair<VariableType, CoefficientType>(var, region.getLowerBoundary(var)));
                        } else if (monVar == Monotonicity::Decr) {
                            if (lowerBound) {
                                valuationToCheckSat.insert(std::pair<VariableType, CoefficientType>(var, region.getUpperBoundary(var)));
                                valuationToCheckViolated.insert(std::pair<VariableType, CoefficientType>(var, region.getLowerBoundary(var)));
                            } else {
                                valuationToCheckSat.insert(std::pair<VariableType, CoefficientType>(var, region.getLowerBoundary(var)));
                                valuationToCheckViolated.insert(std::pair<VariableType, CoefficientType>(var, region.getUpperBoundary(var)));
                            }
                        } else if (monVar == Monotonicity::Incr) {
                            if (lowerBound) {
                                valuationToCheckSat.insert(std::pair<VariableType, CoefficientType>(var, region.getLowerBoundary(var)));
                                valuationToCheckViolated.insert(std::pair<VariableType, CoefficientType>(var, region.getUpperBoundary(var)));
                            } else {
                                valuationToCheckSat.insert(std::pair<VariableType, CoefficientType>(var, region.getUpperBoundary(var)));
                                valuationToCheckViolated.insert(std::pair<VariableType, CoefficientType>(var, region.getLowerBoundary(var)));
                            }
                        }
                    }

                    // Check for result
                    if (existsSat && getInstantiationCheckerSAT().check(env, valuationToCheckSat)->asExplicitQualitativeCheckResult()[*this->parametricModel->getInitialStates().begin()]) {
                        STORM_LOG_INFO("Region " << region << " is AllSat, discovered with instantiation checker on " << valuationToCheckSat << " and help of monotonicity\n");
                        RegionModelChecker<typename SparseModelType::ValueType>::numberOfRegionsKnownThroughMonotonicity++;
                        return RegionResult::AllSat;
                    }

                    if (existsViolated && !getInstantiationCheckerVIO().check(env, valuationToCheckViolated)->asExplicitQualitativeCheckResult()[*this->parametricModel->getInitialStates().begin()]) {
                        STORM_LOG_INFO("Region " << region << " is AllViolated, discovered with instantiation checker on " << valuationToCheckViolated << " and help of monotonicity\n");
                        RegionModelChecker<typename SparseModelType::ValueType>::numberOfRegionsKnownThroughMonotonicity++;
                        return RegionResult::AllViolated;
                    }

                    return RegionResult::ExistsBoth;
                }
            }

            // Try to prove AllSat or AllViolated, depending on the hypothesis or the current result
            if (existsSat) {
                // show AllSat:
                storm::solver::OptimizationDirection parameterOptimizationDirection = isLowerBound(this->currentCheckTask->getBound().comparisonType) ? storm::solver::OptimizationDirection::Minimize : storm::solver::OptimizationDirection::Maximize;
                auto checkResult = this->check(env, region, parameterOptimizationDirection, localMonotonicityResult);
                if (checkResult->asExplicitQualitativeCheckResult()[*this->parametricModel->getInitialStates().begin()]) {
                    result = RegionResult::AllSat;
                } else if (sampleVerticesOfRegion) {
                    result = sampleVertices(env, region, result);
                }
            } else if (existsViolated) {
                // show AllViolated:
                storm::solver::OptimizationDirection parameterOptimizationDirection = isLowerBound(this->currentCheckTask->getBound().comparisonType) ? storm::solver::OptimizationDirection::Maximize : storm::solver::OptimizationDirection::Minimize;
                auto checkResult = this->check(env, region, parameterOptimizationDirection, localMonotonicityResult);
                if (!checkResult->asExplicitQualitativeCheckResult()[*this->parametricModel->getInitialStates().begin()]) {
                    result = RegionResult::AllViolated;
                } else if (sampleVerticesOfRegion) {
                    result = sampleVertices(env, region, result);
                }
            } else {
                STORM_LOG_THROW(false, storm::exceptions::InvalidArgumentException, "When analyzing a region, an invalid initial result was given: " << initialResult);
            }
            return result;
        }

        template <typename SparseModelType, typename ConstantType>
        RegionResult SparseParameterLiftingModelChecker<SparseModelType, ConstantType>::sampleVertices(Environment const& env, storm::storage::ParameterRegion<typename SparseModelType::ValueType> const& region, RegionResult const& initialResult) {
            RegionResult result = initialResult;

            if (result == RegionResult::AllSat || result == RegionResult::AllViolated) {
                return result;
            }

            bool hasSatPoint = result == RegionResult::ExistsSat || result == RegionResult::CenterSat;
            bool hasViolatedPoint = result == RegionResult::ExistsViolated || result == RegionResult::CenterViolated;

            // Check if there is a point in the region for which the property is satisfied
            auto vertices = region.getVerticesOfRegion(region.getVariables());
            auto vertexIt = vertices.begin();
            while (vertexIt != vertices.end() && !(hasSatPoint && hasViolatedPoint)) {
                if (getInstantiationChecker().check(env, *vertexIt)->asExplicitQualitativeCheckResult()[*this->parametricModel->getInitialStates().begin()]) {
                    hasSatPoint = true;
                } else {
                    hasViolatedPoint = true;
                }
                ++vertexIt;
            }

            if (hasSatPoint) {
                if (hasViolatedPoint) {
                    result = RegionResult::ExistsBoth;
                } else if (result != RegionResult::CenterSat) {
                    result = RegionResult::ExistsSat;
                }
            } else if (hasViolatedPoint && result != RegionResult::CenterViolated) {
                result = RegionResult::ExistsViolated;
            }

            return result;
        }

        template <typename SparseModelType, typename ConstantType>
        std::unique_ptr<CheckResult> SparseParameterLiftingModelChecker<SparseModelType, ConstantType>::check(Environment const& env, storm::storage::ParameterRegion<typename SparseModelType::ValueType> const& region, storm::solver::OptimizationDirection const& dirForParameters, std::shared_ptr<storm::analysis::LocalMonotonicityResult<typename RegionModelChecker<typename SparseModelType::ValueType>::VariableType>> localMonotonicityResult) {
            auto quantitativeResult = computeQuantitativeValues(env, region, dirForParameters, localMonotonicityResult);
            lastValue = quantitativeResult->template asExplicitQuantitativeCheckResult<ConstantType>()[*this->parametricModel->getInitialStates().begin()];
            if(currentCheckTask->getFormula().hasQuantitativeResult()) {
                return quantitativeResult;
            } else {
                return quantitativeResult->template asExplicitQuantitativeCheckResult<ConstantType>().compareAgainstBound(this->currentCheckTask->getFormula().asOperatorFormula().getComparisonType(), this->currentCheckTask->getFormula().asOperatorFormula().template getThresholdAs<ConstantType>());
            }
        }

        template <typename SparseModelType, typename ConstantType>
        std::unique_ptr<QuantitativeCheckResult<ConstantType>> SparseParameterLiftingModelChecker<SparseModelType, ConstantType>::getBound(Environment const& env, storm::storage::ParameterRegion<typename SparseModelType::ValueType> const& region, storm::solver::OptimizationDirection const& dirForParameters, std::shared_ptr<storm::analysis::LocalMonotonicityResult<typename RegionModelChecker<typename SparseModelType::ValueType>::VariableType>> localMonotonicityResult) {
            STORM_LOG_WARN_COND(this->currentCheckTask->getFormula().hasQuantitativeResult(), "Computing quantitative bounds for a qualitative formula...");
            return std::make_unique<ExplicitQuantitativeCheckResult<ConstantType>>(std::move(computeQuantitativeValues(env, region, dirForParameters, localMonotonicityResult)->template asExplicitQuantitativeCheckResult<ConstantType>()));
        }

        template <typename SparseModelType, typename ConstantType>
        typename SparseModelType::ValueType SparseParameterLiftingModelChecker<SparseModelType, ConstantType>::getBoundAtInitState(Environment const& env, storm::storage::ParameterRegion<typename SparseModelType::ValueType> const& region, storm::solver::OptimizationDirection const& dirForParameters) {
            STORM_LOG_THROW(this->parametricModel->getInitialStates().getNumberOfSetBits() == 1, storm::exceptions::NotSupportedException, "Getting a bound at the initial state requires a model with a single initial state.");
            return storm::utility::convertNumber<typename SparseModelType::ValueType>(getBound(env, region, dirForParameters)->template asExplicitQuantitativeCheckResult<ConstantType>()[*this->parametricModel->getInitialStates().begin()]);
        }

        template <typename SparseModelType, typename ConstantType>
        storm::modelchecker::SparseInstantiationModelChecker<SparseModelType, ConstantType>& SparseParameterLiftingModelChecker<SparseModelType, ConstantType>::getInstantiationCheckerSAT() {
            return getInstantiationChecker();
        }

        template <typename SparseModelType, typename ConstantType>
        storm::modelchecker::SparseInstantiationModelChecker<SparseModelType, ConstantType>& SparseParameterLiftingModelChecker<SparseModelType, ConstantType>::getInstantiationCheckerVIO() {
            return getInstantiationChecker();
        }

        template <typename SparseModelType, typename ConstantType>
        struct RegionBound {
            typedef typename storm::storage::ParameterRegion<typename SparseModelType::ValueType>::VariableType VariableType;

            RegionBound(RegionBound<SparseModelType, ConstantType> const& other) = default;
            RegionBound(storm::storage::ParameterRegion<typename SparseModelType::ValueType> const& r, std::shared_ptr<storm::analysis::Order> o, std::shared_ptr<storm::analysis::LocalMonotonicityResult<VariableType>> l, boost::optional<ConstantType> const& b) : region(r), order(o), localMonRes(l), bound(b) {}
            storm::storage::ParameterRegion<typename SparseModelType::ValueType> region;
            std::shared_ptr<storm::analysis::Order> order;
            std::shared_ptr<storm::analysis::LocalMonotonicityResult<VariableType>> localMonRes;
            boost::optional<ConstantType> bound;
        };

        template<typename SparseModelType, typename ConstantType>
        std::pair<typename SparseModelType::ValueType, typename storm::storage::ParameterRegion<typename SparseModelType::ValueType>::Valuation> SparseParameterLiftingModelChecker<SparseModelType, ConstantType>::computeExtremalValue(Environment const& env, storm::storage::ParameterRegion<typename SparseModelType::ValueType> const& region, storm::solver::OptimizationDirection const& dir, typename SparseModelType::ValueType const& precision, bool absolutePrecision, boost::optional<ConstantType> const& initialValue) {
            typedef typename storm::storage::ParameterRegion<typename SparseModelType::ValueType>::CoefficientType CoefficientType;
            typedef typename storm::storage::ParameterRegion<typename SparseModelType::ValueType>::Valuation Valuation;
            STORM_LOG_THROW(this->parametricModel->getInitialStates().getNumberOfSetBits() == 1, storm::exceptions::NotSupportedException, "Getting extremal values at the initial state requires a model with a single initial state.");
<<<<<<< HEAD
            auto monotonicityType = this->getMonotonicityType();
            bool const useGraphMonotonicity = this->isUseMonotonicitySet() && monotonicityType == MonotonicityType::GRAPH;
            bool const useDerivativeMonotonicity = this->isUseMonotonicitySet() && monotonicityType == MonotonicityType::LIFTING;
            boost::optional<SparseParameterLiftingModelChecker> minChecker;
            boost::optional<SparseParameterLiftingModelChecker> maxChecker;
            if (useDerivativeMonotonicity) {
                models::sparse::Dtmc<typename SparseModelType::ValueType> copiedDtmc = *parametricModel->template as<models::sparse::Dtmc<typename SparseModelType::ValueType>>();
                boundFinder = std::make_shared<derivative::DerivativeBoundFinder<typename SparseModelType::ValueType, ConstantType>>(std::move(copiedDtmc));
                auto checkTask = currentCheckTask->template convertValueType<typename SparseModelType::ValueType>();
                boundFinder->specifyFormula(env, checkTask);
            }
=======
            bool useMonotonicity = this->isUseMonotonicitySet();
>>>>>>> 78d20b54
            bool const minimize = storm::solver::minimize(dir);

            // Comparator for the region queue
            auto cmp = storm::solver::minimize(dir) ?
                       [](RegionBound<SparseModelType, ConstantType> const& lhs, RegionBound<SparseModelType, ConstantType> const& rhs) { return lhs.bound > rhs.bound; } :
                       [](RegionBound<SparseModelType, ConstantType> const& lhs, RegionBound<SparseModelType, ConstantType> const& rhs) { return lhs.bound < rhs.bound; };
            std::priority_queue<RegionBound<SparseModelType, ConstantType>, std::vector<RegionBound<SparseModelType, ConstantType>>, decltype(cmp)> regionQueue(cmp);
            storm::utility::Stopwatch initialWatch(true);

            storm::utility::Stopwatch boundsWatch(false);
            auto numberOfPLACallsBounds = 0;
            boost::optional<ConstantType> initBound;
<<<<<<< HEAD
            std::shared_ptr<analysis::Order> optimisticOrder = nullptr;
            std::shared_ptr<storm::analysis::LocalMonotonicityResult<VariableType>> optimisticMonRes = nullptr;
            if (useGraphMonotonicity) {
=======
            if (useMonotonicity) {
>>>>>>> 78d20b54
                if (this->isUseBoundsSet()) {
                    numberOfPLACallsBounds++;
                    numberOfPLACallsBounds++;
                    auto minBound = getBound(env, region, storm::solver::OptimizationDirection::Minimize, nullptr)->template asExplicitQuantitativeCheckResult<ConstantType>().getValueVector();
                    auto maxBound = getBound(env, region, storm::solver::OptimizationDirection::Maximize, nullptr)->template asExplicitQuantitativeCheckResult<ConstantType>().getValueVector();
                    if (minimize) {
                        initBound = minBound[*this->parametricModel->getInitialStates().begin()];
                    } else {
                        initBound = maxBound[*this->parametricModel->getInitialStates().begin()];
                    }
                    orderExtender->setMinMaxValues(minBound, maxBound);
                }
<<<<<<< HEAD
                auto order = this->getInitialOrder(region, false);
                optimisticOrder = this->getInitialOrder(region, true);
                auto monRes = std::shared_ptr<storm::analysis::LocalMonotonicityResult<VariableType>>(new storm::analysis::LocalMonotonicityResult<VariableType>(order->getNumberOfStates()));
                optimisticMonRes = std::shared_ptr<storm::analysis::LocalMonotonicityResult<VariableType>>(new storm::analysis::LocalMonotonicityResult<VariableType>(optimisticOrder->getNumberOfStates()));
                storm::utility::Stopwatch monotonicityWatch(true);
                this->extendLocalMonotonicityResult(region, order, monRes);
                this->extendLocalMonotonicityResult(region, optimisticOrder, optimisticMonRes);
                monotonicityWatch.stop();
                STORM_LOG_INFO(std::endl << "Total time for monotonicity checking: " << monotonicityWatch << "." << std::endl << std::endl);

                regionQueue.emplace(region, order, monRes, initBound);
            } else if (useDerivativeMonotonicity) {
                // std::cout << "Computing derivative monotonicity..." << std::endl;
                // numberOfPLACallsBounds++;
                // numberOfPLACallsBounds++;
                // auto minBound = getBound(env, region, storm::solver::OptimizationDirection::Minimize, nullptr)->template asExplicitQuantitativeCheckResult<ConstantType>().getValueVector();
                // auto maxBound = getBound(env, region, storm::solver::OptimizationDirection::Maximize, nullptr)->template asExplicitQuantitativeCheckResult<ConstantType>().getValueVector();
                // auto oldModel = this->parametricModel;
                // auto oldCheckTask = currentCheckTask->template convertValueType<typename SparseModelType::ValueType>();
                // auto oldSplitEstimates = this->isRegionSplitEstimateSupported();
                // for (auto const& parameter : storm::models::sparse::getAllParameters(*parametricModel)) {
                //     if (localMonotonicityResult->getGlobalMonotonicityResult()->isMonotone(parameter)) {
                //         continue;
                //     }
                //     auto derivativeCheckStuff = boundFinder->computeMonotonicityTasks(
                //         env, region, minBound, maxBound, localMonotonicityResult, parameter
                //     );
                //     auto model = derivativeCheckStuff.first;
                //     auto formulaMin = derivativeCheckStuff.second.first;
                //     auto formulaMax = derivativeCheckStuff.second.second;
                //     auto checkTaskMin = std::make_shared<storm::modelchecker::CheckTask<storm::logic::Formula, typename SparseModelType::ValueType>>(*formulaMin);
                //     auto checkTaskMax = std::make_shared<storm::modelchecker::CheckTask<storm::logic::Formula, typename SparseModelType::ValueType>>(*formulaMax);
                //     this->specify(env, std::make_shared<models::sparse::Dtmc<typename SparseModelType::ValueType>>(model), *checkTaskMin, false, false);
                //     auto derivativeResultsMin = this->getBound(env, region, OptimizationDirection::Maximize, localMonotonicityResult)
                //                              ->template asExplicitQuantitativeCheckResult<ConstantType>()
                //                              .getValueVector();
                //     this->specify(env, std::make_shared<models::sparse::Dtmc<typename SparseModelType::ValueType>>(model), *checkTaskMax, false, false);
                //     auto derivativeResultsMax = this->getBound(env, region, OptimizationDirection::Maximize, localMonotonicityResult)
                //                              ->template asExplicitQuantitativeCheckResult<ConstantType>()
                //                              .getValueVector();
                //     boundFinder->updateMonotonicityResult(derivativeResultsMin, derivativeResultsMax, localMonotonicityResult, parameter, *this->parametricModel->getInitialStates().begin());
                //     STORM_LOG_INFO("Derivative monotonicity result computed for " << parameter);
                // }
                // this->specify(env, oldModel, oldCheckTask, oldSplitEstimates, false);
                auto localMonotonicityResult = std::shared_ptr<storm::analysis::LocalMonotonicityResult<VariableType>>(new storm::analysis::LocalMonotonicityResult<VariableType>(parametricModel->getNumberOfStates()));
                regionQueue.emplace(region, nullptr, localMonotonicityResult, initBound);
=======
                auto order = this->getInitialOrder(region, this->isUseOptimisticOrderSet());
                if (order != nullptr) {
                    auto monRes = std::shared_ptr<storm::analysis::LocalMonotonicityResult<VariableType>>(
                        new storm::analysis::LocalMonotonicityResult<VariableType>(order->getNumberOfStates()));
                    storm::utility::Stopwatch monotonicityWatch(true);
                    this->extendLocalMonotonicityResult(region, order, monRes);
                    monotonicityWatch.stop();
                    STORM_LOG_INFO("\nTotal time for monotonicity checking: " << monotonicityWatch << ".\n\n");

                    regionQueue.emplace(region, order, monRes, initBound);
                } else {
                    this->setUseMonotonicity(false);
                    useMonotonicity = false;
                    this->setUseBounds(false);
                    this->setUseOptimisticOrder(false);
                    regionQueue.emplace(region, nullptr, nullptr, initBound);
                }
>>>>>>> 78d20b54
            } else {
                regionQueue.emplace(region, nullptr, nullptr, initBound);
            }

            // The results
            boost::optional<ConstantType> value;
            Valuation valuation;
            if (!initialValue) {
                auto init = getGoodInitialPoint(env, region, dir, regionQueue.top().localMonRes);
                if (this->isUseMonotonicitySet()) {
                    STORM_LOG_INFO("Number of definitely monotone parameters:"
                                   << regionQueue.top().localMonRes->getGlobalMonotonicityResult()->getNumberOfMonotoneParameters());
                    STORM_PRINT("Number of sufficient states:" << regionQueue.top().order->getNumberOfSufficientStates() << std::endl);
                }
                value = storm::utility::convertNumber<ConstantType>(init.first);
                valuation = std::move(init.second);
            } else {
                value = initialValue;
            }

            initialWatch.stop();
            STORM_LOG_INFO("\nTotal time for initial points: " << initialWatch << ".\n\n");
            if (!initialValue) {
                STORM_LOG_INFO("Initial value: " << value.get() << " at " << valuation);
            } else {
                STORM_LOG_INFO("Initial value: " << value.get() << " as provided by the user");
            }

            auto numberOfSplits = 0;
            auto numberOfPLACalls = 0;
            auto numberOfOrderCopies = 0;
            auto numberOfMonResCopies = 0;
            storm::utility::Stopwatch loopWatch(true);
            if (!((useGraphMonotonicity || useDerivativeMonotonicity) && regionQueue.top().localMonRes && regionQueue.top().localMonRes->getGlobalMonotonicityResult()->isDone() && regionQueue.top().localMonRes->getGlobalMonotonicityResult()->isAllMonotonicity())) {
                // Doing the extremal computation, only when we don't use monotonicity or there are possibly not monotone variables.
                auto totalArea = storm::utility::convertNumber<ConstantType>(region.area());
                auto coveredArea = storm::utility::zero<ConstantType>();
                while (!regionQueue.empty()) {
                    assert (value);
                    auto currRegion = regionQueue.top().region;
                    auto order = regionQueue.top().order;
                    auto localMonotonicityResult = regionQueue.top().localMonRes;
                    auto currBound = regionQueue.top().bound;
                    STORM_LOG_INFO("Currently looking at region: " << currRegion);
                    std::vector<storm::storage::ParameterRegion<typename SparseModelType::ValueType>> newRegions;

                    // Check whether this region needs further investigation based on the bound of the parent region
                    bool investigateBounds = !currBound;

                    if (!investigateBounds && absolutePrecision) {
                        investigateBounds = (minimize && currBound.get() < value.get() - storm::utility::convertNumber<ConstantType>(precision))
                                            || (!minimize && currBound.get() > value.get() + storm::utility::convertNumber<ConstantType>(precision));
                    } else if (!investigateBounds && !absolutePrecision){
                        investigateBounds = (minimize && (currBound.get() * (1 + storm::utility::convertNumber<ConstantType>(precision)) < value.get()))
                                            || (!minimize && (currBound.get() * (1 + storm::utility::convertNumber<ConstantType>(precision)) > value.get()));
                    }

                    if (investigateBounds) {
                        numberOfPLACalls++;
                        auto bounds = getBound(env, currRegion, dir, localMonotonicityResult)->template asExplicitQuantitativeCheckResult<ConstantType>().getValueVector();
                        currBound = bounds[*this->parametricModel->getInitialStates().begin()];
                        // Check whether this region needs further investigation based on the bound of this region
                        bool lookAtRegion;
                        if (absolutePrecision) {
                            lookAtRegion = (minimize && currBound.get() < value.get() - storm::utility::convertNumber<ConstantType>(precision))
                                                || (!minimize && currBound.get() > value.get() + storm::utility::convertNumber<ConstantType>(precision));
                        } else {
                            lookAtRegion = (minimize && (currBound.get() * (1 + storm::utility::convertNumber<ConstantType>(precision)) < value.get()))
                                            || (!minimize && (currBound.get() * (1 + storm::utility::convertNumber<ConstantType>(precision)) > value.get()));
                        }
                        if (lookAtRegion) {
                            if (useGraphMonotonicity) {
                                // Continue extending order/monotonicity result
                                bool changedOrder = false;
                                if (!order->getDoneBuilding() && orderExtender->isHope(order)) {
                                    if (numberOfCopiesOrder[order] != 1) {
                                        numberOfCopiesOrder[order]--;
                                        order = copyOrder(order);
                                        numberOfOrderCopies++;
                                    } else {
                                        assert (numberOfCopiesOrder[order] == 1);
                                    }
                                    this->extendOrder(order, currRegion);
                                    changedOrder = true;
                                }
                                if (changedOrder) {
                                    assert(!localMonotonicityResult->isDone());

                                    if (numberOfCopiesMonRes[localMonotonicityResult] != 1) {
                                        numberOfCopiesMonRes[localMonotonicityResult]--;
                                        localMonotonicityResult = localMonotonicityResult->copy();
                                        numberOfMonResCopies++;
                                    } else {
                                        assert (numberOfCopiesMonRes[localMonotonicityResult] == 1);
                                    }
                                    this->extendLocalMonotonicityResult(currRegion, order, localMonotonicityResult);
                                    STORM_LOG_INFO("Order and monotonicity result got extended");
                                }
                            } else if (useDerivativeMonotonicity) {
                                std::cout << "Computing derivative monotonicity for" << currRegion << std::endl;
                                numberOfPLACallsBounds++;
                                std::vector<ConstantType> minBound;
                                std::vector<ConstantType> maxBound;
                                if (dir == solver::OptimizationDirection::Minimize) {
                                    minBound = bounds;
                                    maxBound = getBound(env, currRegion, storm::solver::OptimizationDirection::Maximize, nullptr)->template asExplicitQuantitativeCheckResult<ConstantType>().getValueVector();
                                } else {
                                    minBound = getBound(env, currRegion, storm::solver::OptimizationDirection::Minimize, nullptr)->template asExplicitQuantitativeCheckResult<ConstantType>().getValueVector();
                                    maxBound = bounds;
                                }
                                if (numberOfCopiesMonRes[localMonotonicityResult] != 1) {
                                    numberOfCopiesMonRes[localMonotonicityResult]--;
                                    localMonotonicityResult = localMonotonicityResult->copy();
                                    numberOfMonResCopies++;
                                } else {
                                    assert (numberOfCopiesMonRes[localMonotonicityResult] == 1);
                                }
                                auto oldModel = this->parametricModel;
                                auto oldCheckTask = currentCheckTask->template convertValueType<typename SparseModelType::ValueType>();
                                auto oldSplitEstimates = this->isRegionSplitEstimateSupported();
                                for (auto const& parameter : storm::models::sparse::getAllParameters(*parametricModel)) {
                                    auto globalMonotonicity = localMonotonicityResult->getGlobalMonotonicityResult()->getMonotonicity(parameter);
                                    if (globalMonotonicity != Monotonicity::Unknown) {
                                        continue;
                                    }

                                    auto derivativeCheckStuff = boundFinder->computeMonotonicityTasks(
                                        env, currRegion, minBound, maxBound, localMonotonicityResult, parameter
                                    );
                                    auto modelMax = derivativeCheckStuff.first.first;
                                    auto modelMin = derivativeCheckStuff.first.second;
                                    auto formulaMin = derivativeCheckStuff.second.first;
                                    auto formulaMax = derivativeCheckStuff.second.second;

                                    // std::cout << *formulaMin << std::endl;
                                    // std::cout << *formulaMax << std::endl;

                                    auto checkTaskMin = std::make_shared<storm::modelchecker::CheckTask<storm::logic::Formula, typename SparseModelType::ValueType>>(*formulaMin);
                                    auto checkTaskMax = std::make_shared<storm::modelchecker::CheckTask<storm::logic::Formula, typename SparseModelType::ValueType>>(*formulaMax);
                                    this->specify(env, std::make_shared<models::sparse::Dtmc<typename SparseModelType::ValueType>>(modelMax), *checkTaskMax,
                                                  false, false);
                                    auto derivativeResultsMax = this->getBound(env, currRegion, OptimizationDirection::Maximize, nullptr)
                                                             ->template asExplicitQuantitativeCheckResult<ConstantType>()
                                                             .getValueVector();
                                    this->specify(env, std::make_shared<models::sparse::Dtmc<typename SparseModelType::ValueType>>(modelMin), *checkTaskMin,
                                                  false, false);
                                    auto derivativeResultsMin = this->getBound(env, currRegion, OptimizationDirection::Minimize, nullptr)
                                                             ->template asExplicitQuantitativeCheckResult<ConstantType>()
                                                             .getValueVector();
                                    boundFinder->updateMonotonicityResult(derivativeResultsMin, derivativeResultsMax, localMonotonicityResult, parameter, *this->parametricModel->getInitialStates().begin());
                                    STORM_LOG_INFO("Derivative monotonicity result computed for " << parameter);
                                }
                                // std::cout << localMonotonicityResult->getGlobalMonotonicityResult()->toString() << std::endl;
                                this->specify(env, oldModel, oldCheckTask, oldSplitEstimates, false);
                            }

                            // Check whether this region contains a new 'good' value and set this value
<<<<<<< HEAD
                            auto point = (useGraphMonotonicity || useDerivativeMonotonicity) ? currRegion.getPoint(dir, *(localMonotonicityResult->getGlobalMonotonicityResult())) : currRegion.getCenterPoint();
=======
                            auto point = useMonotonicity ? currRegion.getPoint(dir, *(localMonotonicityResult->getGlobalMonotonicityResult()), possibleMonotoneIncrParameters, possibleMonotoneDecrParameters) : currRegion.getCenterPoint();
>>>>>>> 78d20b54
                            auto currValue = getInstantiationChecker().check(env, point)->template asExplicitQuantitativeCheckResult<ConstantType>()[*this->parametricModel->getInitialStates().begin()];
                            if (!value || (minimize ? currValue <= value.get() : currValue >= value.get())) {
                                value = currValue;
                                valuation = point;
                            }

                            bool splitRegion;
                            if (absolutePrecision) {
                                splitRegion = (minimize && currBound.get() < value.get() - storm::utility::convertNumber<ConstantType>(precision))
                                               || (!minimize && currBound.get() > value.get() + storm::utility::convertNumber<ConstantType>(precision));
                            } else {
                                splitRegion = (minimize && (currBound.get() * (1 + storm::utility::convertNumber<ConstantType>(precision)) < value.get()))
                                            || (!minimize && (currBound.get() * (1 + storm::utility::convertNumber<ConstantType>(precision)) > value.get()));
                            }
                            if (splitRegion) {
                                // We will split the region in this case, but first we set the bounds to extend the order for the new regions.
                                if (useGraphMonotonicity && this->isUseBoundsSet() && !order->getDoneBuilding()) {
                                    boundsWatch.start();
                                    numberOfPLACallsBounds++;
                                    if (minimize) {
                                        orderExtender->setMinMaxValues(bounds, getBound(env, currRegion, storm::solver::OptimizationDirection::Maximize, localMonotonicityResult)->template asExplicitQuantitativeCheckResult<ConstantType>().getValueVector(), order);
                                    } else {
                                        orderExtender->setMinMaxValues(getBound(env, currRegion, storm::solver::OptimizationDirection::Minimize, localMonotonicityResult)->template asExplicitQuantitativeCheckResult<ConstantType>().getValueVector(), bounds, order);
                                    }
                                    boundsWatch.stop();
                                }
                                // Now split the region
<<<<<<< HEAD
                                if (useGraphMonotonicity || useDerivativeMonotonicity) {
=======
                                if (useMonotonicity && !order->isOptimistic()) {
>>>>>>> 78d20b54
                                    this->splitSmart(currRegion, newRegions,
                                                     *(localMonotonicityResult->getGlobalMonotonicityResult()), true);
                                } else if (this->isRegionSplitEstimateSupported()) {
                                    auto empty = storm::analysis::MonotonicityResult<VariableType>();
                                    this->splitSmart(currRegion, newRegions, empty, true);
                                } else {
                                    currRegion.split(currRegion.getCenterPoint(), newRegions);
                                }
                            }
                        }
                    }

                    if (newRegions.empty()) {
                        // When the newRegions is empty we are done with the current region
                        coveredArea += storm::utility::convertNumber<ConstantType>(currRegion.area());
                        if (order != nullptr) {
                            numberOfCopiesOrder[order]--;
                            numberOfCopiesMonRes[localMonotonicityResult]--;
                        }
                        regionQueue.pop();
                    } else {
                        regionQueue.pop();
                        STORM_LOG_INFO("Splitting region " << currRegion << " into " << newRegions.size());
                        numberOfSplits++;
                        // Add the new regions to the queue
                        if (useGraphMonotonicity) {
                            for (auto &r : newRegions) {
                                r.setBoundParent(storm::utility::convertNumber<CoefficientType>(currBound.get()));
                                regionQueue.emplace(r, order, localMonotonicityResult, currBound.get());
                            }
                            if (numberOfCopiesOrder.find(order) != numberOfCopiesOrder.end()) {
                                numberOfCopiesOrder[order] += newRegions.size();
                                numberOfCopiesMonRes[localMonotonicityResult] += newRegions.size();
                            } else {
                                numberOfCopiesOrder[order] = newRegions.size();
                                numberOfCopiesMonRes[localMonotonicityResult] = newRegions.size();
                            }
                        } else if (useDerivativeMonotonicity) {
                            for (auto &r : newRegions) {
                                r.setBoundParent(storm::utility::convertNumber<CoefficientType>(currBound.get()));
                                regionQueue.emplace(r, nullptr, localMonotonicityResult, currBound);
                            }
                            if (numberOfCopiesMonRes.find(localMonotonicityResult) != numberOfCopiesMonRes.end()) {
                                numberOfCopiesMonRes[localMonotonicityResult] += newRegions.size();
                            } else {
                                numberOfCopiesMonRes[localMonotonicityResult] = newRegions.size();
                            }
                        } else {
                            for (auto &r : newRegions) {
                                r.setBoundParent(storm::utility::convertNumber<CoefficientType>(currBound.get()));
                                regionQueue.emplace(r, nullptr, nullptr, currBound.get());
                            }
                        }
                    }

                    STORM_LOG_INFO("Current value : " << value.get() << ", current bound: " << currBound.get() << ".");
                    STORM_LOG_INFO("Covered " << (coveredArea * storm::utility::convertNumber<ConstantType>(100.0) / totalArea) << "% of the region.\n");
                }
                loopWatch.stop();
            }

<<<<<<< HEAD
            STORM_LOG_INFO("Total number of splits: " << numberOfSplits << std::endl);
            STORM_PRINT("Total number of plaCalls: " << numberOfPLACalls << std::endl);
            if (useGraphMonotonicity) {
                STORM_PRINT("Total number of plaCalls for bounds for monotonicity checking: " << numberOfPLACallsBounds << std::endl);
                STORM_PRINT("Total number of copies of the order: " << numberOfOrderCopies << std::endl);
=======
            STORM_LOG_INFO("Total number of splits: " << numberOfSplits << '\n');
            STORM_PRINT("Total number of plaCalls: " << numberOfPLACalls << '\n');
            if (useMonotonicity) {
                STORM_PRINT("Total number of plaCalls for bounds for monotonicity checking: " << numberOfPLACallsBounds << '\n');
                STORM_PRINT("Total number of copies of the order: " << numberOfOrderCopies << '\n');
>>>>>>> 78d20b54
                STORM_PRINT("Total number of copies of the local monotonicity result: " << numberOfMonResCopies
                                                                                        << '\n');
            }
            STORM_LOG_INFO("\nTotal time for region refinement: " << loopWatch << ".\n\n");
            STORM_LOG_INFO("\nTotal time for additional bounds: " << boundsWatch << ".\n\n");

            return std::make_pair(storm::utility::convertNumber<typename SparseModelType::ValueType>(value.get()), valuation);
        }

        template <typename SparseModelType, typename ConstantType>
        std::pair<typename SparseModelType::ValueType, typename storm::storage::ParameterRegion<typename SparseModelType::ValueType>::Valuation> SparseParameterLiftingModelChecker<SparseModelType, ConstantType>::computeExtremalValue(Environment const& env, storm::storage::ParameterRegion<typename SparseModelType::ValueType> const& region, storm::solver::OptimizationDirection const& dir, typename SparseModelType::ValueType const& precision, bool absolutePrecision) {
            return computeExtremalValue(env, region, dir, precision, absolutePrecision, boost::none);
        }

        template <typename SparseModelType, typename ConstantType>
        bool SparseParameterLiftingModelChecker<SparseModelType, ConstantType>::checkExtremalValue(Environment const& env, storm::storage::ParameterRegion<typename SparseModelType::ValueType> const& region, storm::solver::OptimizationDirection const& dir, typename SparseModelType::ValueType const& precision, bool absolutePrecision, typename SparseModelType::ValueType const& valueToCheck) {
            auto res = computeExtremalValue(env, region, dir, precision, absolutePrecision, storm::utility::convertNumber<ConstantType>(valueToCheck)).first;
            return storm::solver::minimize(dir) ? storm::utility::convertNumber<ConstantType>(res) >= storm::utility::convertNumber<ConstantType>(valueToCheck) : storm::utility::convertNumber<ConstantType>(res) <= storm::utility::convertNumber<ConstantType>(valueToCheck);
        }

        template <typename SparseModelType, typename ConstantType>
        SparseModelType const& SparseParameterLiftingModelChecker<SparseModelType, ConstantType>::getConsideredParametricModel() const {
            return *parametricModel;
        }

        template <typename SparseModelType, typename ConstantType>
        CheckTask<storm::logic::Formula, ConstantType> const& SparseParameterLiftingModelChecker<SparseModelType, ConstantType>::getCurrentCheckTask() const {
            return *currentCheckTask;
        }

        template <typename SparseModelType, typename ConstantType>
        void SparseParameterLiftingModelChecker<SparseModelType, ConstantType>::specifyBoundedUntilFormula(const CheckTask <logic::BoundedUntilFormula, ConstantType> &checkTask) {
            STORM_LOG_THROW(false, storm::exceptions::NotSupportedException, "Parameter lifting is not supported for the given property.");
        }

        template <typename SparseModelType, typename ConstantType>
        void SparseParameterLiftingModelChecker<SparseModelType, ConstantType>::specifyUntilFormula(Environment const& env, CheckTask<logic::UntilFormula, ConstantType> const& checkTask) {
            STORM_LOG_THROW(false, storm::exceptions::NotSupportedException, "Parameter lifting is not supported for the given property.");
        }

        template <typename SparseModelType, typename ConstantType>
        void SparseParameterLiftingModelChecker<SparseModelType, ConstantType>::specifyReachabilityProbabilityFormula(Environment const& env, CheckTask<logic::EventuallyFormula, ConstantType> const& checkTask) {
            // transform to until formula
            auto untilFormula = std::make_shared<storm::logic::UntilFormula const>(storm::logic::Formula::getTrueFormula(), checkTask.getFormula().getSubformula().asSharedPointer());
            specifyUntilFormula(env, currentCheckTask->substituteFormula(*untilFormula));
        }

        template <typename SparseModelType, typename ConstantType>
        void SparseParameterLiftingModelChecker<SparseModelType, ConstantType>::specifyReachabilityRewardFormula(Environment const& env, CheckTask<logic::EventuallyFormula, ConstantType> const& checkTask) {
            STORM_LOG_THROW(false, storm::exceptions::NotSupportedException, "Parameter lifting is not supported for the given property.");
        }

        template <typename SparseModelType, typename ConstantType>
        void SparseParameterLiftingModelChecker<SparseModelType, ConstantType>::specifyCumulativeRewardFormula(const CheckTask <logic::CumulativeRewardFormula, ConstantType> &checkTask) {
            STORM_LOG_THROW(false, storm::exceptions::NotSupportedException, "Parameter lifting is not supported for the given property.");
        }

        template<typename SparseModelType, typename ConstantType>
        std::shared_ptr<storm::analysis::Order> SparseParameterLiftingModelChecker<SparseModelType, ConstantType>::copyOrder(std::shared_ptr<storm::analysis::Order> order) {
            auto res = order->copy();
            if (orderExtender != nullptr) {
                orderExtender->copyUnknownStates(order, res);
                orderExtender->copyMinMax(order, res);
            }
            return res;
        }

        template<typename SparseModelType, typename ConstantType>
        std::pair<typename SparseModelType::ValueType, typename storm::storage::ParameterRegion<typename SparseModelType::ValueType>::Valuation> SparseParameterLiftingModelChecker<SparseModelType, ConstantType>::checkForPossibleMonotonicity(Environment const& env,
                                                                                                             const storage::ParameterRegion<typename SparseModelType::ValueType> &region,
                                                                                                             std::set<VariableType>& possibleMonotoneIncrParameters,
                                                                                                             std::set<VariableType>& possibleMonotoneDecrParameters,
                                                                                                             std::set<VariableType>& possibleNotMonotoneParameters,
                                                                                                             std::set<VariableType>const& consideredVariables,
                                                                                                             storm::solver::OptimizationDirection const& dir) {
            typedef typename storm::storage::ParameterRegion<typename SparseModelType::ValueType>::Valuation Valuation;
            typedef typename storm::storage::ParameterRegion<typename SparseModelType::ValueType>::CoefficientType CoefficientType;
            ConstantType value = storm::solver::minimize(dir) ? 1 : 0;
            Valuation valuation;
            for (auto& var : consideredVariables) {
                ConstantType previousCenter = -1;
                bool monDecr = true;
                bool monIncr = true;
                auto valuationCenter = region.getCenterPoint();

                valuationCenter[var] = region.getLowerBoundary(var);
                // TODO: make cmdline argument or 1/precision
                int numberOfSamples = 10;
                auto stepSize = (region.getUpperBoundary(var) - region.getLowerBoundary(var)) / (numberOfSamples - 1);

                while (valuationCenter[var] <= region.getUpperBoundary(var)) {
                    // Create valuation
                    ConstantType valueCenter = getInstantiationChecker().check(env, valuationCenter)->template asExplicitQuantitativeCheckResult<ConstantType>()[*this->parametricModel->getInitialStates().begin()];
                    if (storm::solver::minimize(dir) ? valueCenter <= value : valueCenter >= value) {
                        value = valueCenter;
                        valuation = valuationCenter;
                    }
                    // Calculate difference with result for previous valuation
                    ConstantType diffCenter = previousCenter - valueCenter;
                    if (previousCenter != -1) {
                        assert (previousCenter != -1 && previousCenter != -1);
                        monDecr &= diffCenter > 0 && diffCenter > 0 && diffCenter > 0; // then previous value is larger than the current value from the initial states
                        monIncr &= diffCenter < 0 && diffCenter < 0 && diffCenter < 0;
                    }
                    previousCenter = valueCenter;
                    if (!monDecr && ! monIncr) {
                        break;
                    }
                    valuationCenter[var] += stepSize;
                }
                if (monIncr) {
                    this->possibleMonotoneParameters.insert(var);
                    possibleMonotoneIncrParameters.insert(var);
                    this->possibleMonotoneIncrParameters.insert(var);
                } else if (monDecr) {
                    this->possibleMonotoneParameters.insert(var);
                    possibleMonotoneDecrParameters.insert(var);
                    this->possibleMonotoneDecrParameters.insert(var);
                } else {
                    possibleNotMonotoneParameters.insert(var);
                }
            }
            return std::make_pair(storm::utility::convertNumber<typename SparseModelType::ValueType>(value), std::move(valuation));
        }

        template<typename SparseModelType, typename ConstantType>
        std::pair<typename SparseModelType::ValueType, typename storm::storage::ParameterRegion<typename SparseModelType::ValueType>::Valuation> SparseParameterLiftingModelChecker<SparseModelType, ConstantType>::getGoodInitialPoint(const Environment &env, const storage::ParameterRegion<typename SparseModelType::ValueType> &region, const OptimizationDirection &dir, std::shared_ptr<storm::analysis::LocalMonotonicityResult<VariableType>> localMonRes) {
            typedef typename storm::storage::ParameterRegion<typename SparseModelType::ValueType>::Valuation Valuation;
            typedef typename storm::storage::ParameterRegion<typename SparseModelType::ValueType>::CoefficientType CoefficientType;
            ConstantType value = storm::solver::minimize(dir) ? 1 : 0;
            Valuation valuation;
            std::set<VariableType> monIncr, monDecr, notMon, notMonFirst;
            STORM_PRINT("Number of parameters: " << region.getVariables().size() << std::endl;);

            if (localMonRes != nullptr) {
                localMonRes->getGlobalMonotonicityResult()->splitBasedOnMonotonicity(region.getVariables(), monIncr, monDecr, notMonFirst);

                auto numMon = monIncr.size() + monDecr.size();
                STORM_PRINT("Number of monotone parameters: " << numMon << std::endl;);
                if (numMon < region.getVariables().size()) {
                    checkForPossibleMonotonicity(env, region, monIncr, monDecr, notMon, notMonFirst, dir);
                    STORM_PRINT("Number of possible monotone parameters: " << (monIncr.size() + monDecr.size() - numMon) << std::endl;);
                    STORM_PRINT("Number of definitely not monotone parameters on entire region: " << notMon.size() << std::endl;);
                }

                valuation = region.getPoint(dir, monIncr, monDecr);
            } else {
                valuation = region.getCenterPoint();
            }
            value = getInstantiationChecker().check(env, valuation)->template asExplicitQuantitativeCheckResult<ConstantType>()[*this->parametricModel->getInitialStates().begin()];

            return std::make_pair(storm::utility::convertNumber<typename SparseModelType::ValueType>(value), std::move(valuation));
        }

        template class SparseParameterLiftingModelChecker<storm::models::sparse::Dtmc<storm::RationalFunction>, double>;
        template class SparseParameterLiftingModelChecker<storm::models::sparse::Mdp<storm::RationalFunction>, double>;
        template class SparseParameterLiftingModelChecker<storm::models::sparse::Dtmc<storm::RationalFunction>, storm::RationalNumber>;
        template class SparseParameterLiftingModelChecker<storm::models::sparse::Mdp<storm::RationalFunction>, storm::RationalNumber>;
    }
}<|MERGE_RESOLUTION|>--- conflicted
+++ resolved
@@ -240,7 +240,6 @@
             typedef typename storm::storage::ParameterRegion<typename SparseModelType::ValueType>::CoefficientType CoefficientType;
             typedef typename storm::storage::ParameterRegion<typename SparseModelType::ValueType>::Valuation Valuation;
             STORM_LOG_THROW(this->parametricModel->getInitialStates().getNumberOfSetBits() == 1, storm::exceptions::NotSupportedException, "Getting extremal values at the initial state requires a model with a single initial state.");
-<<<<<<< HEAD
             auto monotonicityType = this->getMonotonicityType();
             bool const useGraphMonotonicity = this->isUseMonotonicitySet() && monotonicityType == MonotonicityType::GRAPH;
             bool const useDerivativeMonotonicity = this->isUseMonotonicitySet() && monotonicityType == MonotonicityType::LIFTING;
@@ -252,9 +251,7 @@
                 auto checkTask = currentCheckTask->template convertValueType<typename SparseModelType::ValueType>();
                 boundFinder->specifyFormula(env, checkTask);
             }
-=======
             bool useMonotonicity = this->isUseMonotonicitySet();
->>>>>>> 78d20b54
             bool const minimize = storm::solver::minimize(dir);
 
             // Comparator for the region queue
@@ -267,13 +264,7 @@
             storm::utility::Stopwatch boundsWatch(false);
             auto numberOfPLACallsBounds = 0;
             boost::optional<ConstantType> initBound;
-<<<<<<< HEAD
-            std::shared_ptr<analysis::Order> optimisticOrder = nullptr;
-            std::shared_ptr<storm::analysis::LocalMonotonicityResult<VariableType>> optimisticMonRes = nullptr;
             if (useGraphMonotonicity) {
-=======
-            if (useMonotonicity) {
->>>>>>> 78d20b54
                 if (this->isUseBoundsSet()) {
                     numberOfPLACallsBounds++;
                     numberOfPLACallsBounds++;
@@ -286,18 +277,23 @@
                     }
                     orderExtender->setMinMaxValues(minBound, maxBound);
                 }
-<<<<<<< HEAD
-                auto order = this->getInitialOrder(region, false);
-                optimisticOrder = this->getInitialOrder(region, true);
-                auto monRes = std::shared_ptr<storm::analysis::LocalMonotonicityResult<VariableType>>(new storm::analysis::LocalMonotonicityResult<VariableType>(order->getNumberOfStates()));
-                optimisticMonRes = std::shared_ptr<storm::analysis::LocalMonotonicityResult<VariableType>>(new storm::analysis::LocalMonotonicityResult<VariableType>(optimisticOrder->getNumberOfStates()));
-                storm::utility::Stopwatch monotonicityWatch(true);
-                this->extendLocalMonotonicityResult(region, order, monRes);
-                this->extendLocalMonotonicityResult(region, optimisticOrder, optimisticMonRes);
-                monotonicityWatch.stop();
-                STORM_LOG_INFO(std::endl << "Total time for monotonicity checking: " << monotonicityWatch << "." << std::endl << std::endl);
-
-                regionQueue.emplace(region, order, monRes, initBound);
+                auto order = this->getInitialOrder(region, this->isUseOptimisticOrderSet());
+                if (order != nullptr) {
+                    auto monRes = std::shared_ptr<storm::analysis::LocalMonotonicityResult<VariableType>>(
+                        new storm::analysis::LocalMonotonicityResult<VariableType>(order->getNumberOfStates()));
+                    storm::utility::Stopwatch monotonicityWatch(true);
+                    this->extendLocalMonotonicityResult(region, order, monRes);
+                    monotonicityWatch.stop();
+                    STORM_LOG_INFO("\nTotal time for monotonicity checking: " << monotonicityWatch << ".\n\n");
+
+                    regionQueue.emplace(region, order, monRes, initBound);
+                } else {
+                    this->setUseMonotonicity(false);
+                    useMonotonicity = false;
+                    this->setUseBounds(false);
+                    this->setUseOptimisticOrder(false);
+                    regionQueue.emplace(region, nullptr, nullptr, initBound);
+                }
             } else if (useDerivativeMonotonicity) {
                 // std::cout << "Computing derivative monotonicity..." << std::endl;
                 // numberOfPLACallsBounds++;
@@ -333,25 +329,6 @@
                 // this->specify(env, oldModel, oldCheckTask, oldSplitEstimates, false);
                 auto localMonotonicityResult = std::shared_ptr<storm::analysis::LocalMonotonicityResult<VariableType>>(new storm::analysis::LocalMonotonicityResult<VariableType>(parametricModel->getNumberOfStates()));
                 regionQueue.emplace(region, nullptr, localMonotonicityResult, initBound);
-=======
-                auto order = this->getInitialOrder(region, this->isUseOptimisticOrderSet());
-                if (order != nullptr) {
-                    auto monRes = std::shared_ptr<storm::analysis::LocalMonotonicityResult<VariableType>>(
-                        new storm::analysis::LocalMonotonicityResult<VariableType>(order->getNumberOfStates()));
-                    storm::utility::Stopwatch monotonicityWatch(true);
-                    this->extendLocalMonotonicityResult(region, order, monRes);
-                    monotonicityWatch.stop();
-                    STORM_LOG_INFO("\nTotal time for monotonicity checking: " << monotonicityWatch << ".\n\n");
-
-                    regionQueue.emplace(region, order, monRes, initBound);
-                } else {
-                    this->setUseMonotonicity(false);
-                    useMonotonicity = false;
-                    this->setUseBounds(false);
-                    this->setUseOptimisticOrder(false);
-                    regionQueue.emplace(region, nullptr, nullptr, initBound);
-                }
->>>>>>> 78d20b54
             } else {
                 regionQueue.emplace(region, nullptr, nullptr, initBound);
             }
@@ -509,11 +486,7 @@
                             }
 
                             // Check whether this region contains a new 'good' value and set this value
-<<<<<<< HEAD
-                            auto point = (useGraphMonotonicity || useDerivativeMonotonicity) ? currRegion.getPoint(dir, *(localMonotonicityResult->getGlobalMonotonicityResult())) : currRegion.getCenterPoint();
-=======
-                            auto point = useMonotonicity ? currRegion.getPoint(dir, *(localMonotonicityResult->getGlobalMonotonicityResult()), possibleMonotoneIncrParameters, possibleMonotoneDecrParameters) : currRegion.getCenterPoint();
->>>>>>> 78d20b54
+                            auto point = (useGraphMonotonicity || useDerivativeMonotonicity) ? currRegion.getPoint(dir, *(localMonotonicityResult->getGlobalMonotonicityResult()), possibleMonotoneIncrParameters, possibleMonotoneDecrParameters) : currRegion.getCenterPoint();
                             auto currValue = getInstantiationChecker().check(env, point)->template asExplicitQuantitativeCheckResult<ConstantType>()[*this->parametricModel->getInitialStates().begin()];
                             if (!value || (minimize ? currValue <= value.get() : currValue >= value.get())) {
                                 value = currValue;
@@ -541,11 +514,7 @@
                                     boundsWatch.stop();
                                 }
                                 // Now split the region
-<<<<<<< HEAD
-                                if (useGraphMonotonicity || useDerivativeMonotonicity) {
-=======
-                                if (useMonotonicity && !order->isOptimistic()) {
->>>>>>> 78d20b54
+                                if ((useGraphMonotonicity || useDerivativeMonotonicity) && !order->isOptimistic()) {
                                     this->splitSmart(currRegion, newRegions,
                                                      *(localMonotonicityResult->getGlobalMonotonicityResult()), true);
                                 } else if (this->isRegionSplitEstimateSupported()) {
@@ -607,19 +576,11 @@
                 loopWatch.stop();
             }
 
-<<<<<<< HEAD
-            STORM_LOG_INFO("Total number of splits: " << numberOfSplits << std::endl);
-            STORM_PRINT("Total number of plaCalls: " << numberOfPLACalls << std::endl);
-            if (useGraphMonotonicity) {
-                STORM_PRINT("Total number of plaCalls for bounds for monotonicity checking: " << numberOfPLACallsBounds << std::endl);
-                STORM_PRINT("Total number of copies of the order: " << numberOfOrderCopies << std::endl);
-=======
             STORM_LOG_INFO("Total number of splits: " << numberOfSplits << '\n');
             STORM_PRINT("Total number of plaCalls: " << numberOfPLACalls << '\n');
-            if (useMonotonicity) {
+            if (useGraphMonotonicity) {
                 STORM_PRINT("Total number of plaCalls for bounds for monotonicity checking: " << numberOfPLACallsBounds << '\n');
                 STORM_PRINT("Total number of copies of the order: " << numberOfOrderCopies << '\n');
->>>>>>> 78d20b54
                 STORM_PRINT("Total number of copies of the local monotonicity result: " << numberOfMonResCopies
                                                                                         << '\n');
             }
