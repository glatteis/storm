--- conflicted
+++ resolved
@@ -47,10 +47,6 @@
             return result;
         }
 
-        template <typename ValueType, typename ConstantType>
-<<<<<<< HEAD
-        std::pair<std::shared_ptr<expressions::BinaryRelationExpression>, AssumptionStatus> AssumptionMaker<ValueType, ConstantType>::createAndCheckAssumption(expressions::Variable var1, expressions::Variable var2, expressions::BinaryRelationExpression::RelationType relationType, std::shared_ptr<Order> order, storage::ParameterRegion<ValueType> region) const {
-=======
         void AssumptionMaker<ValueType, ConstantType>::initializeCheckingOnSamples(std::shared_ptr<logic::Formula const> formula, std::shared_ptr<models::sparse::Dtmc<ValueType>> model, storage::ParameterRegion<ValueType> region, uint_fast64_t numberOfSamples){
             assumptionChecker.initializeCheckingOnSamples(formula, model, region, numberOfSamples);
         }
@@ -61,8 +57,7 @@
         }
 
         template <typename ValueType, typename ConstantType>
-        std::pair<std::shared_ptr<expressions::BinaryRelationExpression>, AssumptionStatus> AssumptionMaker<ValueType, ConstantType>::createAndCheckAssumption(expressions::Variable var1, expressions::Variable var2, expressions::BinaryRelationExpression::RelationType relationType, std::shared_ptr<Order> order, storage::ParameterRegion<ValueType> region) {
->>>>>>> 80388a4d
+        std::pair<std::shared_ptr<expressions::BinaryRelationExpression>, AssumptionStatus> AssumptionMaker<ValueType, ConstantType>::createAndCheckAssumption(expressions::Variable var1, expressions::Variable var2, expressions::BinaryRelationExpression::RelationType relationType, std::shared_ptr<Order> order, storage::ParameterRegion<ValueType> region) const {
             auto assumption = std::make_shared<expressions::BinaryRelationExpression>(expressions::BinaryRelationExpression(*expressionManager, expressionManager->getBooleanType(), var2.getExpression().getBaseExpressionPointer(), var1.getExpression().getBaseExpressionPointer(), relationType));
             AssumptionStatus validationResult;
 
