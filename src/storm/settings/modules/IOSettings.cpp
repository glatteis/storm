--- conflicted
+++ resolved
@@ -13,102 +13,6 @@
 #include "storm/utility/macros.h"
 
 namespace storm {
-<<<<<<< HEAD
-    namespace settings {
-        namespace modules {
-
-            const std::string IOSettings::moduleName = "io";
-            const std::string IOSettings::exportDotOptionName = "exportdot";
-            const std::string IOSettings::exportDotMaxWidthOptionName = "dot-maxwidth";
-            const std::string IOSettings::exportBuildOptionName = "exportbuild";
-            const std::string IOSettings::exportExplicitOptionName = "exportexplicit";
-            const std::string IOSettings::exportDdOptionName = "exportdd";
-            const std::string IOSettings::exportJaniDotOptionName = "exportjanidot";
-            const std::string IOSettings::exportCdfOptionName = "exportcdf";
-            const std::string IOSettings::exportCdfOptionShortName = "cdf";
-            const std::string IOSettings::exportSchedulerOptionName = "exportscheduler";
-            const std::string IOSettings::exportCheckResultOptionName = "exportresult";
-            const std::string IOSettings::explicitOptionName = "explicit";
-            const std::string IOSettings::explicitOptionShortName = "exp";
-            const std::string IOSettings::explicitDrnOptionName = "explicit-drn";
-            const std::string IOSettings::explicitDrnOptionShortName = "drn";
-            const std::string IOSettings::explicitImcaOptionName = "explicit-imca";
-            const std::string IOSettings::explicitImcaOptionShortName = "imca";
-            const std::string IOSettings::prismInputOptionName = "prism";
-            const std::string IOSettings::janiInputOptionName = "jani";
-            const std::string IOSettings::prismToJaniOptionName = "prism2jani";
-
-            const std::string IOSettings::transitionRewardsOptionName = "transrew";
-            const std::string IOSettings::stateRewardsOptionName = "staterew";
-            const std::string IOSettings::choiceLabelingOptionName = "choicelab";
-            const std::string IOSettings::constantsOptionName = "constants";
-            const std::string IOSettings::constantsOptionShortName = "const";
-
-            const std::string IOSettings::janiPropertyOptionName = "janiproperty";
-            const std::string IOSettings::janiPropertyOptionShortName = "jprop";
-            const std::string IOSettings::propertyOptionName = "prop";
-            const std::string IOSettings::propertyOptionShortName = "prop";
-            const std::string IOSettings::steadyStateDistrOptionName = "steadystate";
-
-            const std::string IOSettings::qvbsInputOptionName = "qvbs";
-            const std::string IOSettings::qvbsInputOptionShortName = "qvbs";
-            const std::string IOSettings::qvbsRootOptionName = "qvbsroot";
-            const std::string IOSettings::propertiesAsMultiOptionName = "propsasmulti";
-
-            std::string preventDRNPlaceholderOptionName = "no-drn-placeholders";
-
-            IOSettings::IOSettings() : ModuleSettings(moduleName) {
-                this->addOption(storm::settings::OptionBuilder(moduleName, exportDotOptionName, false, "If given, the loaded model will be written to the specified file in the dot format.").setIsAdvanced()
-                                .addArgument(storm::settings::ArgumentBuilder::createStringArgument("filename", "The name of the file to which the model is to be written.").build()).build());
-                this->addOption(storm::settings::OptionBuilder(moduleName, exportDotMaxWidthOptionName, false, "The maximal width for labels in the dot format. For longer lines a linebreak is inserted. Value 0 represents no linebreaks.").setIsAdvanced()
-                                .addArgument(storm::settings::ArgumentBuilder::createUnsignedIntegerArgument("width", "The maximal line width for the dot format. Default is 0 meaning no linebreaks.").setDefaultValueUnsignedInteger(0).build()).build());
-                std::vector<std::string> exportFormats({"auto", "dot", "drdd", "drn", "json"});
-                this->addOption(storm::settings::OptionBuilder(moduleName, exportBuildOptionName, false, "Exports the built model to a file.")
-                                .addArgument(storm::settings::ArgumentBuilder::createStringArgument("file", "The output file.").build())
-                                .addArgument(storm::settings::ArgumentBuilder::createStringArgument("format", "The output format. 'auto' detects from the file extension.").addValidatorString(ArgumentValidatorFactory::createMultipleChoiceValidator(exportFormats)).setDefaultValueString("auto").makeOptional().build()).build());
-                this->addOption(storm::settings::OptionBuilder(moduleName, exportJaniDotOptionName, false, "If given, the loaded jani model will be written to the specified file in the dot format.").setIsAdvanced()
-                                        .addArgument(storm::settings::ArgumentBuilder::createStringArgument("filename", "The name of the file to which the model is to be written.").build()).build());
-                this->addOption(storm::settings::OptionBuilder(moduleName, exportCdfOptionName, false, "Exports the cumulative density function for reward bounded properties into a .csv file.").setIsAdvanced().setShortName(exportCdfOptionShortName).addArgument(storm::settings::ArgumentBuilder::createStringArgument("directory", "A path to an existing directory where the cdf files will be stored.").build()).build());
-                this->addOption(storm::settings::OptionBuilder(moduleName, exportSchedulerOptionName, false, "Exports the choices of an optimal scheduler to the given file (if supported by engine).").setIsAdvanced().addArgument(storm::settings::ArgumentBuilder::createStringArgument("filename", "The output file. Use file extension '.json' to export in json.").build()).build());
-                this->addOption(storm::settings::OptionBuilder(moduleName, exportCheckResultOptionName, false, "Exports the result to a given file (if supported by engine). The export will be in json.").setIsAdvanced().addArgument(storm::settings::ArgumentBuilder::createStringArgument("filename", "The output file.").build()).build());
-                this->addOption(storm::settings::OptionBuilder(moduleName, exportExplicitOptionName, "", "If given, the loaded model will be written to the specified file in the drn format.").setIsAdvanced()
-                                .addArgument(storm::settings::ArgumentBuilder::createStringArgument("filename", "the name of the file to which the model is to be writen.").build()).build());
-                this->addOption(storm::settings::OptionBuilder(moduleName,  preventDRNPlaceholderOptionName, true, "If given, the exported DRN contains no placeholders").setIsAdvanced().build());
-                this->addOption(storm::settings::OptionBuilder(moduleName, exportDdOptionName, "", "If given, the loaded model will be written to the specified file in the drdd format.").setIsAdvanced()
-                                        .addArgument(storm::settings::ArgumentBuilder::createStringArgument("filename", "the name of the file to which the model is to be writen.").build()).build());
-                this->addOption(storm::settings::OptionBuilder(moduleName, explicitOptionName, false, "Parses the model given in an explicit (sparse) representation.").setShortName(explicitOptionShortName)
-                                .addArgument(storm::settings::ArgumentBuilder::createStringArgument("transition filename", "The name of the file from which to read the transitions.").addValidatorString(ArgumentValidatorFactory::createExistingFileValidator()).build())
-                                .addArgument(storm::settings::ArgumentBuilder::createStringArgument("labeling filename", "The name of the file from which to read the state labeling.").addValidatorString(ArgumentValidatorFactory::createExistingFileValidator()).build()).build());
-                this->addOption(storm::settings::OptionBuilder(moduleName, explicitDrnOptionName, false, "Parses the model given in the DRN format.").setShortName(explicitDrnOptionShortName)
-                                .addArgument(storm::settings::ArgumentBuilder::createStringArgument("drn filename", "The name of the DRN file containing the model.").addValidatorString(ArgumentValidatorFactory::createExistingFileValidator()).build())
-                                .build());
-                this->addOption(storm::settings::OptionBuilder(moduleName, explicitImcaOptionName, false, "Parses the model given in the IMCA format.").setShortName(explicitImcaOptionShortName)
-                                .addArgument(storm::settings::ArgumentBuilder::createStringArgument("imca filename", "The name of the imca file containing the model.").addValidatorString(ArgumentValidatorFactory::createExistingFileValidator()).build())
-                                .build());
-                this->addOption(storm::settings::OptionBuilder(moduleName, prismInputOptionName, false, "Parses the model given in the PRISM format.")
-                                .addArgument(storm::settings::ArgumentBuilder::createStringArgument("filename", "The name of the file from which to read the PRISM input.").addValidatorString(ArgumentValidatorFactory::createExistingFileValidator()).build()).build());
-                this->addOption(storm::settings::OptionBuilder(moduleName, janiInputOptionName, false, "Parses the model given in the JANI format.")
-                                .addArgument(storm::settings::ArgumentBuilder::createStringArgument("filename", "The name of the file from which to read the JANI input.").addValidatorString(ArgumentValidatorFactory::createExistingFileValidator()).build()).build());
-                this->addOption(storm::settings::OptionBuilder(moduleName, prismToJaniOptionName, false, "If set, the input PRISM model is transformed to JANI.").setIsAdvanced().build());
-                this->addOption(storm::settings::OptionBuilder(moduleName, propertyOptionName, false, "Specifies the properties to be checked on the model.").setShortName(propertyOptionShortName)
-                                        .addArgument(storm::settings::ArgumentBuilder::createStringArgument("property or filename", "The formula or the file containing the formulas.").build())
-                                        .addArgument(storm::settings::ArgumentBuilder::createStringArgument("filter", "The names of the properties to check.").setDefaultValueString("all").makeOptional().build())
-                                        .build());
-
-                this->addOption(storm::settings::OptionBuilder(moduleName, transitionRewardsOptionName, false, "If given, the transition rewards are read from this file and added to the explicit model. Note that this requires the model to be given as an explicit model (i.e., via --" + explicitOptionName + ").")
-                                .addArgument(storm::settings::ArgumentBuilder::createStringArgument("filename", "The file from which to read the transition rewards.").addValidatorString(ArgumentValidatorFactory::createExistingFileValidator()).build()).build());
-                this->addOption(storm::settings::OptionBuilder(moduleName, stateRewardsOptionName, false, "If given, the state rewards are read from this file and added to the explicit model. Note that this requires the model to be given as an explicit model (i.e., via --" + explicitOptionName + ").")
-                                .addArgument(storm::settings::ArgumentBuilder::createStringArgument("filename", "The file from which to read the state rewards.").addValidatorString(ArgumentValidatorFactory::createExistingFileValidator()).build()).build());
-                this->addOption(storm::settings::OptionBuilder(moduleName, choiceLabelingOptionName, false, "If given, the choice labels are read from this file and added to the explicit model. Note that this requires the model to be given as an explicit model (i.e., via --" + explicitOptionName + ").").setIsAdvanced()
-                                .addArgument(storm::settings::ArgumentBuilder::createStringArgument("filename", "The file from which to read the choice labels.").addValidatorString(ArgumentValidatorFactory::createExistingFileValidator()).build()).build());
-                this->addOption(storm::settings::OptionBuilder(moduleName, constantsOptionName, false, "Specifies the constant replacements to use in symbolic models. Note that this requires the model to be given as an symbolic model (i.e., via --" + prismInputOptionName + " or --" + janiInputOptionName + ").").setShortName(constantsOptionShortName)
-                                .addArgument(storm::settings::ArgumentBuilder::createStringArgument("values", "A comma separated list of constants and their value, e.g. a=1,b=2,c=3.").setDefaultValueString("").build()).build());
-                this->addOption(storm::settings::OptionBuilder(moduleName, janiPropertyOptionName, false, "Specifies the properties from the jani model (given by --" + janiInputOptionName + ") to be checked.").setShortName(janiPropertyOptionShortName)
-                                .addArgument(storm::settings::ArgumentBuilder::createStringArgument("values", "A comma separated list of properties to be checked").setDefaultValueString("").makeOptional().build()).build());
-                this->addOption(storm::settings::OptionBuilder(moduleName,  steadyStateDistrOptionName, false, "Computes the steady state distribution. Result can be exported using --" + exportCheckResultOptionName +".").setIsAdvanced().build());
-
-                this->addOption(storm::settings::OptionBuilder(moduleName, qvbsInputOptionName, false, "Selects a model from the Quantitative Verification Benchmark Set.").setShortName(qvbsInputOptionShortName)
-=======
 namespace settings {
 namespace modules {
 
@@ -329,7 +233,6 @@
 
     this->addOption(storm::settings::OptionBuilder(moduleName, qvbsInputOptionName, false, "Selects a model from the Quantitative Verification Benchmark Set.")
                         .setShortName(qvbsInputOptionShortName)
->>>>>>> 3c7b7325
                         .addArgument(storm::settings::ArgumentBuilder::createStringArgument("model", "The short model name as in the benchmark set.").build())
                         .addArgument(storm::settings::ArgumentBuilder::createUnsignedIntegerArgument("instance-index", "The selected instance of this model.")
                                          .setDefaultValueUnsignedInteger(0)
@@ -342,250 +245,16 @@
                                          .build())
                         .build());
 
-<<<<<<< HEAD
-                this->addOption(storm::settings::OptionBuilder(moduleName, propertiesAsMultiOptionName, false, "If set, the selected properties are interpreted as a multi-objective formula.").setIsAdvanced().build());
-=======
     this->addOption(storm::settings::OptionBuilder(moduleName, propertiesAsMultiOptionName, false,
                                                    "If set, the selected properties are interpreted as a multi-objective formula.")
                         .setIsAdvanced()
                         .build());
->>>>>>> 3c7b7325
 
 #ifdef STORM_HAVE_QVBS
     std::string qvbsRootDefault = STORM_QVBS_ROOT;
 #else
     std::string qvbsRootDefault = "";
 #endif
-<<<<<<< HEAD
-                this->addOption(storm::settings::OptionBuilder(moduleName, qvbsRootOptionName, false, "Specifies the root directory of the Quantitative Verification Benchmark Set. Default can be set in CMAKE.")
-                                .addArgument(storm::settings::ArgumentBuilder::createStringArgument("path", "The path.").setDefaultValueString(qvbsRootDefault).build()).build());
-            }
-
-            bool IOSettings::isExportDotSet() const {
-                return this->getOption(exportDotOptionName).getHasOptionBeenSet();
-            }
-
-            std::string IOSettings::getExportDotFilename() const {
-                return this->getOption(exportDotOptionName).getArgumentByName("filename").getValueAsString();
-            }
-
-            size_t IOSettings::getExportDotMaxWidth() const {
-                return this->getOption(exportDotMaxWidthOptionName).getArgumentByName("width").getValueAsUnsignedInteger();
-            }
-            
-            bool IOSettings::isExportBuildSet() const {
-                return this->getOption(exportBuildOptionName).getHasOptionBeenSet();
-            }
-
-            std::string IOSettings::getExportBuildFilename() const {
-                return this->getOption(exportBuildOptionName).getArgumentByName("file").getValueAsString();
-            }
-            
-            storm::exporter::ModelExportFormat IOSettings::getExportBuildFormat() const {
-                auto format = this->getOption(exportBuildOptionName).getArgumentByName("format").getValueAsString();
-                if (format == "auto") {
-                    return storm::exporter::getModelExportFormatFromFileExtension(getExportBuildFilename());
-                } else {
-                    return storm::exporter::getModelExportFormatFromString(format);
-                }
-            }
-
-            bool IOSettings::isExportJaniDotSet() const {
-                return this->getOption(exportJaniDotOptionName).getHasOptionBeenSet();
-            }
-
-            std::string IOSettings::getExportJaniDotFilename() const {
-                return this->getOption(exportJaniDotOptionName).getArgumentByName("filename").getValueAsString();
-            }
-
-            bool IOSettings::isExportExplicitSet() const {
-                return this->getOption(exportExplicitOptionName).getHasOptionBeenSet();
-            }
-
-            std::string IOSettings::getExportExplicitFilename() const {
-                return this->getOption(exportExplicitOptionName).getArgumentByName("filename").getValueAsString();
-            }
-
-            bool IOSettings::isExplicitExportPlaceholdersDisabled() const {
-                return this->getOption(preventDRNPlaceholderOptionName).getHasOptionBeenSet();
-            }
-
-            bool IOSettings::isExportDdSet() const {
-                return this->getOption(exportDdOptionName).getHasOptionBeenSet();
-            }
-
-            std::string IOSettings::getExportDdFilename() const {
-                return this->getOption(exportDdOptionName).getArgumentByName("filename").getValueAsString();
-            }
-
-            bool IOSettings::isExportCdfSet() const {
-                return this->getOption(exportCdfOptionName).getHasOptionBeenSet();
-            }
-
-            std::string IOSettings::getExportCdfDirectory() const {
-                std::string result = this->getOption(exportCdfOptionName).getArgumentByName("directory").getValueAsString();
-                if (result.back() != '/') {
-                    result.push_back('/');
-                }
-                return result;
-            }
-
-            bool IOSettings::isExportSchedulerSet() const {
-                return this->getOption(exportSchedulerOptionName).getHasOptionBeenSet();
-            }
-
-            std::string IOSettings::getExportSchedulerFilename() const {
-                return this->getOption(exportSchedulerOptionName).getArgumentByName("filename").getValueAsString();
-            }
-
-            bool IOSettings::isExportCheckResultSet() const {
-                return this->getOption(exportCheckResultOptionName).getHasOptionBeenSet();
-            }
-
-            std::string IOSettings::getExportCheckResultFilename() const {
-                return this->getOption(exportCheckResultOptionName).getArgumentByName("filename").getValueAsString();
-            }
-
-            bool IOSettings::isExplicitSet() const {
-                return this->getOption(explicitOptionName).getHasOptionBeenSet();
-            }
-
-            std::string IOSettings::getTransitionFilename() const {
-                return this->getOption(explicitOptionName).getArgumentByName("transition filename").getValueAsString();
-            }
-
-            std::string IOSettings::getLabelingFilename() const {
-                return this->getOption(explicitOptionName).getArgumentByName("labeling filename").getValueAsString();
-            }
-
-            bool IOSettings::isExplicitDRNSet() const {
-                return this->getOption(explicitDrnOptionName).getHasOptionBeenSet();
-            }
-
-            std::string IOSettings::getExplicitDRNFilename() const {
-                return this->getOption(explicitDrnOptionName).getArgumentByName("drn filename").getValueAsString();
-            }
-
-            bool IOSettings::isExplicitIMCASet() const {
-                return this->getOption(explicitImcaOptionName).getHasOptionBeenSet();
-            }
-
-            std::string IOSettings::getExplicitIMCAFilename() const {
-                return this->getOption(explicitImcaOptionName).getArgumentByName("imca filename").getValueAsString();
-            }
-
-            bool IOSettings::isPrismInputSet() const {
-                return this->getOption(prismInputOptionName).getHasOptionBeenSet();
-            }
-
-            bool IOSettings::isPrismOrJaniInputSet() const {
-                return isJaniInputSet() || isPrismInputSet();
-            }
-
-            bool IOSettings::isPrismToJaniSet() const {
-                return this->getOption(prismToJaniOptionName).getHasOptionBeenSet();
-            }
-
-            std::string IOSettings::getPrismInputFilename() const {
-                return this->getOption(prismInputOptionName).getArgumentByName("filename").getValueAsString();
-            }
-
-            bool IOSettings::isJaniInputSet() const {
-                return this->getOption(janiInputOptionName).getHasOptionBeenSet();
-            }
-
-            std::string IOSettings::getJaniInputFilename() const {
-                return this->getOption(janiInputOptionName).getArgumentByName("filename").getValueAsString();
-            }
-
-            bool IOSettings::isTransitionRewardsSet() const {
-                return this->getOption(transitionRewardsOptionName).getHasOptionBeenSet();
-            }
-
-            std::string IOSettings::getTransitionRewardsFilename() const {
-                return this->getOption(transitionRewardsOptionName).getArgumentByName("filename").getValueAsString();
-            }
-
-            bool IOSettings::isStateRewardsSet() const {
-                return this->getOption(stateRewardsOptionName).getHasOptionBeenSet();
-            }
-
-            std::string IOSettings::getStateRewardsFilename() const {
-                return this->getOption(stateRewardsOptionName).getArgumentByName("filename").getValueAsString();
-            }
-
-            bool IOSettings::isChoiceLabelingSet() const {
-                return this->getOption(choiceLabelingOptionName).getHasOptionBeenSet();
-            }
-
-            std::string IOSettings::getChoiceLabelingFilename() const {
-                return this->getOption(choiceLabelingOptionName).getArgumentByName("filename").getValueAsString();
-            }
-
-            bool IOSettings::isConstantsSet() const {
-                return this->getOption(constantsOptionName).getHasOptionBeenSet();
-            }
-
-            std::string IOSettings::getConstantDefinitionString() const {
-                return this->getOption(constantsOptionName).getArgumentByName("values").getValueAsString();
-            }
-
-            bool IOSettings::isJaniPropertiesSet() const {
-                return this->getOption(janiPropertyOptionName).getHasOptionBeenSet();
-            }
-
-            bool IOSettings::areJaniPropertiesSelected() const {
-                return this->getOption(janiPropertyOptionName).getHasOptionBeenSet() && (this->getOption(janiPropertyOptionName).getArgumentByName("values").getValueAsString() != "");
-            }
-
-            std::vector<std::string> IOSettings::getSelectedJaniProperties() const {
-                return storm::parser::parseCommaSeperatedValues(this->getOption(janiPropertyOptionName).getArgumentByName("values").getValueAsString());
-            }
-
-            bool IOSettings::isPropertySet() const {
-                return this->getOption(propertyOptionName).getHasOptionBeenSet();
-            }
-
-            std::string IOSettings::getProperty() const {
-                return this->getOption(propertyOptionName).getArgumentByName("property or filename").getValueAsString();
-            }
-
-            std::string IOSettings::getPropertyFilter() const {
-                return this->getOption(propertyOptionName).getArgumentByName("filter").getValueAsString();
-            }
-
-            bool IOSettings::isComputeSteadyStateDistributionSet() const {
-                return this->getOption(steadyStateDistrOptionName).getHasOptionBeenSet();
-            }
-
-            bool IOSettings::isQvbsInputSet() const {
-                return this->getOption(qvbsInputOptionName).getHasOptionBeenSet();
-            }
-
-            std::string IOSettings::getQvbsModelName() const {
-                return this->getOption(qvbsInputOptionName).getArgumentByName("model").getValueAsString();
-            }
-
-            uint64_t IOSettings::getQvbsInstanceIndex() const {
-                return this->getOption(qvbsInputOptionName).getArgumentByName("instance-index").getValueAsUnsignedInteger();
-            }
-
-            boost::optional<std::vector<std::string>> IOSettings::getQvbsPropertyFilter() const {
-                std::string listAsString = this->getOption(qvbsInputOptionName).getArgumentByName("filter").getValueAsString();
-                if (listAsString == "") {
-                    if (this->getOption(qvbsInputOptionName).getArgumentByName("filter").wasSetFromDefaultValue()) {
-                        return boost::none;
-                    } else {
-                        return std::vector<std::string>();
-                    }
-                } else {
-                    return storm::parser::parseCommaSeperatedValues(listAsString);
-                }
-            }
-
-            std::string IOSettings::getQvbsRoot() const {
-                auto const& path = this->getOption(qvbsRootOptionName).getArgumentByName("path");
-=======
     this->addOption(storm::settings::OptionBuilder(moduleName, qvbsRootOptionName, false,
                                                    "Specifies the root directory of the Quantitative Verification Benchmark Set. Default can be set in CMAKE.")
                         .addArgument(storm::settings::ArgumentBuilder::createStringArgument("path", "The path.").setDefaultValueString(qvbsRootDefault).build())
@@ -821,52 +490,10 @@
 
 std::string IOSettings::getQvbsRoot() const {
     auto const& path = this->getOption(qvbsRootOptionName).getArgumentByName("path");
->>>>>>> 3c7b7325
 #ifndef STORM_HAVE_QVBS
     STORM_LOG_THROW(this->getOption(qvbsRootOptionName).getHasOptionBeenSet(), storm::exceptions::InvalidSettingsException,
                     "QVBS Root is not specified. Either use the --" + qvbsRootOptionName + " option or specify it within CMAKE.");
 #endif
-<<<<<<< HEAD
-                return path.getValueAsString();
-            }
-
-            bool IOSettings::isPropertiesAsMultiSet() const {
-                return this->getOption(propertiesAsMultiOptionName).getHasOptionBeenSet();
-            }
-
-			void IOSettings::finalize() {
-                STORM_LOG_WARN_COND(!isExportDdSet(), "Option '--" << moduleName << ":" << exportDdOptionName << "' is depreciated. Use '--" << moduleName << ":" << exportBuildOptionName << "' instead.");
-                STORM_LOG_WARN_COND(!isExportDotSet(), "Option '--" << moduleName << ":" << exportDotOptionName << "' is depreciated. Use '--" << moduleName << ":" << exportBuildOptionName << "' instead.");
-                STORM_LOG_WARN_COND(!isExportExplicitSet(), "Option '--" << moduleName << ":" << exportExplicitOptionName << "' is depreciated. Use '--" << moduleName << ":" << exportBuildOptionName << "' instead.");
-            }
-
-            bool IOSettings::check() const {
-                // Ensure that at most one symbolic input model is given.
-                uint64_t numSymbolicInputs = isJaniInputSet() ? 1 : 0;
-                numSymbolicInputs += isPrismInputSet() ? 1 : 0;
-                numSymbolicInputs += isQvbsInputSet() ? 1 : 0;
-                STORM_LOG_THROW(numSymbolicInputs <= 1, storm::exceptions::InvalidSettingsException, "Multiple symbolic input models.");
-                STORM_LOG_THROW(!isExportJaniDotSet() || isJaniInputSet() || isQvbsInputSet(), storm::exceptions::InvalidSettingsException, "Jani-to-dot export is only available for jani models" );
-
-                // Ensure that not two explicit input models were given.
-                uint64_t numExplicitInputs = isExplicitSet() ? 1 : 0;
-                numExplicitInputs += isExplicitDRNSet() ? 1 : 0;
-                numExplicitInputs += isExplicitIMCASet() ? 1 : 0;
-                STORM_LOG_THROW(numExplicitInputs <= 1, storm::exceptions::InvalidSettingsException, "Multiple explicit input models");
-
-                // Ensure that the model was given either symbolically or explicitly.
-                STORM_LOG_THROW(numSymbolicInputs + numExplicitInputs <= 1, storm::exceptions::InvalidSettingsException, "The model may be either given in an explicit or a symbolic format (PRISM or JANI), but not both.");
-
-                // Make sure PRISM-to-JANI conversion is only set if the actual input is in PRISM format.
-                STORM_LOG_THROW(!isPrismToJaniSet() || isPrismInputSet(), storm::exceptions::InvalidSettingsException, "For the transformation from PRISM to JANI, the input model must be given in the prism format.");
-
-                return true;
-            }
-
-        } // namespace modules
-    } // namespace settings
-} // namespace storm
-=======
     return path.getValueAsString();
 }
 
@@ -911,5 +538,4 @@
 
 }  // namespace modules
 }  // namespace settings
-}  // namespace storm
->>>>>>> 3c7b7325
+}  // namespace storm