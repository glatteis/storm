#ifndef STORM_MODELCHECKER_SPARSECTMCCSLMODELCHECKER_H_
#define STORM_MODELCHECKER_SPARSECTMCCSLMODELCHECKER_H_

#include "src/modelchecker/propositional/SparsePropositionalModelChecker.h"

#include "src/models/sparse/Ctmc.h"

#include "src/utility/solver.h"

namespace storm {
    namespace modelchecker {
        
        template<class SparseCtmcModelType>
        class SparseCtmcCslModelChecker : public SparsePropositionalModelChecker<SparseCtmcModelType> {
        public:
            typedef typename SparseCtmcModelType::ValueType ValueType;
            typedef typename SparseCtmcModelType::RewardModelType RewardModelType;
            
            explicit SparseCtmcCslModelChecker(SparseCtmcModelType const& model);
            explicit SparseCtmcCslModelChecker(SparseCtmcModelType const& model, std::unique_ptr<storm::utility::solver::LinearEquationSolverFactory<ValueType>>&& linearEquationSolverFactory);
            
            // The implemented methods of the AbstractModelChecker interface.
<<<<<<< HEAD
            virtual bool canHandle(storm::logic::Formula const& formula) const override;
            virtual std::unique_ptr<CheckResult> computeBoundedUntilProbabilities(storm::logic::BoundedUntilFormula const& pathFormula, bool qualitative = false, boost::optional<OptimizationDirection> const& optimalityType = boost::optional<OptimizationDirection>()) override;
            virtual std::unique_ptr<CheckResult> computeNextProbabilities(storm::logic::NextFormula const& pathFormula, bool qualitative = false, boost::optional<OptimizationDirection> const& optimalityType = boost::optional<OptimizationDirection>()) override;
            virtual std::unique_ptr<CheckResult> computeUntilProbabilities(storm::logic::UntilFormula const& pathFormula, bool qualitative = false, boost::optional<OptimizationDirection> const& optimalityType = boost::optional<OptimizationDirection>()) override;
            virtual std::unique_ptr<CheckResult> computeCumulativeRewards(storm::logic::CumulativeRewardFormula const& rewardPathFormula, boost::optional<std::string> const& rewardModelName = boost::optional<std::string>(), bool qualitative = false, boost::optional<OptimizationDirection> const& optimalityType = boost::optional<OptimizationDirection>()) override;
            virtual std::unique_ptr<CheckResult> computeInstantaneousRewards(storm::logic::InstantaneousRewardFormula const& rewardPathFormula, boost::optional<std::string> const& rewardModelName = boost::optional<std::string>(), bool qualitative = false, boost::optional<OptimizationDirection> const& optimalityType = boost::optional<OptimizationDirection>()) override;
            virtual std::unique_ptr<CheckResult> computeReachabilityRewards(storm::logic::ReachabilityRewardFormula const& rewardPathFormula, boost::optional<std::string> const& rewardModelName = boost::optional<std::string>(), bool qualitative = false, boost::optional<OptimizationDirection> const& optimalityType = boost::optional<OptimizationDirection>()) override;
            virtual std::unique_ptr<CheckResult> computeLongRunAverageProbabilities(storm::logic::StateFormula const& stateFormula, bool qualitative = false, boost::optional<OptimizationDirection> const& optimalityType = boost::optional<OptimizationDirection>()) override;
            virtual std::unique_ptr<CheckResult> computeExpectedTimes(storm::logic::EventuallyFormula const& eventuallyFormula, bool qualitative = false, boost::optional<OptimizationDirection> const& optimalityType = boost::optional<OptimizationDirection>()) override;
=======
            virtual bool canHandle(CheckTask<storm::logic::Formula> const& checkTask) const override;
            virtual std::unique_ptr<CheckResult> computeBoundedUntilProbabilities(CheckTask<storm::logic::BoundedUntilFormula> const& checkTask) override;
            virtual std::unique_ptr<CheckResult> computeNextProbabilities(CheckTask<storm::logic::NextFormula> const& checkTask) override;
            virtual std::unique_ptr<CheckResult> computeUntilProbabilities(CheckTask<storm::logic::UntilFormula> const& checkTask) override;
            virtual std::unique_ptr<CheckResult> computeCumulativeRewards(CheckTask<storm::logic::CumulativeRewardFormula> const& checkTask) override;
            virtual std::unique_ptr<CheckResult> computeInstantaneousRewards(CheckTask<storm::logic::InstantaneousRewardFormula> const& checkTask) override;
            virtual std::unique_ptr<CheckResult> computeReachabilityRewards(CheckTask<storm::logic::ReachabilityRewardFormula> const& checkTask) override;
            virtual std::unique_ptr<CheckResult> computeLongRunAverageProbabilities(CheckTask<storm::logic::StateFormula> const& checkTask) override;
>>>>>>> c428b9f7

        private:
            // An object that is used for solving linear equations and performing matrix-vector multiplication.
            std::unique_ptr<storm::utility::solver::LinearEquationSolverFactory<ValueType>> linearEquationSolverFactory;
        };
        
    } // namespace modelchecker
} // namespace storm

#endif /* STORM_MODELCHECKER_SPARSECTMCCSLMODELCHECKER_H_ */<|MERGE_RESOLUTION|>--- conflicted
+++ resolved
@@ -20,17 +20,6 @@
             explicit SparseCtmcCslModelChecker(SparseCtmcModelType const& model, std::unique_ptr<storm::utility::solver::LinearEquationSolverFactory<ValueType>>&& linearEquationSolverFactory);
             
             // The implemented methods of the AbstractModelChecker interface.
-<<<<<<< HEAD
-            virtual bool canHandle(storm::logic::Formula const& formula) const override;
-            virtual std::unique_ptr<CheckResult> computeBoundedUntilProbabilities(storm::logic::BoundedUntilFormula const& pathFormula, bool qualitative = false, boost::optional<OptimizationDirection> const& optimalityType = boost::optional<OptimizationDirection>()) override;
-            virtual std::unique_ptr<CheckResult> computeNextProbabilities(storm::logic::NextFormula const& pathFormula, bool qualitative = false, boost::optional<OptimizationDirection> const& optimalityType = boost::optional<OptimizationDirection>()) override;
-            virtual std::unique_ptr<CheckResult> computeUntilProbabilities(storm::logic::UntilFormula const& pathFormula, bool qualitative = false, boost::optional<OptimizationDirection> const& optimalityType = boost::optional<OptimizationDirection>()) override;
-            virtual std::unique_ptr<CheckResult> computeCumulativeRewards(storm::logic::CumulativeRewardFormula const& rewardPathFormula, boost::optional<std::string> const& rewardModelName = boost::optional<std::string>(), bool qualitative = false, boost::optional<OptimizationDirection> const& optimalityType = boost::optional<OptimizationDirection>()) override;
-            virtual std::unique_ptr<CheckResult> computeInstantaneousRewards(storm::logic::InstantaneousRewardFormula const& rewardPathFormula, boost::optional<std::string> const& rewardModelName = boost::optional<std::string>(), bool qualitative = false, boost::optional<OptimizationDirection> const& optimalityType = boost::optional<OptimizationDirection>()) override;
-            virtual std::unique_ptr<CheckResult> computeReachabilityRewards(storm::logic::ReachabilityRewardFormula const& rewardPathFormula, boost::optional<std::string> const& rewardModelName = boost::optional<std::string>(), bool qualitative = false, boost::optional<OptimizationDirection> const& optimalityType = boost::optional<OptimizationDirection>()) override;
-            virtual std::unique_ptr<CheckResult> computeLongRunAverageProbabilities(storm::logic::StateFormula const& stateFormula, bool qualitative = false, boost::optional<OptimizationDirection> const& optimalityType = boost::optional<OptimizationDirection>()) override;
-            virtual std::unique_ptr<CheckResult> computeExpectedTimes(storm::logic::EventuallyFormula const& eventuallyFormula, bool qualitative = false, boost::optional<OptimizationDirection> const& optimalityType = boost::optional<OptimizationDirection>()) override;
-=======
             virtual bool canHandle(CheckTask<storm::logic::Formula> const& checkTask) const override;
             virtual std::unique_ptr<CheckResult> computeBoundedUntilProbabilities(CheckTask<storm::logic::BoundedUntilFormula> const& checkTask) override;
             virtual std::unique_ptr<CheckResult> computeNextProbabilities(CheckTask<storm::logic::NextFormula> const& checkTask) override;
@@ -39,7 +28,7 @@
             virtual std::unique_ptr<CheckResult> computeInstantaneousRewards(CheckTask<storm::logic::InstantaneousRewardFormula> const& checkTask) override;
             virtual std::unique_ptr<CheckResult> computeReachabilityRewards(CheckTask<storm::logic::ReachabilityRewardFormula> const& checkTask) override;
             virtual std::unique_ptr<CheckResult> computeLongRunAverageProbabilities(CheckTask<storm::logic::StateFormula> const& checkTask) override;
->>>>>>> c428b9f7
+            virtual std::unique_ptr<CheckResult> computeExpectedTimes(CheckTask<storm::logic::EventuallyFormula> const& checkTask) override;
 
         private:
             // An object that is used for solving linear equations and performing matrix-vector multiplication.
