--- conflicted
+++ resolved
@@ -11,23 +11,15 @@
     namespace transformer {
 
         template<storm::dd::DdType Type, typename ValueType>
-<<<<<<< HEAD
         std::shared_ptr<storm::models::sparse::Dtmc<ValueType>> SymbolicDtmcToSparseDtmcTransformer<Type, ValueType>::translate(storm::models::symbolic::Dtmc<Type, ValueType> const& symbolicDtmc) {
             this->odd = symbolicDtmc.getReachableStates().createOdd();
             storm::storage::SparseMatrix<ValueType> transitionMatrix = symbolicDtmc.getTransitionMatrix().toMatrix(this->odd, this->odd);
-=======
-        std::shared_ptr<storm::models::sparse::Dtmc<ValueType>> SymbolicDtmcToSparseDtmcTransformer<Type, ValueType>::translate(
-                storm::models::symbolic::Dtmc<Type, ValueType> const& symbolicDtmc) {
-            storm::dd::Odd odd = symbolicDtmc.getReachableStates().createOdd();
-            storm::storage::SparseMatrix<ValueType> transitionMatrix = symbolicDtmc.getTransitionMatrix().toMatrix(odd, odd);
->>>>>>> ee510df4
             std::unordered_map<std::string, storm::models::sparse::StandardRewardModel<ValueType>> rewardModels;
             for (auto const& rewardModelNameAndModel : symbolicDtmc.getRewardModels()) {
                 boost::optional<std::vector<ValueType>> stateRewards;
                 boost::optional<std::vector<ValueType>> stateActionRewards;
                 boost::optional<storm::storage::SparseMatrix<ValueType>> transitionRewards;
                 if (rewardModelNameAndModel.second.hasStateRewards()) {
-<<<<<<< HEAD
                     stateRewards = rewardModelNameAndModel.second.getStateRewardVector().toVector(this->odd);
                 }
                 if (rewardModelNameAndModel.second.hasStateActionRewards()) {
@@ -35,20 +27,10 @@
                 }
                 if (rewardModelNameAndModel.second.hasTransitionRewards()) {
                     transitionRewards = rewardModelNameAndModel.second.getTransitionRewardMatrix().toMatrix(this->odd, this->odd);
-=======
-                    stateRewards = rewardModelNameAndModel.second.getStateRewardVector().toVector(odd);
-                }
-                if (rewardModelNameAndModel.second.hasStateActionRewards()) {
-                    stateActionRewards = rewardModelNameAndModel.second.getStateActionRewardVector().toVector(odd);
-                }
-                if (rewardModelNameAndModel.second.hasTransitionRewards()) {
-                    transitionRewards = rewardModelNameAndModel.second.getTransitionRewardMatrix().toMatrix(odd, odd);
->>>>>>> ee510df4
                 }
                 rewardModels.emplace(rewardModelNameAndModel.first,storm::models::sparse::StandardRewardModel<ValueType>(stateRewards, stateActionRewards, transitionRewards));
             }
             storm::models::sparse::StateLabeling labelling(transitionMatrix.getRowGroupCount());
-<<<<<<< HEAD
             
             labelling.addLabel("init", symbolicDtmc.getInitialStates().toVector(this->odd));
             labelling.addLabel("deadlock", symbolicDtmc.getDeadlockStates().toVector(this->odd));
@@ -65,20 +47,6 @@
         
         template<storm::dd::DdType Type, typename ValueType>
         std::shared_ptr<storm::models::sparse::Mdp<ValueType>> SymbolicMdpToSparseMdpTransformer<Type, ValueType>::translate(storm::models::symbolic::Mdp<Type, ValueType> const& symbolicMdp) {
-=======
-
-            labelling.addLabel("init", symbolicDtmc.getInitialStates().toVector(odd));
-            labelling.addLabel("deadlock", symbolicDtmc.getDeadlockStates().toVector(odd));
-            for(auto const& label : symbolicDtmc.getLabels()) {
-                labelling.addLabel(label, symbolicDtmc.getStates(label).toVector(odd));
-            }
-            return std::make_shared<storm::models::sparse::Dtmc<ValueType>>(transitionMatrix, labelling, rewardModels);
-        }
-
-        template<storm::dd::DdType Type, typename ValueType>
-        std::shared_ptr<storm::models::sparse::Mdp<ValueType>> SymbolicMdpToSparseMdpTransformer<Type, ValueType>::translate(
-                storm::models::symbolic::Mdp<Type, ValueType> const& symbolicMdp) {
->>>>>>> ee510df4
             storm::dd::Odd odd = symbolicMdp.getReachableStates().createOdd();
             storm::storage::SparseMatrix<ValueType> transitionMatrix = symbolicMdp.getTransitionMatrix().toMatrix(symbolicMdp.getNondeterminismVariables(), odd, odd);
             std::unordered_map<std::string, storm::models::sparse::StandardRewardModel<ValueType>> rewardModels;
@@ -105,8 +73,6 @@
                 labelling.addLabel(label, symbolicMdp.getStates(label).toVector(odd));
             }
             return std::make_shared<storm::models::sparse::Mdp<ValueType>>(transitionMatrix, labelling, rewardModels);
-<<<<<<< HEAD
-=======
         }
 
         template<storm::dd::DdType Type, typename ValueType>
@@ -138,26 +104,21 @@
                 labelling.addLabel(label, symbolicCtmc.getStates(label).toVector(odd));
             }
             return std::make_shared<storm::models::sparse::Ctmc<ValueType>>(transitionMatrix, labelling, rewardModels);
->>>>>>> ee510df4
         }
 
         template class SymbolicDtmcToSparseDtmcTransformer<storm::dd::DdType::CUDD, double>;
         template class SymbolicDtmcToSparseDtmcTransformer<storm::dd::DdType::Sylvan, double>;
-<<<<<<< HEAD
         
         template class SymbolicDtmcToSparseDtmcTransformer<storm::dd::DdType::Sylvan, storm::RationalNumber>;
         template class SymbolicDtmcToSparseDtmcTransformer<storm::dd::DdType::Sylvan, storm::RationalFunction>;
         
         template class SymbolicMdpToSparseMdpTransformer<storm::dd::DdType::CUDD, double>;
         template class SymbolicMdpToSparseMdpTransformer<storm::dd::DdType::Sylvan, double>;
-
         template class SymbolicMdpToSparseMdpTransformer<storm::dd::DdType::Sylvan, storm::RationalNumber>;
 
-=======
-        template class SymbolicMdpToSparseMdpTransformer<storm::dd::DdType::CUDD, double>;
-        template class SymbolicMdpToSparseMdpTransformer<storm::dd::DdType::Sylvan, double>;
         template class SymbolicCtmcToSparseCtmcTransformer<storm::dd::DdType::CUDD, double>;
         template class SymbolicCtmcToSparseCtmcTransformer<storm::dd::DdType::Sylvan, double>;
->>>>>>> ee510df4
+        template class SymbolicCtmcToSparseCtmcTransformer<storm::dd::DdType::Sylvan, storm::RationalNumber>;
+
     }
 }